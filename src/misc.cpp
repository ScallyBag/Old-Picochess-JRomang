--- conflicted
+++ resolved
@@ -23,27 +23,12 @@
 
 #include "misc.h"
 #include "thread.h"
-#ifdef PA_GTB
-#include "bitcount.h"
-#endif
 
 using namespace std;
 
 /// Version number. If Version is left empty, then compile date, in the
 /// format DD-MM-YY, is shown in engine_info.
 static const string Version = "";
-<<<<<<< HEAD
-#ifdef PA_GTB
-#ifdef USE_EGTB
-static const string Tag = "PA_GTB";
-#else
-static const string Tag = "PA";
-#endif
-#else
-static const string Tag = "";
-#endif
-=======
->>>>>>> 15616ad1
 
 
 /// engine_info() returns the full name of the current Stockfish version. This
@@ -54,17 +39,14 @@
 const string engine_info(bool to_uci) {
 
   const string months("Jan Feb Mar Apr May Jun Jul Aug Sep Oct Nov Dec");
-  const string cpu64(Is64Bit ? " 64" : "");
-#ifdef PA_GTB
-  string popcnt(HasPopCnt ? " SSE4.2" : "");
-#else
-  const string popcnt(HasPopCnt ? " SSE4.2" : "");
-#endif
-
   string month, day, year;
   stringstream s, date(__DATE__); // From compiler, format is "Sep 21 2008"
 
+#if PA_GTB
+  s << "Stockfish PA_GTB" << Version << setfill('0');
+#else
   s << "Stockfish " << Version << setfill('0');
+#endif
 
   if (Version.empty())
   {
@@ -72,7 +54,9 @@
       s << setw(2) << day << setw(2) << (1 + months.find(month) / 4) << year.substr(2);
   }
 
-  s << cpu64 << popcnt << (to_uci ? "\nid author ": " by ")
+  s << (Is64Bit ? " 64" : "")
+    << (HasPopCnt ? " SSE4.2" : "")
+    << (to_uci ? "\nid author ": " by ")
     << "Tord Romstad, Marco Costalba and Joona Kiiski";
 
   return s.str();
