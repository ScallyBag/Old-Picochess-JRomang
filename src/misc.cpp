--- conflicted
+++ resolved
@@ -42,15 +42,11 @@
   string month, day, year;
   stringstream ss, date(__DATE__); // From compiler, format is "Sep 21 2008"
 
-<<<<<<< HEAD
 #if PA_GTB
-  s << "Stockfish PA_GTB " << Version << setfill('0');
+  ss << "Stockfish PA_GTB " << Version << setfill('0');
 #else
-  s << "Stockfish " << Version << setfill('0');
+  ss << "Stockfish " << Version << setfill('0');
 #endif
-=======
-  ss << "Stockfish " << Version << setfill('0');
->>>>>>> e49eb671
 
   if (Version.empty())
   {
@@ -145,12 +141,8 @@
 };
 
 
-<<<<<<< HEAD
 #if !PA_GTB
-/// Used to serialize access to std::cout to avoid multiple threads to write at
-=======
 /// Used to serialize access to std::cout to avoid multiple threads writing at
->>>>>>> e49eb671
 /// the same time.
 
 std::ostream& operator<<(std::ostream& os, SyncCout sc) {
