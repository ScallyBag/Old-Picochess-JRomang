--- conflicted
+++ resolved
@@ -148,14 +148,10 @@
   if (sc == IO_LOCK)
       m.lock();
 
-<<<<<<< HEAD
-  if (sc == io_unlock)
+  if (sc == IO_UNLOCK)
   { 
       stockfish_notifyObservers(strout.str());
       strout.str("");
-=======
-  if (sc == IO_UNLOCK)
->>>>>>> a3544fbe
       m.unlock();
   }
 
