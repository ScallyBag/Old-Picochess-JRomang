/*
  Stockfish, a UCI chess playing engine derived from Glaurung 2.1
  Copyright (C) 2004-2008 Tord Romstad (Glaurung author)
  Copyright (C) 2008-2013 Marco Costalba, Joona Kiiski, Tord Romstad

  Stockfish is free software: you can redistribute it and/or modify
  it under the terms of the GNU General Public License as published by
  the Free Software Foundation, either version 3 of the License, or
  (at your option) any later version.

  Stockfish is distributed in the hope that it will be useful,
  but WITHOUT ANY WARRANTY; without even the implied warranty of
  MERCHANTABILITY or FITNESS FOR A PARTICULAR PURPOSE.  See the
  GNU General Public License for more details.

  You should have received a copy of the GNU General Public License
  along with this program.  If not, see <http://www.gnu.org/licenses/>.
*/

#include <fstream>
#include <iostream>
#include <istream>
#include <vector>

#include "misc.h"
#include "position.h"
#include "search.h"
#include "thread.h"
#include "tt.h"
#include "ucioption.h"

using namespace std;

static const char* Defaults[] = {
  "rnbqkbnr/pppppppp/8/8/8/8/PPPPPPPP/RNBQKBNR w KQkq - 0 1",
  "r3k2r/p1ppqpb1/bn2pnp1/3PN3/1p2P3/2N2Q1p/PPPBBPPP/R3K2R w KQkq - 0 10",
  "8/2p5/3p4/KP5r/1R3p1k/8/4P1P1/8 w - - 0 11",
  "4rrk1/pp1n3p/3q2pQ/2p1pb2/2PP4/2P3N1/P2B2PP/4RRK1 b - - 7 19",
  "rq3rk1/ppp2ppp/1bnpb3/3N2B1/3NP3/7P/PPPQ1PP1/2KR3R w - - 7 14",
  "r1bq1r1k/1pp1n1pp/1p1p4/4p2Q/4Pp2/1BNP4/PPP2PPP/3R1RK1 w - - 2 14",
  "r3r1k1/2p2ppp/p1p1bn2/8/1q2P3/2NPQN2/PPP3PP/R4RK1 b - - 2 15",
  "r1bbk1nr/pp3p1p/2n5/1N4p1/2Np1B2/8/PPP2PPP/2KR1B1R w kq - 0 13",
  "r1bq1rk1/ppp1nppp/4n3/3p3Q/3P4/1BP1B3/PP1N2PP/R4RK1 w - - 1 16",
  "4r1k1/r1q2ppp/ppp2n2/4P3/5Rb1/1N1BQ3/PPP3PP/R5K1 w - - 1 17",
  "2rqkb1r/ppp2p2/2npb1p1/1N1Nn2p/2P1PP2/8/PP2B1PP/R1BQK2R b KQ - 0 11",
  "r1bq1r1k/b1p1npp1/p2p3p/1p6/3PP3/1B2NN2/PP3PPP/R2Q1RK1 w - - 1 16",
  "3r1rk1/p5pp/bpp1pp2/8/q1PP1P2/b3P3/P2NQRPP/1R2B1K1 b - - 6 22",
  "r1q2rk1/2p1bppp/2Pp4/p6b/Q1PNp3/4B3/PP1R1PPP/2K4R w - - 2 18",
  "4k2r/1pb2ppp/1p2p3/1R1p4/3P4/2r1PN2/P4PPP/1R4K1 b - - 3 22",
  "3q2k1/pb3p1p/4pbp1/2r5/PpN2N2/1P2P2P/5PP1/Q2R2K1 b - - 4 26",
<<<<<<< HEAD
#ifdef PA_GTB
  // add some tb positions
  "8/k7/8/4Kn2/8/P7/8/1n6 b - - 0 1",               // 17. 5-man. mate 115  bm Ne7  (f5e7)
  "8/1k6/1p1r4/5K2/8/8/8/2R5 w - - 0 1",            // 18. 5-man. cp 0      bm Ke4  (f5e4)
  "8/8/8/8/5kp1/P7/8/1K1N4 w - - 0 1",              // 19. 5-man. mate 50   bm Kc2  (b1c2)
  "k7/P6R/2K5/8/7P/1r6/8/8 w - - 0 1",              // 20. 6-man. mate 46   bm Rh8+ (h7h8)
  "8/2p4P/8/kr6/6R1/8/8/1K6 w - - 0 1",             // 21. 6-man. mate 72   bm Ka2  (b1a2)
  "8/2p4P/6R1/kr6/8/8/8/1K6 w - - 0 1",             // 22. 6-man. mate 72   bm Ka2  (b1a2)
  "8/8/1P6/5pr1/8/4R3/7k/2K5 w - - 0 1",            // 23. 6-man. mate 78   bm Re5  (e3e5)
  
#endif
=======
  "6k1/6p1/6Pp/ppp5/3pn2P/1P3K2/1PP2P2/3N4 b - - 0 1",
  "3b4/5kp1/1p1p1p1p/pP1PpP1P/P1P1P3/3KN3/8/8 w - - 0 1",
  "2K5/p7/7P/5pR1/8/5k2/r7/8 w - - 0 1",
  "8/6pk/1p6/8/PP3p1p/5P2/4KP1q/3Q4 w - - 0 1",
  "7k/3p2pp/4q3/8/4Q3/5Kp1/P6b/8 w - - 0 1",
  "8/2p5/8/2kPKp1p/2p4P/2P5/3P4/8 w - - 0 1",
  "8/1p3pp1/7p/5P1P/2k3P1/8/2K2P2/8 w - - 0 1",
  "8/pp2r1k1/2p1p3/3pP2p/1P1P1P1P/P5KR/8/8 w - - 0 1",
  "8/3p4/p1bk3p/Pp6/1Kp1PpPp/2P2P1P/2P5/5B2 b - - 0 1",
  "5k2/7R/4P2p/5K2/p1r2P1p/8/8/8 b - - 0 1",
  "6k1/6p1/P6p/r1N5/5p2/7P/1b3PP1/4R1K1 w - - 0 1",
  "1r3k2/4q3/2Pp3b/3Bp3/2Q2p2/1p1P2P1/1P2KP2/3N4 w - - 0 1",
  "6k1/4pp1p/3p2p1/P1pPb3/R7/1r2P1PP/3B1P2/6K1 w - - 0 1",
  "8/3p3B/5p2/5P2/p7/PP5b/k7/6K1 w - - 0 1"
>>>>>>> b15e148b
};


/// benchmark() runs a simple benchmark by letting Stockfish analyze a set
/// of positions for a given limit each. There are five parameters; the
/// transposition table size, the number of search threads that should
/// be used, the limit value spent for each position (optional, default is
/// depth 12), an optional file name where to look for positions in fen
/// format (defaults are the positions defined above) and the type of the
/// limit value: depth (default), time in secs or number of nodes.

void benchmark(const Position& current, istream& is) {

  string token;
  Search::LimitsType limits;
  vector<string> fens;

  // Assign default values to missing arguments
  string ttSize    = (is >> token) ? token : "32";
  string threads   = (is >> token) ? token : "1";
  string limit     = (is >> token) ? token : "13";
  string fenFile   = (is >> token) ? token : "default";
  string limitType = (is >> token) ? token : "depth";

  Options["Hash"]    = ttSize;
  Options["Threads"] = threads;
  TT.clear();

  if (limitType == "time")
      limits.movetime = 1000 * atoi(limit.c_str()); // movetime is in ms

  else if (limitType == "nodes")
      limits.nodes = atoi(limit.c_str());

  else if (limitType == "mate")
      limits.mate = atoi(limit.c_str());

  else
      limits.depth = atoi(limit.c_str());

  if (fenFile == "default")
<<<<<<< HEAD
      fens.assign(Defaults, Defaults + (sizeof(Defaults) / sizeof(const char *)));
=======
      fens.assign(Defaults, Defaults + 30);
>>>>>>> b15e148b

  else if (fenFile == "current")
      fens.push_back(current.fen());

  else
  {
      string fen;
      ifstream file(fenFile.c_str());

      if (!file.is_open())
      {
          cerr << "Unable to open file " << fenFile << endl;
          return;
      }

      while (getline(file, fen))
          if (!fen.empty())
              fens.push_back(fen);

      file.close();
  }

  int64_t nodes = 0;
  Search::StateStackPtr st;
  Time::point elapsed = Time::now();

  for (size_t i = 0; i < fens.size(); ++i)
  {
      Position pos(fens[i], Options["UCI_Chess960"], Threads.main());

      cerr << "\nPosition: " << i + 1 << '/' << fens.size() << endl;

      if (limitType == "perft")
      {
          size_t cnt = Search::perft(pos, limits.depth * ONE_PLY);
          cerr << "\nPerft " << limits.depth  << " leaf nodes: " << cnt << endl;
          nodes += cnt;
      }
      else
      {
          Threads.start_thinking(pos, limits, vector<Move>(), st);
          Threads.wait_for_think_finished();
          nodes += Search::RootPos.nodes_searched();
      }
  }

  elapsed = Time::now() - elapsed + 1; // Assure positive to avoid a 'divide by zero'

  cerr << "\n==========================="
       << "\nTotal time (ms) : " << elapsed
       << "\nNodes searched  : " << nodes
       << "\nNodes/second    : " << 1000 * nodes / elapsed << endl;
}<|MERGE_RESOLUTION|>--- conflicted
+++ resolved
@@ -48,19 +48,6 @@
   "r1q2rk1/2p1bppp/2Pp4/p6b/Q1PNp3/4B3/PP1R1PPP/2K4R w - - 2 18",
   "4k2r/1pb2ppp/1p2p3/1R1p4/3P4/2r1PN2/P4PPP/1R4K1 b - - 3 22",
   "3q2k1/pb3p1p/4pbp1/2r5/PpN2N2/1P2P2P/5PP1/Q2R2K1 b - - 4 26",
-<<<<<<< HEAD
-#ifdef PA_GTB
-  // add some tb positions
-  "8/k7/8/4Kn2/8/P7/8/1n6 b - - 0 1",               // 17. 5-man. mate 115  bm Ne7  (f5e7)
-  "8/1k6/1p1r4/5K2/8/8/8/2R5 w - - 0 1",            // 18. 5-man. cp 0      bm Ke4  (f5e4)
-  "8/8/8/8/5kp1/P7/8/1K1N4 w - - 0 1",              // 19. 5-man. mate 50   bm Kc2  (b1c2)
-  "k7/P6R/2K5/8/7P/1r6/8/8 w - - 0 1",              // 20. 6-man. mate 46   bm Rh8+ (h7h8)
-  "8/2p4P/8/kr6/6R1/8/8/1K6 w - - 0 1",             // 21. 6-man. mate 72   bm Ka2  (b1a2)
-  "8/2p4P/6R1/kr6/8/8/8/1K6 w - - 0 1",             // 22. 6-man. mate 72   bm Ka2  (b1a2)
-  "8/8/1P6/5pr1/8/4R3/7k/2K5 w - - 0 1",            // 23. 6-man. mate 78   bm Re5  (e3e5)
-  
-#endif
-=======
   "6k1/6p1/6Pp/ppp5/3pn2P/1P3K2/1PP2P2/3N4 b - - 0 1",
   "3b4/5kp1/1p1p1p1p/pP1PpP1P/P1P1P3/3KN3/8/8 w - - 0 1",
   "2K5/p7/7P/5pR1/8/5k2/r7/8 w - - 0 1",
@@ -74,8 +61,18 @@
   "6k1/6p1/P6p/r1N5/5p2/7P/1b3PP1/4R1K1 w - - 0 1",
   "1r3k2/4q3/2Pp3b/3Bp3/2Q2p2/1p1P2P1/1P2KP2/3N4 w - - 0 1",
   "6k1/4pp1p/3p2p1/P1pPb3/R7/1r2P1PP/3B1P2/6K1 w - - 0 1",
-  "8/3p3B/5p2/5P2/p7/PP5b/k7/6K1 w - - 0 1"
->>>>>>> b15e148b
+  "8/3p3B/5p2/5P2/p7/PP5b/k7/6K1 w - - 0 1",
+#ifdef PA_GTB
+  // add some tb positions
+  "8/k7/8/4Kn2/8/P7/8/1n6 b - - 0 1",               // 17. 5-man. mate 115  bm Ne7  (f5e7)
+  "8/1k6/1p1r4/5K2/8/8/8/2R5 w - - 0 1",            // 18. 5-man. cp 0      bm Ke4  (f5e4)
+  "8/8/8/8/5kp1/P7/8/1K1N4 w - - 0 1",              // 19. 5-man. mate 50   bm Kc2  (b1c2)
+  "k7/P6R/2K5/8/7P/1r6/8/8 w - - 0 1",              // 20. 6-man. mate 46   bm Rh8+ (h7h8)
+  "8/2p4P/8/kr6/6R1/8/8/1K6 w - - 0 1",             // 21. 6-man. mate 72   bm Ka2  (b1a2)
+  "8/2p4P/6R1/kr6/8/8/8/1K6 w - - 0 1",             // 22. 6-man. mate 72   bm Ka2  (b1a2)
+  "8/8/1P6/5pr1/8/4R3/7k/2K5 w - - 0 1",            // 23. 6-man. mate 78   bm Re5  (e3e5)
+  
+#endif
 };
 
 
@@ -117,11 +114,7 @@
       limits.depth = atoi(limit.c_str());
 
   if (fenFile == "default")
-<<<<<<< HEAD
       fens.assign(Defaults, Defaults + (sizeof(Defaults) / sizeof(const char *)));
-=======
-      fens.assign(Defaults, Defaults + 30);
->>>>>>> b15e148b
 
   else if (fenFile == "current")
       fens.push_back(current.fen());
