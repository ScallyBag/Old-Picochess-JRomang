--- conflicted
+++ resolved
@@ -38,7 +38,7 @@
 PGOBENCH = ./$(EXE) bench 32 1 1 default time
 
 ### Object files
-OBJS = benchmark.o bitbase.o bitboard.o bitcount.o book.o endgame.o evaluate.o main.o \
+OBJS = benchmark.o bitbase.o bitboard.o book.o endgame.o evaluate.o main.o \
 	material.o misc.o movegen.o movepick.o notation.o pawns.o position.o \
 	search.o thread.o timeman.o tt.o uci.o ucioption.o egtb.o \
 	phash.o phash_kyoto.o phash_qdbm.o
@@ -148,7 +148,9 @@
 ### 3.1 Selecting compiler (default = gcc)
 
 CXXFLAGS += -Wall -Wcast-qual -fno-exceptions -fno-rtti $(EXTRACXXFLAGS)
+CXXFLAGS += -DPA_GTB=1 -DUSE_EGTB -isystem kyotocabinet/
 LDFLAGS += $(EXTRALDFLAGS)
+LDFLAGS += -Legtb -lgtb -Lqdbm  -lqdbm -Lkyotocabinet -lkyotocabinet
 
 ifeq ($(COMP),)
 	COMP=gcc
@@ -176,41 +178,10 @@
 ifeq ($(COMP),clang)
 	comp=clang
 	CXX=clang++
-<<<<<<< HEAD
-	profile_prepare = gcc-profile-prepare
-	profile_make = gcc-profile-make
-	profile_use = gcc-profile-use
-	profile_clean = gcc-profile-clean
-endif
-
-### 3.2 General compiler settings
-CXXFLAGS = -Wall -Wcast-qual -fno-exceptions -fno-rtti $(EXTRACXXFLAGS)
-CXXFLAGS += -DPA_GTB=1 -DUSE_EGTB -isystem kyotocabinet/
-
-ifeq ($(comp),gcc)
-=======
->>>>>>> e49eb671
 	CXXFLAGS += -ansi -pedantic -Wno-long-long -Wextra -Wshadow
 endif
 
 ifeq ($(comp),icc)
-<<<<<<< HEAD
-	CXXFLAGS += -diag-disable 1476,10120 -Wcheck -Wabi -Wdeprecated -strict-ansi
-endif
-
-ifeq ($(comp),clang)
-	CXXFLAGS += -ansi -pedantic -Wno-long-long -Wextra -Wshadow
-endif
-
-ifeq ($(os),osx)
-	CXXFLAGS += -arch $(arch) -mmacosx-version-min=10.6
-endif
-
-### 3.3 General linker settings
-LDFLAGS = $(EXTRALDFLAGS) -Legtb -lgtb -Lqdbm  -lqdbm -Lkyotocabinet -lkyotocabinet
-ifeq ($(comp),mingw)
-	LDFLAGS += -static-libstdc++ -static-libgcc
-=======
 	profile_prepare = icc-profile-prepare
 	profile_make = icc-profile-make
 	profile_use = icc-profile-use
@@ -225,7 +196,6 @@
 ifeq ($(UNAME),Darwin)
 	CXXFLAGS += -arch $(arch) -mmacosx-version-min=10.6
 	LDFLAGS += -arch $(arch) -mmacosx-version-min=10.6
->>>>>>> e49eb671
 endif
 
 ### On mingw use Windows threads, otherwise POSIX
@@ -239,13 +209,6 @@
 	endif
 endif
 
-<<<<<<< HEAD
-ifeq ($(os),osx)
-	LDFLAGS += -arch $(arch) -mmacosx-version-min=10.6
-endif
-
-=======
->>>>>>> e49eb671
 ### 3.4 Debugging
 ifeq ($(debug),no)
 	CXXFLAGS += -DNDEBUG
