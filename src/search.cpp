/*
  Stockfish, a UCI chess playing engine derived from Glaurung 2.1
  Copyright (C) 2004-2008 Tord Romstad (Glaurung author)
  Copyright (C) 2008-2013 Marco Costalba, Joona Kiiski, Tord Romstad

  Stockfish is free software: you can redistribute it and/or modify
  it under the terms of the GNU General Public License as published by
  the Free Software Foundation, either version 3 of the License, or
  (at your option) any later version.

  Stockfish is distributed in the hope that it will be useful,
  but WITHOUT ANY WARRANTY; without even the implied warranty of
  MERCHANTABILITY or FITNESS FOR A PARTICULAR PURPOSE.  See the
  GNU General Public License for more details.

  You should have received a copy of the GNU General Public License
  along with this program.  If not, see <http://www.gnu.org/licenses/>.
*/

#include <algorithm>
#include <cassert>
#include <cmath>
#include <cstring>
#include <iostream>
#include <sstream>

#include "book.h"
#include "evaluate.h"
#include "movegen.h"
#include "movepick.h"
#include "notation.h"
#include "search.h"
#include "timeman.h"
#include "thread.h"
#include "tt.h"
#include "ucioption.h"
#if PA_GTB
#include "bitcount.h"
#include "phash.h"
#ifdef USE_EGTB
#include "egtb.h"
#endif
#endif

namespace Search {

  volatile SignalsType Signals;
  LimitsType Limits;
  std::vector<RootMove> RootMoves;
  Position RootPos;
  Color RootColor;
  Time::point SearchTime;
  StateStackPtr SetupStates;
}

using std::string;
using Eval::evaluate;
using namespace Search;

namespace {

  // Set to true to force running with one thread. Used for debugging
  const bool FakeSplit = false;

  // This is the minimum interval in msec between two check_time() calls
  const int TimerResolution = 5;

  // Different node types, used as template parameter
  enum NodeType { Root, PV, NonPV, SplitPointRoot, SplitPointPV, SplitPointNonPV };

  // Dynamic razoring margin based on depth
  inline Value razor_margin(Depth d) { return Value(512 + 16 * int(d)); }

  // Futility lookup tables (initialized at startup) and their access functions
  Value FutilityMargins[16][64]; // [depth][moveNumber]
  int FutilityMoveCounts[32];    // [depth]

  inline Value futility_margin(Depth d, int mn) {

    return d < 7 * ONE_PLY ? FutilityMargins[std::max(int(d), 1)][std::min(mn, 63)]
                           : 2 * VALUE_INFINITE;
  }

  // Reduction lookup tables (initialized at startup) and their access function
  int8_t Reductions[2][64][64]; // [pv][depth][moveNumber]

  template <bool PvNode> inline Depth reduction(Depth d, int mn) {

    return (Depth) Reductions[PvNode][std::min(int(d) / ONE_PLY, 63)][std::min(mn, 63)];
  }

  size_t PVSize, PVIdx;
  TimeManager TimeMgr;
  int BestMoveChanges;
  Value DrawValue[COLOR_NB];
  HistoryStats History;
  GainsStats Gains;
  CountermovesStats Countermoves;

  template <NodeType NT>
  Value search(Position& pos, Stack* ss, Value alpha, Value beta, Depth depth, bool cutNode);

  template <NodeType NT, bool InCheck>
  Value qsearch(Position& pos, Stack* ss, Value alpha, Value beta, Depth depth);

  void id_loop(Position& pos);
  Value value_to_tt(Value v, int ply);
  Value value_from_tt(Value v, int ply);
#if PA_GTB
  template <NodeType NT>
  inline bool ok_to_use_TT(const TTEntry* tte, Depth depth, Value alpha, Value beta, int ply) {

    const bool PvNode   = (NT == PV || NT == Root || NT == SplitPointPV || NT == SplitPointRoot);
    const Value v = value_from_tt(tte->value(), ply);
    
    return
    PvNode ?    tte->type() == BOUND_EXACT
    && (   tte->depth() >= depth
        || v >= VALUE_MATE_IN_MAX_PLY
        || v <= VALUE_MATED_IN_MAX_PLY)
    
    :    (   tte->depth() >= depth
          || v >= std::max(VALUE_MATE_IN_MAX_PLY, beta)
          || v <= std::min(VALUE_MATED_IN_MAX_PLY, alpha))
    && (   ((tte->type() & BOUND_LOWER) && v >= beta)
        || ((tte->type() & BOUND_UPPER) && v <= alpha));
  }
  bool UsePersistentHash;
#if defined(USE_EGTB)
  bool UseGaviotaTb;
  bool ProbeOnlyAtRoot;
#endif // defined(USE_EGTB)
#endif // PA_GTB
  bool check_is_dangerous(const Position& pos, Move move, Value futilityBase, Value beta);
  bool allows(const Position& pos, Move first, Move second);
  bool refutes(const Position& pos, Move first, Move second);
  string uci_pv(const Position& pos, int depth, Value alpha, Value beta);

  struct Skill {
    Skill(int l) : level(l), best(MOVE_NONE) {}
   ~Skill() {
      if (enabled()) // Swap best PV line with the sub-optimal one
          std::swap(RootMoves[0], *std::find(RootMoves.begin(),
                    RootMoves.end(), best ? best : pick_move()));
    }

    bool enabled() const { return level < 20; }
    bool time_to_pick(int depth) const { return depth == 1 + level; }
    Move pick_move();

    int level;
    Move best;
  };

} // namespace


/// Search::init() is called during startup to initialize various lookup tables

void Search::init() {

  int d;  // depth (ONE_PLY == 2)
  int hd; // half depth (ONE_PLY == 1)
  int mc; // moveCount

  // Init reductions array
  for (hd = 1; hd < 64; hd++) for (mc = 1; mc < 64; mc++)
  {
      double    pvRed = log(double(hd)) * log(double(mc)) / 3.0;
      double nonPVRed = 0.33 + log(double(hd)) * log(double(mc)) / 2.25;
      Reductions[1][hd][mc] = (int8_t) (   pvRed >= 1.0 ? floor(   pvRed * int(ONE_PLY)) : 0);
      Reductions[0][hd][mc] = (int8_t) (nonPVRed >= 1.0 ? floor(nonPVRed * int(ONE_PLY)) : 0);
  }

  // Init futility margins array
  for (d = 1; d < 16; d++) for (mc = 0; mc < 64; mc++)
      FutilityMargins[d][mc] = Value(112 * int(log(double(d * d) / 2) / log(2.0) + 1.001) - 8 * mc + 45);

  // Init futility move count array
  for (d = 0; d < 32; d++)
      FutilityMoveCounts[d] = int(3.001 + 0.3 * pow(double(d), 1.8));
}


/// Search::perft() is our utility to verify move generation. All the leaf nodes
/// up to the given depth are generated and counted and the sum returned.

size_t Search::perft(Position& pos, Depth depth) {

  StateInfo st;
  size_t cnt = 0;
  CheckInfo ci(pos);
  const bool leaf = depth == 2 * ONE_PLY;

  for (MoveList<LEGAL> it(pos); *it; ++it)
  {
      pos.do_move(*it, st, ci, pos.move_gives_check(*it, ci));
      cnt += leaf ? MoveList<LEGAL>(pos).size() : perft(pos, depth - ONE_PLY);
      pos.undo_move(*it);
  }
  return cnt;
}


/// Search::think() is the external interface to Stockfish's search, and is
/// called by the main thread when the program receives the UCI 'go' command. It
/// searches from RootPos and at the end prints the "bestmove" to output.

void Search::think() {

  static PolyglotBook book; // Defined static to initialize the PRNG only once

  RootColor = RootPos.side_to_move();
  TimeMgr.init(Limits, RootPos.game_ply(), RootColor);

  if (RootMoves.empty())
  {
      RootMoves.push_back(MOVE_NONE);
      sync_cout << "info depth 0 score "
                << score_to_uci(RootPos.checkers() ? -VALUE_MATE : VALUE_DRAW)
                << sync_endl;

      goto finalize;
  }

#if PA_GTB
  {
    int usePersistentHash = Options["Use Persistent Hash"];
    int hashAsBookDepth = Options["Persistent Hash As Book Depth"] * ONE_PLY;
    if (usePersistentHash && (hashAsBookDepth > 0) && !Limits.infinite && !Limits.mate)
    {
      Depth depth;
      Move hashMove;
      bool isRoot;

      PHInst.starttransaction_phash(PHASH_MODE_READ);
      hashMove = PHInst.probe_phash(RootPos.key(), depth, isRoot);
      PHInst.endtransaction_phash();
      if (hashMove != MOVE_NONE && isRoot && depth >= hashAsBookDepth && std::count(RootMoves.begin(), RootMoves.end(), hashMove))
      {
#ifdef PHASH_DEBUG
        printf("+++++> pulled %s from PH @ depth %d (%d)\n", move_to_uci(hashMove, false).c_str(), depth, hashAsBookDepth);
#endif
        std::swap(RootMoves[0], *std::find(RootMoves.begin(), RootMoves.end(), hashMove));
        goto finalize;
      }
    }
  }
#endif

  if (Options["OwnBook"] && !Limits.infinite && !Limits.mate)
  {
      Move bookMove = book.probe(RootPos, Options["Book File"], Options["Best Book Move"]);

      if (bookMove && std::count(RootMoves.begin(), RootMoves.end(), bookMove))
      {
          std::swap(RootMoves[0], *std::find(RootMoves.begin(), RootMoves.end(), bookMove));
          goto finalize;
      }
  }

  if (Options["Contempt Factor"] && !Options["UCI_AnalyseMode"])
  {
      int cf = Options["Contempt Factor"] * PawnValueMg / 100; // From centipawns
      cf = cf * Material::game_phase(RootPos) / PHASE_MIDGAME; // Scale down with phase
      DrawValue[ RootColor] = VALUE_DRAW - Value(cf);
      DrawValue[~RootColor] = VALUE_DRAW + Value(cf);
  }
  else
      DrawValue[WHITE] = DrawValue[BLACK] = VALUE_DRAW;

  if (Options["Use Search Log"])
  {
      Log log(Options["Search Log Filename"]);
      log << "\nSearching: "  << RootPos.fen()
          << "\ninfinite: "   << Limits.infinite
          << " ponder: "      << Limits.ponder
          << " time: "        << Limits.time[RootColor]
          << " increment: "   << Limits.inc[RootColor]
          << " moves to go: " << Limits.movestogo
          << std::endl;
  }
  
#if PA_GTB && defined(USE_EGTB)
  if (Options["UseGaviotaTb"] && popcount<Full>(RootPos.pieces()) <= MaxEgtbPieces)
  {
    int success;
    Move move;
    Value v = egtb_probe_root(RootPos, &move, &success);

    if (success)
    {
      std::swap(RootMoves[0], *std::find(RootMoves.begin(), RootMoves.end(), move));
      RootMoves[0].score = v;
      RootPos.set_tb_hits(RootPos.tb_hits() - 1);
      RootMoves[0].extract_pv_from_tb(RootPos);
      sync_cout << uci_pv(RootPos, 1, -VALUE_INFINITE, VALUE_INFINITE) << sync_endl;
      goto finalize;
    }
  }
#endif

  // Reset the threads, still sleeping: will be wake up at split time
  for (size_t i = 0; i < Threads.size(); i++)
      Threads[i]->maxPly = 0;

  Threads.sleepWhileIdle = Options["Use Sleeping Threads"];

  // Set best timer interval to avoid lagging under time pressure. Timer is
  // used to check for remaining available thinking time.
  Threads.timer->msec =
  Limits.use_time_management() ? std::min(100, std::max(TimeMgr.available_time() / 16, TimerResolution)) :
                  Limits.nodes ? 2 * TimerResolution
                               : 100;

  Threads.timer->notify_one(); // Wake up the recurring timer

  id_loop(RootPos); // Let's start searching !

  Threads.timer->msec = 0; // Stop the timer
  Threads.sleepWhileIdle = true; // Send idle threads to sleep

  if (Options["Use Search Log"])
  {
      Time::point elapsed = Time::now() - SearchTime + 1;

      Log log(Options["Search Log Filename"]);
      log << "Nodes: "          << RootPos.nodes_searched()
          << "\nNodes/second: " << RootPos.nodes_searched() * 1000 / elapsed
          << "\nBest move: "    << move_to_san(RootPos, RootMoves[0].pv[0]);

      StateInfo st;
      RootPos.do_move(RootMoves[0].pv[0], st);
      log << "\nPonder move: " << move_to_san(RootPos, RootMoves[0].pv[1]) << std::endl;
      RootPos.undo_move(RootMoves[0].pv[0]);
  }

finalize:

  // When search is stopped this info is not printed
  sync_cout << "info nodes " << RootPos.nodes_searched()
            << " time " << Time::now() - SearchTime + 1 << sync_endl;

  // When we reach max depth we arrive here even without Signals.stop is raised,
  // but if we are pondering or in infinite search, according to UCI protocol,
  // we shouldn't print the best move before the GUI sends a "stop" or "ponderhit"
  // command. We simply wait here until GUI sends one of those commands (that
  // raise Signals.stop).
  if (!Signals.stop && (Limits.ponder || Limits.infinite))
  {
      Signals.stopOnPonderhit = true;
      RootPos.this_thread()->wait_for(Signals.stop);
  }

  // Best move could be MOVE_NONE when searching on a stalemate position
  sync_cout << "bestmove " << move_to_uci(RootMoves[0].pv[0], RootPos.is_chess960())
            << " ponder "  << move_to_uci(RootMoves[0].pv[1], RootPos.is_chess960())
            << sync_endl;
}


namespace {

  // id_loop() is the main iterative deepening loop. It calls search() repeatedly
  // with increasing depth until the allocated thinking time has been consumed,
  // user stops the search, or the maximum search depth is reached.

  void id_loop(Position& pos) {

    Stack stack[MAX_PLY_PLUS_2], *ss = stack+1; // To allow referencing (ss-1)
    int depth, prevBestMoveChanges;
    Value bestValue, alpha, beta, delta;
    int phDepth = Options["Persistent Hash Depth"] * ONE_PLY;

#if PA_GTB && defined(USE_EGTB)
    pos.set_tb_hits(0); // reset tbhits before doing the root search
#endif
    memset(ss-1, 0, 4 * sizeof(Stack));
    depth = BestMoveChanges = 0;
    bestValue = delta = -VALUE_INFINITE;
    (ss-1)->currentMove = MOVE_NULL; // Hack to skip update gains
    TT.new_search();
    History.clear();
    Gains.clear();
    Countermoves.clear();

    PVSize = Options["MultiPV"];
    Skill skill(Options["Skill Level"]);
#if PA_GTB
    UsePersistentHash = Options["Use Persistent Hash"];
#ifdef USE_EGTB
    UseGaviotaTb = Options["UseGaviotaTb"];
    ProbeOnlyAtRoot = Options["ProbeOnlyAtRoot"];
#endif
#endif

#if PA_GTB
    if (UsePersistentHash) {
      PH.from_phash();
    }
#endif

    // Do we have to play with skill handicap? In this case enable MultiPV search
    // that we will use behind the scenes to retrieve a set of possible moves.
    if (skill.enabled() && PVSize < 4)
        PVSize = 4;

    PVSize = std::min(PVSize, RootMoves.size());

    // Iterative deepening loop until requested to stop or target depth reached
    while (++depth <= MAX_PLY && !Signals.stop && (!Limits.depth || depth <= Limits.depth))
    {
        // Save last iteration's scores before first PV line is searched and all
        // the move scores but the (new) PV are set to -VALUE_INFINITE.
        for (size_t i = 0; i < RootMoves.size(); i++)
            RootMoves[i].prevScore = RootMoves[i].score;

        prevBestMoveChanges = BestMoveChanges; // Only sensible when PVSize == 1
        BestMoveChanges = 0;

        // MultiPV loop. We perform a full root search for each PV line
        for (PVIdx = 0; PVIdx < PVSize; PVIdx++)
        {
            // Set aspiration window default width
            if (depth >= 5 && abs(RootMoves[PVIdx].prevScore) < VALUE_KNOWN_WIN)
            {
                delta = Value(16);
                alpha = RootMoves[PVIdx].prevScore - delta;
                beta  = RootMoves[PVIdx].prevScore + delta;
            }
            else
            {
                alpha = -VALUE_INFINITE;
                beta  =  VALUE_INFINITE;
            }

            // Start with a small aspiration window and, in case of fail high/low,
            // research with bigger window until not failing high/low anymore.
            while (true)
            {
                bestValue = search<Root>(pos, ss, alpha, beta, depth * ONE_PLY, false);

                // Bring to front the best move. It is critical that sorting is
                // done with a stable algorithm because all the values but the first
                // and eventually the new best one are set to -VALUE_INFINITE and
                // we want to keep the same order for all the moves but the new
                // PV that goes to the front. Note that in case of MultiPV search
                // the already searched PV lines are preserved.
                std::stable_sort(RootMoves.begin() + PVIdx, RootMoves.end());

                // Write PV back to transposition table in case the relevant
                // entries have been overwritten during the search.
                for (size_t i = 0; i <= PVIdx; i++)
                    RootMoves[i].insert_pv_in_tt(pos);

                if (DEPTH_IS_VALID(depth * ONE_PLY, phDepth))
                    PH.store(pos.key(), RootMoves[0].score, Bound((int)BOUND_EXACT | BOUND_ROOT), depth * ONE_PLY, RootMoves[0].pv[0], RootMoves[0].score, VALUE_ZERO);

                // If search has been stopped return immediately. Sorting and
                // writing PV back to TT is safe becuase RootMoves is still
                // valid, although refers to previous iteration.
                if (Signals.stop)
                    return;

                // In case of failing high/low increase aspiration window and
                // research, otherwise exit the loop.
                if (bestValue > alpha && bestValue < beta)
                    break;

                // Give some update (without cluttering the UI) before to research
                if (Time::now() - SearchTime > 3000)
                    sync_cout << uci_pv(pos, depth, alpha, beta) << sync_endl;

                if (abs(bestValue) >= VALUE_KNOWN_WIN)
                {
                    alpha = -VALUE_INFINITE;
                    beta  =  VALUE_INFINITE;
                }
                else if (bestValue >= beta)
                {
                    beta += delta;
                    delta += delta / 2;
                }
                else
                {
                    Signals.failedLowAtRoot = true;
                    Signals.stopOnPonderhit = false;

                    alpha -= delta;
                    delta += delta / 2;
                }

                assert(alpha >= -VALUE_INFINITE && beta <= VALUE_INFINITE);
            }

            // Sort the PV lines searched so far and update the GUI
            std::stable_sort(RootMoves.begin(), RootMoves.begin() + PVIdx + 1);

            if (PVIdx + 1 == PVSize || Time::now() - SearchTime > 3000)
                sync_cout << uci_pv(pos, depth, alpha, beta) << sync_endl;
        }

        // Do we need to pick now the sub-optimal best move ?
        if (skill.enabled() && skill.time_to_pick(depth))
            skill.pick_move();

        if (Options["Use Search Log"])
        {
            RootMove& rm = RootMoves[0];
            if (skill.best != MOVE_NONE)
                rm = *std::find(RootMoves.begin(), RootMoves.end(), skill.best);

            Log log(Options["Search Log Filename"]);
            log << pretty_pv(pos, depth, rm.score, Time::now() - SearchTime, &rm.pv[0])
                << std::endl;
        }

        // Do we have found a "mate in x"?
        if (   Limits.mate
            && bestValue >= VALUE_MATE_IN_MAX_PLY
            && VALUE_MATE - bestValue <= 2 * Limits.mate)
            Signals.stop = true;

        // Do we have time for the next iteration? Can we stop searching now?
        if (Limits.use_time_management() && !Signals.stopOnPonderhit)
        {
            bool stop = false; // Local variable, not the volatile Signals.stop

            // Take in account some extra time if the best move has changed
            if (depth > 4 && depth < 50 &&  PVSize == 1)
                TimeMgr.pv_instability(BestMoveChanges, prevBestMoveChanges);

            // Stop search if most of available time is already consumed. We
            // probably don't have enough time to search the first move at the
            // next iteration anyway.
            if (Time::now() - SearchTime > (TimeMgr.available_time() * 62) / 100)
                stop = true;

            // Stop search early if one move seems to be much better than others
            if (    depth >= 12
                && !stop
                &&  PVSize == 1
                &&  bestValue > VALUE_MATED_IN_MAX_PLY
                && (   RootMoves.size() == 1
                    || Time::now() - SearchTime > (TimeMgr.available_time() * 20) / 100))
            {
                Value rBeta = bestValue - 2 * PawnValueMg;
                ss->excludedMove = RootMoves[0].pv[0];
                ss->skipNullMove = true;
                Value v = search<NonPV>(pos, ss, rBeta - 1, rBeta, (depth - 3) * ONE_PLY, true);
                ss->skipNullMove = false;
                ss->excludedMove = MOVE_NONE;

                if (v < rBeta)
                    stop = true;
            }

            if (stop)
            {
                // If we are allowed to ponder do not stop the search now but
                // keep pondering until GUI sends "ponderhit" or "stop".
                if (Limits.ponder)
                    Signals.stopOnPonderhit = true;
                else
                    Signals.stop = true;
            }
        }
#if PA_GTB
      if (UsePersistentHash) {
        PH.to_phash();
      }
#endif
      

    }
  }


  // search<>() is the main search function for both PV and non-PV nodes and for
  // normal and SplitPoint nodes. When called just after a split point the search
  // is simpler because we have already probed the hash table, done a null move
  // search, and searched the first move before splitting, we don't have to repeat
  // all this work again. We also don't need to store anything to the hash table
  // here: This is taken care of after we return from the split point.

  template <NodeType NT>
  Value search(Position& pos, Stack* ss, Value alpha, Value beta, Depth depth, bool cutNode) {

    const bool PvNode   = (NT == PV || NT == Root || NT == SplitPointPV || NT == SplitPointRoot);
    const bool SpNode   = (NT == SplitPointPV || NT == SplitPointNonPV || NT == SplitPointRoot);
    const bool RootNode = (NT == Root || NT == SplitPointRoot);

    assert(alpha >= -VALUE_INFINITE && alpha < beta && beta <= VALUE_INFINITE);
    assert(PvNode || (alpha == beta - 1));
    assert(depth > DEPTH_ZERO);

    Move movesSearched[64];
    StateInfo st;
    const TTEntry *tte;
    SplitPoint* splitPoint;
    Key posKey;
    Move ttMove, move, excludedMove, bestMove, threatMove;
    Depth ext, newDepth;
    Value bestValue, value, ttValue;
    Value eval, nullValue, futilityValue;
    bool inCheck, givesCheck, pvMove, singularExtensionNode;
    bool captureOrPromotion, dangerous, doFullDepthSearch;
    int moveCount, playedMoveCount;

    // before doing anything, check for a draw.
    // only do the full check at the root, 2x check at lower nodes gives the best results,
    // in terms of the engine avoiding drawn lines. in qsearch, a full search seems to be ok.
    if (pos.is_draw(RootNode)) {
      return DrawValue[pos.side_to_move()];
    }

    // Step 1. Initialize node
    Thread* thisThread = pos.this_thread();
    moveCount = playedMoveCount = 0;
    inCheck = pos.checkers();

    if (SpNode)
    {
        splitPoint = ss->splitPoint;
        bestMove   = splitPoint->bestMove;
        threatMove = splitPoint->threatMove;
        bestValue  = splitPoint->bestValue;
        tte = NULL;
        ttMove = excludedMove = MOVE_NONE;
        ttValue = VALUE_NONE;

        assert(splitPoint->bestValue > -VALUE_INFINITE && splitPoint->moveCount > 0);

        goto split_point_start;
    }

    bestValue = -VALUE_INFINITE;
    ss->currentMove = threatMove = (ss+1)->excludedMove = bestMove = MOVE_NONE;
    ss->ply = (ss-1)->ply + 1;
    ss->futilityMoveCount = 0;
    (ss+1)->skipNullMove = false; (ss+1)->reduction = DEPTH_ZERO;
    (ss+2)->killers[0] = (ss+2)->killers[1] = MOVE_NONE;

    // Used to send selDepth info to GUI
    if (PvNode && thisThread->maxPly < ss->ply)
        thisThread->maxPly = ss->ply;

    if (!RootNode)
    {
        // Step 2. Check for aborted search and immediate draw
        if (Signals.stop || pos.is_draw(true/*PvNode*/) || ss->ply > MAX_PLY)
            return DrawValue[pos.side_to_move()];

        // Step 3. Mate distance pruning. Even if we mate at the next move our score
        // would be at best mate_in(ss->ply+1), but if alpha is already bigger because
        // a shorter mate was found upward in the tree then there is no need to search
        // further, we will never beat current alpha. Same logic but with reversed signs
        // applies also in the opposite condition of being mated instead of giving mate,
        // in this case return a fail-high score.
        alpha = std::max(mated_in(ss->ply), alpha);
        beta = std::min(mate_in(ss->ply+1), beta);
        if (alpha >= beta)
            return alpha;
    }

    // Step 4. Transposition table lookup
    // We don't want the score of a partial search to overwrite a previous full search
    // TT value, so we use a different position key in case of an excluded move.
    excludedMove = ss->excludedMove;
    posKey = excludedMove ? pos.exclusion_key() : pos.key();
    tte = TT.probe(posKey);
    ttMove = RootNode ? RootMoves[PVIdx].pv[0] : tte ? tte->move() : MOVE_NONE;
    ttValue = tte ? value_from_tt(tte->value(), ss->ply) : VALUE_NONE;

    // At PV nodes we check for exact scores, while at non-PV nodes we check for
    // a fail high/low. Biggest advantage at probing at PV nodes is to have a
    // smooth experience in analysis mode. We don't probe at Root nodes otherwise
    // we should also update RootMoveList to avoid bogus output.
    if (   !RootNode
        && tte
#if PA_GTB
        && ttValue != VALUE_NONE // Only in case of TT access race
        && ok_to_use_TT<PvNode ? PV : NonPV>(tte, depth, alpha, beta, ss->ply))
#else
        && tte->depth() >= depth
        && ttValue != VALUE_NONE // Only in case of TT access race
<<<<<<< HEAD
        && (           PvNode ?  tte->type() == BOUND_EXACT
            : ttValue >= beta ? (tte->type() & BOUND_LOWER)
                              : (tte->type() & BOUND_UPPER)))
#endif
=======
        && (           PvNode ?  tte->bound() == BOUND_EXACT
            : ttValue >= beta ? (tte->bound() &  BOUND_LOWER)
                              : (tte->bound() &  BOUND_UPPER)))
>>>>>>> 203fdc9a
    {
        TT.refresh(tte);
        ss->currentMove = ttMove; // Can be MOVE_NONE

        if (    ttValue >= beta
            &&  ttMove
            && !pos.is_capture_or_promotion(ttMove)
            &&  ttMove != ss->killers[0])
        {
            ss->killers[1] = ss->killers[0];
            ss->killers[0] = ttMove;
        }
        return ttValue;
    }

#if PA_GTB && defined(USE_EGTB)
    if (UseGaviotaTb && !ProbeOnlyAtRoot && !RootNode && popcount<Full>(pos.pieces()) <= MaxEgtbPieces) {
      int probed = 0;
      bool wantsprobe, hard, exact;
      Value val;
      int spd = Options["Soft Probe Depth"];
      int hpd = Options["Hard Probe Depth"];
      
      wantsprobe  = ((ss->ply <= 1) || (PvNode && depth >= spd - ONE_PLY) || (depth >= spd));
      hard        = (PvNode || (ss->ply <= 1) || (depth >= hpd));
      exact       = (PvNode || (ss->ply <= 1) || (alpha <= VALUE_KNOWN_WIN) || (beta >= VALUE_KNOWN_WIN));
      
      if (wantsprobe) {
        val = egtb_probe(pos, hard, exact, &probed);
        if (probed) {
          value = value_from_tt(val, ss->ply);
          TT.store(pos.key(), val, BOUND_EXACT, depth, MOVE_NONE, val, VALUE_ZERO, false);
          return value;
        }
      }
    }
#endif

    // Step 5. Evaluate the position statically and update parent's gain statistics
    if (inCheck)
        ss->staticEval = ss->evalMargin = eval = VALUE_NONE;

    else if (tte)
    {
        // Never assume anything on values stored in TT
        if (  (ss->staticEval = eval = tte->eval_value()) == VALUE_NONE
            ||(ss->evalMargin = tte->eval_margin()) == VALUE_NONE)
            eval = ss->staticEval = evaluate(pos, ss->evalMargin);

        // Can ttValue be used as a better position evaluation?
        if (ttValue != VALUE_NONE)
            if (   ((tte->bound() & BOUND_LOWER) && ttValue > eval)
                || ((tte->bound() & BOUND_UPPER) && ttValue < eval))
                eval = ttValue;
    }
    else
    {
        eval = ss->staticEval = evaluate(pos, ss->evalMargin);
        TT.store(posKey, VALUE_NONE, BOUND_NONE, DEPTH_NONE, MOVE_NONE,
                 ss->staticEval, ss->evalMargin);
    }

    // Update gain for the parent non-capture move given the static position
    // evaluation before and after the move.
    if (   (move = (ss-1)->currentMove) != MOVE_NULL
        && (ss-1)->staticEval != VALUE_NONE
        &&  ss->staticEval != VALUE_NONE
        && !pos.captured_piece_type()
        &&  type_of(move) == NORMAL)
    {
        Square to = to_sq(move);
        Gains.update(pos.piece_on(to), to, -(ss-1)->staticEval - ss->staticEval);
    }

    // Step 6. Razoring (is omitted in PV nodes)
    if (   !PvNode
        &&  depth < 4 * ONE_PLY
        && !inCheck
        &&  eval + razor_margin(depth) < beta
        &&  ttMove == MOVE_NONE
        &&  abs(beta) < VALUE_MATE_IN_MAX_PLY
        && !pos.pawn_on_7th(pos.side_to_move()))
    {
        Value rbeta = beta - razor_margin(depth);
        Value v = qsearch<NonPV, false>(pos, ss, rbeta-1, rbeta, DEPTH_ZERO);
        if (v < rbeta)
            // Logically we should return (v + razor_margin(depth)), but
            // surprisingly this did slightly weaker in tests.
            return v;
    }

    // Step 7. Static null move pruning (is omitted in PV nodes)
    // We're betting that the opponent doesn't have a move that will reduce
    // the score by more than futility_margin(depth) if we do a null move.
    if (   !PvNode
        && !ss->skipNullMove
        &&  depth < 4 * ONE_PLY
        && !inCheck
        &&  eval - futility_margin(depth, (ss-1)->futilityMoveCount) >= beta
        &&  abs(beta) < VALUE_MATE_IN_MAX_PLY
        &&  abs(eval) < VALUE_KNOWN_WIN
        &&  pos.non_pawn_material(pos.side_to_move()))
        return eval - futility_margin(depth, (ss-1)->futilityMoveCount);

    // Step 8. Null move search with verification search (is omitted in PV nodes)
    if (   !PvNode
        && !ss->skipNullMove
        &&  depth > ONE_PLY
        && !inCheck
        &&  eval >= beta
        &&  abs(beta) < VALUE_MATE_IN_MAX_PLY
        &&  pos.non_pawn_material(pos.side_to_move()))
    {
        ss->currentMove = MOVE_NULL;

        // Null move dynamic reduction based on depth
        Depth R = 3 * ONE_PLY + depth / 4;

        // Null move dynamic reduction based on value
        if (eval - PawnValueMg > beta)
            R += ONE_PLY;

        pos.do_null_move(st);
        (ss+1)->skipNullMove = true;
        nullValue = depth-R < ONE_PLY ? -qsearch<NonPV, false>(pos, ss+1, -beta, -alpha, DEPTH_ZERO)
                                      : - search<NonPV>(pos, ss+1, -beta, -alpha, depth-R, !cutNode);
        (ss+1)->skipNullMove = false;
        pos.undo_null_move();

        if (nullValue >= beta)
        {
            // Do not return unproven mate scores
            if (nullValue >= VALUE_MATE_IN_MAX_PLY)
                nullValue = beta;

            if (depth < 12 * ONE_PLY)
                return nullValue;

            // Do verification search at high depths
            ss->skipNullMove = true;
            Value v = search<NonPV>(pos, ss, alpha, beta, depth-R, false);
            ss->skipNullMove = false;

            if (v >= beta)
                return nullValue;
        }
        else
        {
            // The null move failed low, which means that we may be faced with
            // some kind of threat. If the previous move was reduced, check if
            // the move that refuted the null move was somehow connected to the
            // move which was reduced. If a connection is found, return a fail
            // low score (which will cause the reduced move to fail high in the
            // parent node, which will trigger a re-search with full depth).
            threatMove = (ss+1)->currentMove;

            if (   depth < 5 * ONE_PLY
                && (ss-1)->reduction
                && threatMove != MOVE_NONE
                && allows(pos, (ss-1)->currentMove, threatMove))
                return alpha;
        }
    }

    // Step 9. ProbCut (is omitted in PV nodes)
    // If we have a very good capture (i.e. SEE > seeValues[captured_piece_type])
    // and a reduced search returns a value much above beta, we can (almost) safely
    // prune the previous move.
    if (   !PvNode
        &&  depth >= 5 * ONE_PLY
        && !inCheck
        && !ss->skipNullMove
        &&  abs(beta) < VALUE_MATE_IN_MAX_PLY)
    {
        Value rbeta = beta + 200;
        Depth rdepth = depth - ONE_PLY - 3 * ONE_PLY;

        assert(rdepth >= ONE_PLY);
        assert((ss-1)->currentMove != MOVE_NONE);
        assert((ss-1)->currentMove != MOVE_NULL);

        MovePicker mp(pos, ttMove, History, pos.captured_piece_type());
        CheckInfo ci(pos);

        while ((move = mp.next_move<false>()) != MOVE_NONE)
            if (pos.pl_move_is_legal(move, ci.pinned))
            {
                ss->currentMove = move;
                pos.do_move(move, st, ci, pos.move_gives_check(move, ci));
                value = -search<NonPV>(pos, ss+1, -rbeta, -rbeta+1, rdepth, !cutNode);
                pos.undo_move(move);
                if (value >= rbeta)
                    return value;
            }
    }

    // Step 10. Internal iterative deepening
    if (   depth >= (PvNode ? 5 * ONE_PLY : 8 * ONE_PLY)
        && ttMove == MOVE_NONE
        && (PvNode || (!inCheck && ss->staticEval + Value(256) >= beta)))
    {
        Depth d = depth - 2 * ONE_PLY - (PvNode ? DEPTH_ZERO : depth / 4);

        ss->skipNullMove = true;
        search<PvNode ? PV : NonPV>(pos, ss, alpha, beta, d, true);
        ss->skipNullMove = false;

        tte = TT.probe(posKey);
        ttMove = tte ? tte->move() : MOVE_NONE;
    }

split_point_start: // At split points actual search starts from here

    Square prevMoveSq = to_sq((ss-1)->currentMove);
    Move countermoves[] = { Countermoves[pos.piece_on(prevMoveSq)][prevMoveSq].first,
                            Countermoves[pos.piece_on(prevMoveSq)][prevMoveSq].second };

    MovePicker mp(pos, ttMove, depth, History, countermoves, ss, PvNode ? -VALUE_INFINITE : beta);
    CheckInfo ci(pos);
    value = bestValue; // Workaround a bogus 'uninitialized' warning under gcc
    singularExtensionNode =   !RootNode
                           && !SpNode
                           &&  depth >= (PvNode ? 6 * ONE_PLY : 8 * ONE_PLY)
                           &&  ttMove != MOVE_NONE
                           && !excludedMove // Recursive singular search is not allowed
                           && (tte->bound() & BOUND_LOWER)
                           &&  tte->depth() >= depth - 3 * ONE_PLY;

    // Step 11. Loop through moves
    // Loop through all pseudo-legal moves until no moves remain or a beta cutoff occurs
    while ((move = mp.next_move<SpNode>()) != MOVE_NONE)
    {
      assert(is_ok(move));

      if (move == excludedMove)
          continue;

      // At root obey the "searchmoves" option and skip moves not listed in Root
      // Move List, as a consequence any illegal move is also skipped. In MultiPV
      // mode we also skip PV moves which have been already searched.
      if (RootNode && !std::count(RootMoves.begin() + PVIdx, RootMoves.end(), move))
          continue;

      if (SpNode)
      {
          // Shared counter cannot be decremented later if move turns out to be illegal
          if (!pos.pl_move_is_legal(move, ci.pinned))
              continue;

          moveCount = ++splitPoint->moveCount;
          splitPoint->mutex.unlock();
      }
      else
          moveCount++;

      if (RootNode)
      {
          Signals.firstRootMove = (moveCount == 1);

#if PA_GTB
          if (Time::now() - SearchTime > 3000)
#else
          if (thisThread == Threads.main_thread() && Time::now() - SearchTime > 3000)
#endif
              sync_cout << "info depth " << depth / ONE_PLY
                        << " currmove " << move_to_uci(move, pos.is_chess960())
                        << " currmovenumber " << moveCount + PVIdx << sync_endl;
      }

      ext = DEPTH_ZERO;
      captureOrPromotion = pos.is_capture_or_promotion(move);
      givesCheck = pos.move_gives_check(move, ci);
      dangerous =   givesCheck
                 || pos.is_passed_pawn_push(move)
                 || type_of(move) == CASTLE
                 || (   captureOrPromotion // Entering a pawn endgame?
                     && type_of(pos.piece_on(to_sq(move))) != PAWN
                     && type_of(move) == NORMAL
                     && (  pos.non_pawn_material(WHITE) + pos.non_pawn_material(BLACK)
                         - PieceValue[MG][pos.piece_on(to_sq(move))] == VALUE_ZERO));

      // Step 12. Extend checks and, in PV nodes, also dangerous moves
      if (PvNode && dangerous)
          ext = ONE_PLY;

      else if (givesCheck && pos.see_sign(move) >= 0)
          ext = ONE_PLY / 2;

      // Singular extension search. If all moves but one fail low on a search of
      // (alpha-s, beta-s), and just one fails high on (alpha, beta), then that move
      // is singular and should be extended. To verify this we do a reduced search
      // on all the other moves but the ttMove, if result is lower than ttValue minus
      // a margin then we extend ttMove.
      if (    singularExtensionNode
          &&  move == ttMove
          && !ext
          &&  pos.pl_move_is_legal(move, ci.pinned)
          &&  abs(ttValue) < VALUE_KNOWN_WIN)
      {
          assert(ttValue != VALUE_NONE);

          Value rBeta = ttValue - int(depth);
          ss->excludedMove = move;
          ss->skipNullMove = true;
          value = search<NonPV>(pos, ss, rBeta - 1, rBeta, depth / 2, cutNode);
          ss->skipNullMove = false;
          ss->excludedMove = MOVE_NONE;

          if (value < rBeta)
              ext = ONE_PLY;
      }

      // Update current move (this must be done after singular extension search)
      newDepth = depth - ONE_PLY + ext;

      // Step 13. Futility pruning (is omitted in PV nodes)
      if (   !PvNode
          && !captureOrPromotion
          && !inCheck
          && !dangerous
       /* &&  move != ttMove Already implicit in the next condition */
          &&  bestValue > VALUE_MATED_IN_MAX_PLY)
      {
          // Move count based pruning
          if (   depth < 16 * ONE_PLY
              && moveCount >= FutilityMoveCounts[depth]
              && (!threatMove || !refutes(pos, move, threatMove)))
          {
              if (SpNode)
                  splitPoint->mutex.lock();

              continue;
          }

          // Value based pruning
          // We illogically ignore reduction condition depth >= 3*ONE_PLY for predicted depth,
          // but fixing this made program slightly weaker.
          Depth predictedDepth = newDepth - reduction<PvNode>(depth, moveCount);
          futilityValue =  ss->staticEval + ss->evalMargin + futility_margin(predictedDepth, moveCount)
                         + Gains[pos.piece_moved(move)][to_sq(move)];

          if (futilityValue < beta)
          {
              bestValue = std::max(bestValue, futilityValue);

              if (SpNode)
              {
                  splitPoint->mutex.lock();
                  if (bestValue > splitPoint->bestValue)
                      splitPoint->bestValue = bestValue;
              }
              continue;
          }

          // Prune moves with negative SEE at low depths
          if (   predictedDepth < 4 * ONE_PLY
              && pos.see_sign(move) < 0)
          {
              if (SpNode)
                  splitPoint->mutex.lock();

              continue;
          }

          // We have not pruned the move that will be searched, but remember how
          // far in the move list we are to be more aggressive in the child node.
          ss->futilityMoveCount = moveCount;
      }
      else
          ss->futilityMoveCount = 0;

      // Check for legality only before to do the move
      if (!RootNode && !SpNode && !pos.pl_move_is_legal(move, ci.pinned))
      {
          moveCount--;
          continue;
      }

      pvMove = PvNode && moveCount == 1;
      ss->currentMove = move;
      if (!SpNode && !captureOrPromotion && playedMoveCount < 64)
          movesSearched[playedMoveCount++] = move;

      // Step 14. Make the move
      pos.do_move(move, st, ci, givesCheck);

      // Step 15. Reduced depth search (LMR). If the move fails high will be
      // re-searched at full depth.
      if (    depth > 3 * ONE_PLY
          && !pvMove
          && !captureOrPromotion
          && !dangerous
          &&  move != ttMove
          &&  move != ss->killers[0]
          &&  move != ss->killers[1])
      {
          ss->reduction = reduction<PvNode>(depth, moveCount);

          if (!PvNode && cutNode)
              ss->reduction += ONE_PLY;

          if (move == countermoves[0] || move == countermoves[1])
              ss->reduction = std::max(DEPTH_ZERO, ss->reduction-ONE_PLY);

          Depth d = std::max(newDepth - ss->reduction, ONE_PLY);
          if (SpNode)
              alpha = splitPoint->alpha;

          value = -search<NonPV>(pos, ss+1, -(alpha+1), -alpha, d, true);

          doFullDepthSearch = (value > alpha && ss->reduction != DEPTH_ZERO);
          ss->reduction = DEPTH_ZERO;
      }
      else
          doFullDepthSearch = !pvMove;

      // Step 16. Full depth search, when LMR is skipped or fails high
      if (doFullDepthSearch)
      {
          if (SpNode)
              alpha = splitPoint->alpha;

          value = newDepth < ONE_PLY ?
                          givesCheck ? -qsearch<NonPV,  true>(pos, ss+1, -(alpha+1), -alpha, DEPTH_ZERO)
                                     : -qsearch<NonPV, false>(pos, ss+1, -(alpha+1), -alpha, DEPTH_ZERO)
                                     : - search<NonPV>(pos, ss+1, -(alpha+1), -alpha, newDepth, !cutNode);
      }

      // Only for PV nodes do a full PV search on the first move or after a fail
      // high, in the latter case search only if value < beta, otherwise let the
      // parent node to fail low with value <= alpha and to try another move.
      if (PvNode && (pvMove || (value > alpha && (RootNode || value < beta))))
          value = newDepth < ONE_PLY ?
                          givesCheck ? -qsearch<PV,  true>(pos, ss+1, -beta, -alpha, DEPTH_ZERO)
                                     : -qsearch<PV, false>(pos, ss+1, -beta, -alpha, DEPTH_ZERO)
                                     : - search<PV>(pos, ss+1, -beta, -alpha, newDepth, false);
      // Step 17. Undo move
      pos.undo_move(move);

      assert(value > -VALUE_INFINITE && value < VALUE_INFINITE);

      // Step 18. Check for new best move
      if (SpNode)
      {
          splitPoint->mutex.lock();
          bestValue = splitPoint->bestValue;
          alpha = splitPoint->alpha;
      }

      // Finished searching the move. If Signals.stop is true, the search
      // was aborted because the user interrupted the search or because we
      // ran out of time. In this case, the return value of the search cannot
      // be trusted, and we don't update the best move and/or PV.
      if (Signals.stop || thisThread->cutoff_occurred())
          return value; // To avoid returning VALUE_INFINITE

      if (RootNode)
      {
          RootMove& rm = *std::find(RootMoves.begin(), RootMoves.end(), move);

          // PV move or new best move ?
          if (pvMove || value > alpha)
          {
              rm.score = value;
              rm.extract_pv_from_tt(pos);

              // We record how often the best move has been changed in each
              // iteration. This information is used for time management: When
              // the best move changes frequently, we allocate some more time.
              if (!pvMove)
                  BestMoveChanges++;
          }
          else
              // All other moves but the PV are set to the lowest value, this
              // is not a problem when sorting becuase sort is stable and move
              // position in the list is preserved, just the PV is pushed up.
              rm.score = -VALUE_INFINITE;
      }

      if (value > bestValue)
      {
          bestValue = SpNode ? splitPoint->bestValue = value : value;

          if (value > alpha)
          {
              bestMove = SpNode ? splitPoint->bestMove = move : move;

              if (PvNode && value < beta) // Update alpha! Always alpha < beta
                  alpha = SpNode ? splitPoint->alpha = value : value;
              else
              {
                  assert(value >= beta); // Fail high

                  if (SpNode)
                      splitPoint->cutoff = true;

                  break;
              }
          }
      }

      // Step 19. Check for splitting the search
      if (   !SpNode
          &&  depth >= Threads.minimumSplitDepth
          &&  Threads.available_slave(thisThread)
          &&  thisThread->splitPointsSize < MAX_SPLITPOINTS_PER_THREAD)
      {
          assert(bestValue < beta);

          thisThread->split<FakeSplit>(pos, ss, alpha, beta, &bestValue, &bestMove,
                                       depth, threatMove, moveCount, &mp, NT, cutNode);
          if (bestValue >= beta)
              break;
      }
    }

    if (SpNode)
        return bestValue;

    // Step 20. Check for mate and stalemate
    // All legal moves have been searched and if there are no legal moves, it
    // must be mate or stalemate. Note that we can have a false positive in
    // case of Signals.stop or thread.cutoff_occurred() are set, but this is
    // harmless because return value is discarded anyhow in the parent nodes.
    // If we are in a singular extension search then return a fail low score.
    // A split node has at least one move, the one tried before to be splitted.
    if (!moveCount)
        return  excludedMove ? alpha
              : inCheck ? mated_in(ss->ply) : DrawValue[pos.side_to_move()];

    // If we have pruned all the moves without searching return a fail-low score
    if (bestValue == -VALUE_INFINITE)
    {
        assert(!playedMoveCount);

        bestValue = alpha;
    }

    if (bestValue >= beta) // Failed high
    {
        TT.store(posKey, value_to_tt(bestValue, ss->ply), BOUND_LOWER, depth,
                 bestMove, ss->staticEval, ss->evalMargin);

        if (!pos.is_capture_or_promotion(bestMove) && !inCheck)
        {
            if (bestMove != ss->killers[0])
            {
                ss->killers[1] = ss->killers[0];
                ss->killers[0] = bestMove;
            }

            // Increase history value of the cut-off move
            Value bonus = Value(int(depth) * int(depth));
            History.update(pos.piece_moved(bestMove), to_sq(bestMove), bonus);
            if (is_ok((ss-1)->currentMove))
                Countermoves.update(pos.piece_on(prevMoveSq), prevMoveSq, bestMove);

            // Decrease history of all the other played non-capture moves
            for (int i = 0; i < playedMoveCount - 1; i++)
            {
                Move m = movesSearched[i];
                History.update(pos.piece_moved(m), to_sq(m), -bonus);
            }
        }
    }
    else // Failed low or PV search
        TT.store(posKey, value_to_tt(bestValue, ss->ply),
                 PvNode && bestMove != MOVE_NONE ? BOUND_EXACT : BOUND_UPPER,
                 depth, bestMove, ss->staticEval, ss->evalMargin);

    assert(bestValue > -VALUE_INFINITE && bestValue < VALUE_INFINITE);

    return bestValue;
  }


  // qsearch() is the quiescence search function, which is called by the main
  // search function when the remaining depth is zero (or, to be more precise,
  // less than ONE_PLY).

  template <NodeType NT, bool InCheck>
  Value qsearch(Position& pos, Stack* ss, Value alpha, Value beta, Depth depth) {

    const bool PvNode = (NT == PV);

    assert(NT == PV || NT == NonPV);
    assert(InCheck == !!pos.checkers());
    assert(alpha >= -VALUE_INFINITE && alpha < beta && beta <= VALUE_INFINITE);
    assert(PvNode || (alpha == beta - 1));
    assert(depth <= DEPTH_ZERO);

    StateInfo st;
    const TTEntry* tte;
    Key posKey;
    Move ttMove, move, bestMove;
    Value bestValue, value, ttValue, futilityValue, futilityBase, oldAlpha;
    bool givesCheck, enoughMaterial, evasionPrunable;
    Depth ttDepth;

    // To flag BOUND_EXACT a node with eval above alpha and no available moves
    if (PvNode)
        oldAlpha = alpha;

    ss->currentMove = bestMove = MOVE_NONE;
    ss->ply = (ss-1)->ply + 1;

    // Check for an instant draw or maximum ply reached
    if (pos.is_draw(true) || ss->ply > MAX_PLY)
        return DrawValue[pos.side_to_move()];

    // Decide whether or not to include checks, this fixes also the type of
    // TT entry depth that we are going to use. Note that in qsearch we use
    // only two types of depth in TT: DEPTH_QS_CHECKS or DEPTH_QS_NO_CHECKS.
    ttDepth = InCheck || depth >= DEPTH_QS_CHECKS ? DEPTH_QS_CHECKS
                                                  : DEPTH_QS_NO_CHECKS;

    // Transposition table lookup. At PV nodes, we don't use the TT for
    // pruning, but only for move ordering.
    posKey = pos.key();
    tte = TT.probe(posKey);
    ttMove = tte ? tte->move() : MOVE_NONE;
    ttValue = tte ? value_from_tt(tte->value(),ss->ply) : VALUE_NONE;

    if (   tte
#if PA_GTB
        && ttValue != VALUE_NONE // Only in case of TT access race
        && ok_to_use_TT<PvNode ? PV : NonPV>(tte, ttDepth, alpha, beta, ss->ply))
#else
        && tte->depth() >= ttDepth
        && ttValue != VALUE_NONE // Only in case of TT access race
<<<<<<< HEAD
        && (           PvNode ?  tte->type() == BOUND_EXACT
            : ttValue >= beta ? (tte->type() & BOUND_LOWER)
                              : (tte->type() & BOUND_UPPER)))
#endif
=======
        && (           PvNode ?  tte->bound() == BOUND_EXACT
            : ttValue >= beta ? (tte->bound() &  BOUND_LOWER)
                              : (tte->bound() &  BOUND_UPPER)))
>>>>>>> 203fdc9a
    {
        ss->currentMove = ttMove; // Can be MOVE_NONE
        return ttValue;
    }

    // Evaluate the position statically
    if (InCheck)
    {
        ss->staticEval = ss->evalMargin = VALUE_NONE;
        bestValue = futilityBase = -VALUE_INFINITE;
        enoughMaterial = false;
    }
    else
    {
        if (tte)
        {
            // Never assume anything on values stored in TT
            if (  (ss->staticEval = bestValue = tte->eval_value()) == VALUE_NONE
                ||(ss->evalMargin = tte->eval_margin()) == VALUE_NONE)
                ss->staticEval = bestValue = evaluate(pos, ss->evalMargin);
        }
        else
            ss->staticEval = bestValue = evaluate(pos, ss->evalMargin);

        // Stand pat. Return immediately if static value is at least beta
        if (bestValue >= beta)
        {
            if (!tte)
                TT.store(pos.key(), value_to_tt(bestValue, ss->ply), BOUND_LOWER,
                         DEPTH_NONE, MOVE_NONE, ss->staticEval, ss->evalMargin);

            return bestValue;
        }

        if (PvNode && bestValue > alpha)
            alpha = bestValue;

        futilityBase = ss->staticEval + ss->evalMargin + Value(128);
        enoughMaterial = pos.non_pawn_material(pos.side_to_move()) > RookValueMg;
    }

    // Initialize a MovePicker object for the current position, and prepare
    // to search the moves. Because the depth is <= 0 here, only captures,
    // queen promotions and checks (only if depth >= DEPTH_QS_CHECKS) will
    // be generated.
    MovePicker mp(pos, ttMove, depth, History, to_sq((ss-1)->currentMove));
    CheckInfo ci(pos);

    // Loop through the moves until no moves remain or a beta cutoff occurs
    while ((move = mp.next_move<false>()) != MOVE_NONE)
    {
      assert(is_ok(move));

      givesCheck = pos.move_gives_check(move, ci);

      // Futility pruning
      if (   !PvNode
          && !InCheck
          && !givesCheck
          &&  move != ttMove
          &&  enoughMaterial
          &&  type_of(move) != PROMOTION
          && !pos.is_passed_pawn_push(move))
      {
          futilityValue =  futilityBase
                         + PieceValue[EG][pos.piece_on(to_sq(move))]
                         + (type_of(move) == ENPASSANT ? PawnValueEg : VALUE_ZERO);

          if (futilityValue < beta)
          {
              bestValue = std::max(bestValue, futilityValue);
              continue;
          }

          // Prune moves with negative or equal SEE and also moves with positive
          // SEE where capturing piece loses a tempo and SEE < beta - futilityBase.
          if (   futilityBase < beta
              && pos.see(move, beta - futilityBase) <= 0)
          {
              bestValue = std::max(bestValue, futilityBase);
              continue;
          }
      }

      // Detect non-capture evasions that are candidate to be pruned
      evasionPrunable =   !PvNode
                       &&  InCheck
                       &&  bestValue > VALUE_MATED_IN_MAX_PLY
                       && !pos.is_capture(move)
                       && !pos.can_castle(pos.side_to_move());

      // Don't search moves with negative SEE values
      if (   !PvNode
          && (!InCheck || evasionPrunable)
          &&  move != ttMove
          &&  type_of(move) != PROMOTION
          &&  pos.see_sign(move) < 0)
          continue;

      // Don't search useless checks
      if (   !PvNode
          && !InCheck
          &&  givesCheck
          &&  move != ttMove
          && !pos.is_capture_or_promotion(move)
          &&  ss->staticEval + PawnValueMg / 4 < beta
          && !check_is_dangerous(pos, move, futilityBase, beta))
          continue;

      // Check for legality only before to do the move
      if (!pos.pl_move_is_legal(move, ci.pinned))
          continue;

      ss->currentMove = move;

      // Make and search the move
      pos.do_move(move, st, ci, givesCheck);
      value = givesCheck ? -qsearch<NT,  true>(pos, ss+1, -beta, -alpha, depth - ONE_PLY)
                         : -qsearch<NT, false>(pos, ss+1, -beta, -alpha, depth - ONE_PLY);
      pos.undo_move(move);

      assert(value > -VALUE_INFINITE && value < VALUE_INFINITE);

      // Check for new best move
      if (value > bestValue)
      {
          bestValue = value;

          if (value > alpha)
          {
              if (PvNode && value < beta) // Update alpha here! Always alpha < beta
              {
                  alpha = value;
                  bestMove = move;
              }
              else // Fail high
              {
                  TT.store(posKey, value_to_tt(value, ss->ply), BOUND_LOWER,
                           ttDepth, move, ss->staticEval, ss->evalMargin);

                  return value;
              }
          }
       }
    }

    // All legal moves have been searched. A special case: If we're in check
    // and no legal moves were found, it is checkmate.
    if (InCheck && bestValue == -VALUE_INFINITE)
        return mated_in(ss->ply); // Plies to mate from the root

    TT.store(posKey, value_to_tt(bestValue, ss->ply),
             PvNode && bestValue > oldAlpha ? BOUND_EXACT : BOUND_UPPER,
             ttDepth, bestMove, ss->staticEval, ss->evalMargin);

    assert(bestValue > -VALUE_INFINITE && bestValue < VALUE_INFINITE);

    return bestValue;
  }


  // value_to_tt() adjusts a mate score from "plies to mate from the root" to
  // "plies to mate from the current position". Non-mate scores are unchanged.
  // The function is called before storing a value to the transposition table.

  Value value_to_tt(Value v, int ply) {

    assert(v != VALUE_NONE);

    return  v >= VALUE_MATE_IN_MAX_PLY  ? v + ply
          : v <= VALUE_MATED_IN_MAX_PLY ? v - ply : v;
  }


  // value_from_tt() is the inverse of value_to_tt(): It adjusts a mate score
  // from the transposition table (where refers to the plies to mate/be mated
  // from current position) to "plies to mate/be mated from the root".

  Value value_from_tt(Value v, int ply) {

    return  v == VALUE_NONE             ? VALUE_NONE
          : v >= VALUE_MATE_IN_MAX_PLY  ? v - ply
          : v <= VALUE_MATED_IN_MAX_PLY ? v + ply : v;
  }


  // check_is_dangerous() tests if a checking move can be pruned in qsearch()

  bool check_is_dangerous(const Position& pos, Move move, Value futilityBase, Value beta)
  {
    Piece pc = pos.piece_moved(move);
    Square from = from_sq(move);
    Square to = to_sq(move);
    Color them = ~pos.side_to_move();
    Square ksq = pos.king_square(them);
    Bitboard enemies = pos.pieces(them);
    Bitboard kingAtt = pos.attacks_from<KING>(ksq);
    Bitboard occ = pos.pieces() ^ from ^ ksq;
    Bitboard oldAtt = pos.attacks_from(pc, from, occ);
    Bitboard newAtt = pos.attacks_from(pc, to, occ);

    // Checks which give opponent's king at most one escape square are dangerous
    if (!more_than_one(kingAtt & ~(enemies | newAtt | to)))
        return true;

    // Queen contact check is very dangerous
    if (type_of(pc) == QUEEN && (kingAtt & to))
        return true;

    // Creating new double threats with checks is dangerous
    Bitboard b = (enemies ^ ksq) & newAtt & ~oldAtt;
    while (b)
    {
        // Note that here we generate illegal "double move"!
        if (futilityBase + PieceValue[EG][pos.piece_on(pop_lsb(&b))] >= beta)
            return true;
    }

    return false;
  }


  // allows() tests whether the 'first' move at previous ply somehow makes the
  // 'second' move possible, for instance if the moving piece is the same in
  // both moves. Normally the second move is the threat (the best move returned
  // from a null search that fails low).

  bool allows(const Position& pos, Move first, Move second) {

    assert(is_ok(first));
    assert(is_ok(second));
    assert(color_of(pos.piece_on(from_sq(second))) == ~pos.side_to_move());
    assert(color_of(pos.piece_on(to_sq(first))) == ~pos.side_to_move());

    Square m1from = from_sq(first);
    Square m2from = from_sq(second);
    Square m1to = to_sq(first);
    Square m2to = to_sq(second);

    // The piece is the same or second's destination was vacated by the first move
    if (m1to == m2from || m2to == m1from)
        return true;

    // Second one moves through the square vacated by first one
    if (between_bb(m2from, m2to) & m1from)
      return true;

    // Second's destination is defended by the first move's piece
    Bitboard m1att = pos.attacks_from(pos.piece_on(m1to), m1to, pos.pieces() ^ m2from);
    if (m1att & m2to)
        return true;

    // Second move gives a discovered check through the first's checking piece
    if (m1att & pos.king_square(pos.side_to_move()))
    {
        assert(between_bb(m1to, pos.king_square(pos.side_to_move())) & m2from);
        return true;
    }

    return false;
  }


  // refutes() tests whether a 'first' move is able to defend against a 'second'
  // opponent's move. In this case will not be pruned. Normally the second move
  // is the threat (the best move returned from a null search that fails low).

  bool refutes(const Position& pos, Move first, Move second) {

    assert(is_ok(first));
    assert(is_ok(second));

    Square m1from = from_sq(first);
    Square m2from = from_sq(second);
    Square m1to = to_sq(first);
    Square m2to = to_sq(second);

    // Don't prune moves of the threatened piece
    if (m1from == m2to)
        return true;

    // If the threatened piece has value less than or equal to the value of the
    // threat piece, don't prune moves which defend it.
    if (    pos.is_capture(second)
        && (   PieceValue[MG][pos.piece_on(m2from)] >= PieceValue[MG][pos.piece_on(m2to)]
            || type_of(pos.piece_on(m2from)) == KING))
    {
        // Update occupancy as if the piece and the threat are moving
        Bitboard occ = pos.pieces() ^ m1from ^ m1to ^ m2from;
        Piece pc = pos.piece_on(m1from);

        // The moved piece attacks the square 'tto' ?
        if (pos.attacks_from(pc, m1to, occ) & m2to)
            return true;

        // Scan for possible X-ray attackers behind the moved piece
        Bitboard xray =  (attacks_bb<  ROOK>(m2to, occ) & pos.pieces(color_of(pc), QUEEN, ROOK))
                       | (attacks_bb<BISHOP>(m2to, occ) & pos.pieces(color_of(pc), QUEEN, BISHOP));

        // Verify attackers are triggered by our move and not already existing
        if (xray && (xray ^ (xray & pos.attacks_from<QUEEN>(m2to))))
            return true;
    }

    // Don't prune safe moves which block the threat path
    if ((between_bb(m2from, m2to) & m1to) && pos.see_sign(first) >= 0)
        return true;

    return false;
  }


  // When playing with strength handicap choose best move among the MultiPV set
  // using a statistical rule dependent on 'level'. Idea by Heinz van Saanen.

  Move Skill::pick_move() {

    static RKISS rk;

    // PRNG sequence should be not deterministic
    for (int i = Time::now() % 50; i > 0; i--)
        rk.rand<unsigned>();

    // RootMoves are already sorted by score in descending order
    int variance = std::min(RootMoves[0].score - RootMoves[PVSize - 1].score, PawnValueMg);
    int weakness = 120 - 2 * level;
    int max_s = -VALUE_INFINITE;
    best = MOVE_NONE;

    // Choose best move. For each move score we add two terms both dependent on
    // weakness, one deterministic and bigger for weaker moves, and one random,
    // then we choose the move with the resulting highest score.
    for (size_t i = 0; i < PVSize; i++)
    {
        int s = RootMoves[i].score;

        // Don't allow crazy blunders even at very low skills
        if (i > 0 && RootMoves[i-1].score > s + 2 * PawnValueMg)
            break;

        // This is our magic formula
        s += (  weakness * int(RootMoves[0].score - s)
              + variance * (rk.rand<unsigned>() % weakness)) / 128;

        if (s > max_s)
        {
            max_s = s;
            best = RootMoves[i].pv[0];
        }
    }
    return best;
  }


  // uci_pv() formats PV information according to UCI protocol. UCI requires
  // to send all the PV lines also if are still to be searched and so refer to
  // the previous search score.

  string uci_pv(const Position& pos, int depth, Value alpha, Value beta) {

    std::stringstream s;
    Time::point elapsed = Time::now() - SearchTime + 1;
    size_t uciPVSize = std::min((size_t)Options["MultiPV"], RootMoves.size());
    int selDepth = 0;

    for (size_t i = 0; i < Threads.size(); i++)
        if (Threads[i]->maxPly > selDepth)
            selDepth = Threads[i]->maxPly;

    for (size_t i = 0; i < uciPVSize; i++)
    {
        bool updated = (i <= PVIdx);

        if (depth == 1 && !updated)
            continue;

        int d   = updated ? depth : depth - 1;
        Value v = updated ? RootMoves[i].score : RootMoves[i].prevScore;

        if (s.rdbuf()->in_avail()) // Not at first line
            s << "\n";

        s << "info depth " << d
          << " seldepth "  << selDepth
          << " score "     << (i == PVIdx ? score_to_uci(v, alpha, beta) : score_to_uci(v))
          << " nodes "     << pos.nodes_searched()
          << " nps "       << pos.nodes_searched() * 1000 / elapsed
          << " time "      << elapsed
          << " multipv "   << i + 1
#if PA_GTB && defined(USE_EGTB)
          << " tbhits "    << pos.tb_hits()
#endif
          << " pv";

        for (size_t j = 0; RootMoves[i].pv[j] != MOVE_NONE; j++)
            s <<  " " << move_to_uci(RootMoves[i].pv[j], pos.is_chess960());
    }

    return s.str();
  }

} // namespace


#if PA_GTB && defined(USE_EGTB)
void RootMove::extract_pv_from_tb(Position& pos) {
  
  StateInfo state[MAX_PLY_PLUS_2], *st = state;
  int ply = 0;
  Move m = pv[0];
  int success;
  
  pv.clear();
  
  do {
    pv.push_back(m);
    
    assert(MoveList<LEGAL>(pos).contains(pv[ply]));
    
    pos.do_move(pv[ply++], *st++);
    egtb_probe_root(pos, &m, &success);
  } while (   success
           && pos.is_pseudo_legal(m) // Local copy, TT could change
           && pos.pl_move_is_legal(m, pos.pinned_pieces())
           && ply < MAX_PLY
           && (!pos.is_draw(true) || ply < 2));
  
  pv.push_back(MOVE_NONE); // Must be zero-terminating
  
  while (ply) pos.undo_move(pv[--ply]);
}
#endif

/// RootMove::extract_pv_from_tt() builds a PV by adding moves from the TT table.
/// We consider also failing high nodes and not only BOUND_EXACT nodes so to
/// allow to always have a ponder move even when we fail high at root, and a
/// long PV to print that is important for position analysis.

void RootMove::extract_pv_from_tt(Position& pos) {

  StateInfo state[MAX_PLY_PLUS_2], *st = state;
  const TTEntry* tte;
  int ply = 0;
  Move m = pv[0];

  pv.clear();

  do {
      pv.push_back(m);

      assert(MoveList<LEGAL>(pos).contains(pv[ply]));

      pos.do_move(pv[ply++], *st++);
      tte = TT.probe(pos.key());

  } while (   tte
           && pos.is_pseudo_legal(m = tte->move()) // Local copy, TT could change
           && pos.pl_move_is_legal(m, pos.pinned_pieces())
           && ply < MAX_PLY
           && (!pos.is_draw(true) || ply < 2));

  pv.push_back(MOVE_NONE); // Must be zero-terminating

  while (ply) pos.undo_move(pv[--ply]);
}


/// RootMove::insert_pv_in_tt() is called at the end of a search iteration, and
/// inserts the PV back into the TT. This makes sure the old PV moves are searched
/// first, even if the old TT entries have been overwritten.

void RootMove::insert_pv_in_tt(Position& pos) {

  StateInfo state[MAX_PLY_PLUS_2], *st = state;
  const TTEntry* tte;
  int ply = 0;

  do {
      tte = TT.probe(pos.key());

      if (!tte || tte->move() != pv[ply]) // Don't overwrite correct entries
          TT.store(pos.key(), VALUE_NONE, BOUND_NONE, DEPTH_NONE, pv[ply], VALUE_NONE, VALUE_NONE);

      assert(MoveList<LEGAL>(pos).contains(pv[ply]));

      pos.do_move(pv[ply++], *st++);

  } while (pv[ply] != MOVE_NONE);

  while (ply) pos.undo_move(pv[--ply]);
}


/// Thread::idle_loop() is where the thread is parked when it has no work to do

void Thread::idle_loop() {

  // Pointer 'this_sp' is not null only if we are called from split(), and not
  // at the thread creation. So it means we are the split point's master.
  SplitPoint* this_sp = splitPointsSize ? activeSplitPoint : NULL;

  assert(!this_sp || (this_sp->masterThread == this && searching));

  while (true)
  {
      // If we are not searching, wait for a condition to be signaled instead of
      // wasting CPU time polling for work.
      while ((!searching && Threads.sleepWhileIdle) || exit)
      {
          if (exit)
          {
              assert(!this_sp);
              return;
          }

          // Grab the lock to avoid races with Thread::notify_one()
          mutex.lock();

          // If we are master and all slaves have finished then exit idle_loop
          if (this_sp && !this_sp->slavesMask)
          {
              mutex.unlock();
              break;
          }

          // Do sleep after retesting sleep conditions under lock protection, in
          // particular we need to avoid a deadlock in case a master thread has,
          // in the meanwhile, allocated us and sent the notify_one() call before
          // we had the chance to grab the lock.
          if (!searching && !exit)
              sleepCondition.wait(mutex);

          mutex.unlock();
      }

      // If this thread has been assigned work, launch a search
      if (searching)
      {
          assert(!exit);

          Threads.mutex.lock();

          assert(searching);
          SplitPoint* sp = activeSplitPoint;

          Threads.mutex.unlock();

          Stack stack[MAX_PLY_PLUS_2], *ss = stack+1; // To allow referencing (ss-1)
          Position pos(*sp->pos, this);

          memcpy(ss-1, sp->ss-1, 4 * sizeof(Stack));
          ss->splitPoint = sp;

          sp->mutex.lock();

          assert(activePosition == NULL);

          activePosition = &pos;

          switch (sp->nodeType) {
          case Root:
              search<SplitPointRoot>(pos, ss, sp->alpha, sp->beta, sp->depth, sp->cutNode);
              break;
          case PV:
              search<SplitPointPV>(pos, ss, sp->alpha, sp->beta, sp->depth, sp->cutNode);
              break;
          case NonPV:
              search<SplitPointNonPV>(pos, ss, sp->alpha, sp->beta, sp->depth, sp->cutNode);
              break;
          default:
              assert(false);
          }

          assert(searching);

          searching = false;
          activePosition = NULL;
          sp->slavesMask &= ~(1ULL << idx);
          sp->nodes += pos.nodes_searched();
#if PA_GTB && defined(USE_EGTB)
          sp->tbhits += pos.tb_hits();
#endif

          // Wake up master thread so to allow it to return from the idle loop
          // in case we are the last slave of the split point.
          if (    Threads.sleepWhileIdle
              &&  this != sp->masterThread
              && !sp->slavesMask)
          {
              assert(!sp->masterThread->searching);
              sp->masterThread->notify_one();
          }

          // After releasing the lock we cannot access anymore any SplitPoint
          // related data in a safe way becuase it could have been released under
          // our feet by the sp master. Also accessing other Thread objects is
          // unsafe because if we are exiting there is a chance are already freed.
          sp->mutex.unlock();
      }

      // If this thread is the master of a split point and all slaves have finished
      // their work at this split point, return from the idle loop.
      if (this_sp && !this_sp->slavesMask)
      {
          this_sp->mutex.lock();
          bool finished = !this_sp->slavesMask; // Retest under lock protection
          this_sp->mutex.unlock();
          if (finished)
              return;
      }
  }
}


/// check_time() is called by the timer thread when the timer triggers. It is
/// used to print debug info and, more important, to detect when we are out of
/// available time and so stop the search.

void check_time() {

  static Time::point lastInfoTime = Time::now();
  int64_t nodes = 0; // Workaround silly 'uninitialized' gcc warning

  if (Time::now() - lastInfoTime >= 1000)
  {
      lastInfoTime = Time::now();
      dbg_print();
  }

  if (Limits.ponder)
      return;

  if (Limits.nodes)
  {
      Threads.mutex.lock();

      nodes = RootPos.nodes_searched();

      // Loop across all split points and sum accumulated SplitPoint nodes plus
      // all the currently active positions nodes.
      for (size_t i = 0; i < Threads.size(); i++)
          for (int j = 0; j < Threads[i]->splitPointsSize; j++)
          {
              SplitPoint& sp = Threads[i]->splitPoints[j];

              sp.mutex.lock();

              nodes += sp.nodes;
              Bitboard sm = sp.slavesMask;
              while (sm)
              {
                  Position* pos = Threads[pop_lsb(&sm)]->activePosition;
                  if (pos)
                      nodes += pos->nodes_searched();
              }

              sp.mutex.unlock();
          }

      Threads.mutex.unlock();
  }

  Time::point elapsed = Time::now() - SearchTime;
  bool stillAtFirstMove =    Signals.firstRootMove
                         && !Signals.failedLowAtRoot
                         &&  elapsed > TimeMgr.available_time();

  bool noMoreTime =   elapsed > TimeMgr.maximum_time() - 2 * TimerResolution
                   || stillAtFirstMove;

  if (   (Limits.use_time_management() && noMoreTime)
      || (Limits.movetime && elapsed >= Limits.movetime)
      || (Limits.nodes && nodes >= Limits.nodes))
      Signals.stop = true;
}<|MERGE_RESOLUTION|>--- conflicted
+++ resolved
@@ -114,7 +114,7 @@
     const Value v = value_from_tt(tte->value(), ply);
     
     return
-    PvNode ?    tte->type() == BOUND_EXACT
+    PvNode ?    tte->bound() == BOUND_EXACT
     && (   tte->depth() >= depth
         || v >= VALUE_MATE_IN_MAX_PLY
         || v <= VALUE_MATED_IN_MAX_PLY)
@@ -122,8 +122,8 @@
     :    (   tte->depth() >= depth
           || v >= std::max(VALUE_MATE_IN_MAX_PLY, beta)
           || v <= std::min(VALUE_MATED_IN_MAX_PLY, alpha))
-    && (   ((tte->type() & BOUND_LOWER) && v >= beta)
-        || ((tte->type() & BOUND_UPPER) && v <= alpha));
+    && (   ((tte->bound() & BOUND_LOWER) && v >= beta)
+        || ((tte->bound() & BOUND_UPPER) && v <= alpha));
   }
   bool UsePersistentHash;
 #if defined(USE_EGTB)
@@ -607,12 +607,14 @@
     bool captureOrPromotion, dangerous, doFullDepthSearch;
     int moveCount, playedMoveCount;
 
+#if PA_GTB
     // before doing anything, check for a draw.
     // only do the full check at the root, 2x check at lower nodes gives the best results,
     // in terms of the engine avoiding drawn lines. in qsearch, a full search seems to be ok.
     if (pos.is_draw(RootNode)) {
       return DrawValue[pos.side_to_move()];
     }
+#endif
 
     // Step 1. Initialize node
     Thread* thisThread = pos.this_thread();
@@ -684,16 +686,10 @@
 #else
         && tte->depth() >= depth
         && ttValue != VALUE_NONE // Only in case of TT access race
-<<<<<<< HEAD
-        && (           PvNode ?  tte->type() == BOUND_EXACT
-            : ttValue >= beta ? (tte->type() & BOUND_LOWER)
-                              : (tte->type() & BOUND_UPPER)))
-#endif
-=======
         && (           PvNode ?  tte->bound() == BOUND_EXACT
             : ttValue >= beta ? (tte->bound() &  BOUND_LOWER)
                               : (tte->bound() &  BOUND_UPPER)))
->>>>>>> 203fdc9a
+#endif
     {
         TT.refresh(tte);
         ss->currentMove = ttMove; // Can be MOVE_NONE
@@ -1324,16 +1320,10 @@
 #else
         && tte->depth() >= ttDepth
         && ttValue != VALUE_NONE // Only in case of TT access race
-<<<<<<< HEAD
-        && (           PvNode ?  tte->type() == BOUND_EXACT
-            : ttValue >= beta ? (tte->type() & BOUND_LOWER)
-                              : (tte->type() & BOUND_UPPER)))
-#endif
-=======
         && (           PvNode ?  tte->bound() == BOUND_EXACT
             : ttValue >= beta ? (tte->bound() &  BOUND_LOWER)
                               : (tte->bound() &  BOUND_UPPER)))
->>>>>>> 203fdc9a
+#endif
     {
         ss->currentMove = ttMove; // Can be MOVE_NONE
         return ttValue;
