/*
  Stockfish, a UCI chess playing engine derived from Glaurung 2.1
  Copyright (C) 2004-2008 Tord Romstad (Glaurung author)
  Copyright (C) 2008-2013 Marco Costalba, Joona Kiiski, Tord Romstad

  Stockfish is free software: you can redistribute it and/or modify
  it under the terms of the GNU General Public License as published by
  the Free Software Foundation, either version 3 of the License, or
  (at your option) any later version.

  Stockfish is distributed in the hope that it will be useful,
  but WITHOUT ANY WARRANTY; without even the implied warranty of
  MERCHANTABILITY or FITNESS FOR A PARTICULAR PURPOSE.  See the
  GNU General Public License for more details.

  You should have received a copy of the GNU General Public License
  along with this program.  If not, see <http://www.gnu.org/licenses/>.
*/

#include <algorithm>
#include <cassert>
#include <cmath>
#include <cstring>
#include <iostream>
#include <sstream>

#include "book.h"
#include "evaluate.h"
#include "movegen.h"
#include "movepick.h"
#include "notation.h"
#include "search.h"
#include "timeman.h"
#include "thread.h"
#include "tt.h"
#include "ucioption.h"
#include "dgtnix.h"

namespace Search {

  volatile SignalsType Signals;
  LimitsType Limits;
  std::vector<RootMove> RootMoves;
  Position RootPos;
  Color RootColor;
  Time::point SearchTime;
  StateStackPtr SetupStates;
  Uci_PV_DGT UciPvDgt;
}

using std::string;
using Eval::evaluate;
using namespace Search;

namespace {

  // Set to true to force running with one thread. Used for debugging
  const bool FakeSplit = false;

  // This is the minimum interval in msec between two check_time() calls
  const int TimerResolution = 5;

  // Different node types, used as template parameter
  enum NodeType { Root, PV, NonPV, SplitPointRoot, SplitPointPV, SplitPointNonPV };

  // Dynamic razoring margin based on depth
  inline Value razor_margin(Depth d) { return Value(512 + 16 * int(d)); }

  // Futility lookup tables (initialized at startup) and their access functions
  Value FutilityMargins[16][64]; // [depth][moveNumber]
  int FutilityMoveCounts[2][32]; // [improving][depth]

  inline Value futility_margin(Depth d, int mn) {

    return d < 7 * ONE_PLY ? FutilityMargins[std::max(int(d), 1)][std::min(mn, 63)]
                           : 2 * VALUE_INFINITE;
  }

  // Reduction lookup tables (initialized at startup) and their access function
  int8_t Reductions[2][2][64][64]; // [pv][improving][depth][moveNumber]

  template <bool PvNode> inline Depth reduction(bool i, Depth d, int mn) {

    return (Depth) Reductions[PvNode][i][std::min(int(d) / ONE_PLY, 63)][std::min(mn, 63)];
  }

  size_t PVSize, PVIdx;
  TimeManager TimeMgr;
  float BestMoveChanges;
  Value DrawValue[COLOR_NB];
  HistoryStats History;
  GainsStats Gains;
  CountermovesStats Countermoves;

  template <NodeType NT>
  Value search(Position& pos, Stack* ss, Value alpha, Value beta, Depth depth, bool cutNode);

  template <NodeType NT, bool InCheck>
  Value qsearch(Position& pos, Stack* ss, Value alpha, Value beta, Depth depth);

  void id_loop(Position& pos);
  Value value_to_tt(Value v, int ply);
  Value value_from_tt(Value v, int ply);
  bool check_is_dangerous(const Position& pos, Move move, Value futilityBase, Value beta);
  bool allows(const Position& pos, Move first, Move second);
  bool refutes(const Position& pos, Move first, Move second);
  string uci_pv(const Position& pos, int depth, Value alpha, Value beta);

  struct Skill {
    Skill(int l) : level(l), best(MOVE_NONE) {}
   ~Skill() {
      if (enabled()) // Swap best PV line with the sub-optimal one
          std::swap(RootMoves[0], *std::find(RootMoves.begin(),
                    RootMoves.end(), best ? best : pick_move()));
    }

    bool enabled() const { return level < 20; }
    bool time_to_pick(int depth) const { return depth == 1 + level; }
    Move pick_move();

    int level;
    Move best;
  };

} // namespace


/// Search::init() is called during startup to initialize various lookup tables

void Search::init() {

  int d;  // depth (ONE_PLY == 2)
  int hd; // half depth (ONE_PLY == 1)
  int mc; // moveCount

  // Init reductions array
  for (hd = 1; hd < 64; hd++) for (mc = 1; mc < 64; mc++)
  {
      double    pvRed = log(double(hd)) * log(double(mc)) / 3.0;
      double nonPVRed = 0.33 + log(double(hd)) * log(double(mc)) / 2.25;
      Reductions[1][1][hd][mc] = (int8_t) (   pvRed >= 1.0 ? floor(   pvRed * int(ONE_PLY)) : 0);
      Reductions[0][1][hd][mc] = (int8_t) (nonPVRed >= 1.0 ? floor(nonPVRed * int(ONE_PLY)) : 0);

      Reductions[1][0][hd][mc] = Reductions[1][1][hd][mc];
      Reductions[0][0][hd][mc] = Reductions[0][1][hd][mc];

      if (Reductions[0][0][hd][mc] > 2 * ONE_PLY)
          Reductions[0][0][hd][mc] += ONE_PLY;
  }

  // Init futility margins array
  for (d = 1; d < 16; d++) for (mc = 0; mc < 64; mc++)
      FutilityMargins[d][mc] = Value(112 * int(log(double(d * d) / 2) / log(2.0) + 1.001) - 8 * mc + 45);

  // Init futility move count array
  for (d = 0; d < 32; d++)
  {
      FutilityMoveCounts[0][d] = int(3 + 0.3 * pow(double(d       ), 1.8)) * 3/4 + (2 < d && d < 5);
      FutilityMoveCounts[1][d] = int(3 + 0.3 * pow(double(d + 0.98), 1.8));
  }
}


/// Search::perft() is our utility to verify move generation. All the leaf nodes
/// up to the given depth are generated and counted and the sum returned.

static size_t perft(Position& pos, Depth depth) {

  StateInfo st;
  size_t cnt = 0;
  CheckInfo ci(pos);
  const bool leaf = depth == 2 * ONE_PLY;

  for (MoveList<LEGAL> it(pos); *it; ++it)
  {
      pos.do_move(*it, st, ci, pos.move_gives_check(*it, ci));
      cnt += leaf ? MoveList<LEGAL>(pos).size() : ::perft(pos, depth - ONE_PLY);
      pos.undo_move(*it);
  }
  return cnt;
}

size_t Search::perft(Position& pos, Depth depth) {
  return depth > ONE_PLY ? ::perft(pos, depth) : MoveList<LEGAL>(pos).size();
}

/// Search::think() is the external interface to Stockfish's search, and is
/// called by the main thread when the program receives the UCI 'go' command. It
/// searches from RootPos and at the end prints the "bestmove" to output.

void Search::think() {

  static PolyglotBook book; // Defined static to initialize the PRNG only once

  RootColor = RootPos.side_to_move();
  TimeMgr.init(Limits, RootPos.game_ply(), RootColor);

  if (RootMoves.empty())
  {
      RootMoves.push_back(MOVE_NONE);
      sync_cout << "info depth 0 score "
                << score_to_uci(RootPos.checkers() ? -VALUE_MATE : VALUE_DRAW)
                << sync_endl;

      goto finalize;
  }

  if (Options["OwnBook"] && !Limits.infinite && !Limits.mate)
  {
      Move bookMove = book.probe(RootPos, Options["Book File"], Options["Best Book Move"]);

      if (bookMove && std::count(RootMoves.begin(), RootMoves.end(), bookMove))
      {
          std::swap(RootMoves[0], *std::find(RootMoves.begin(), RootMoves.end(), bookMove));
          goto finalize;
      }
  }

  if (Options["Contempt Factor"] && !Options["UCI_AnalyseMode"])
  {
      int cf = Options["Contempt Factor"] * PawnValueMg / 100; // From centipawns
      cf = cf * Material::game_phase(RootPos) / PHASE_MIDGAME; // Scale down with phase
      DrawValue[ RootColor] = VALUE_DRAW - Value(cf);
      DrawValue[~RootColor] = VALUE_DRAW + Value(cf);
  }
  else
      DrawValue[WHITE] = DrawValue[BLACK] = VALUE_DRAW;

  if (Options["Write Search Log"])
  {
      Log log(Options["Search Log Filename"]);
      log << "\nSearching: "  << RootPos.fen()
          << "\ninfinite: "   << Limits.infinite
          << " ponder: "      << Limits.ponder
          << " time: "        << Limits.time[RootColor]
          << " increment: "   << Limits.inc[RootColor]
          << " moves to go: " << Limits.movestogo
          << std::endl;
  }

  // Reset the threads, still sleeping: will be wake up at split time
  for (size_t i = 0; i < Threads.size(); i++)
      Threads[i]->maxPly = 0;

  Threads.sleepWhileIdle = Options["Idle Threads Sleep"];

  // Set best timer interval to avoid lagging under time pressure. Timer is
  // used to check for remaining available thinking time.
  Threads.timer->msec =
  Limits.use_time_management() ? std::min(100, std::max(TimeMgr.available_time() / 16, TimerResolution)) :
                  Limits.nodes ? 2 * TimerResolution
                               : 100;

  Threads.timer->notify_one(); // Wake up the recurring timer

  id_loop(RootPos); // Let's start searching !

  Threads.timer->msec = 0; // Stop the timer
  Threads.sleepWhileIdle = true; // Send idle threads to sleep

  if (Options["Write Search Log"])
  {
      Time::point elapsed = Time::now() - SearchTime + 1;

      Log log(Options["Search Log Filename"]);
      log << "Nodes: "          << RootPos.nodes_searched()
          << "\nNodes/second: " << RootPos.nodes_searched() * 1000 / elapsed
          << "\nBest move: "    << move_to_san(RootPos, RootMoves[0].pv[0]);

      StateInfo st;
      RootPos.do_move(RootMoves[0].pv[0], st);
      log << "\nPonder move: " << move_to_san(RootPos, RootMoves[0].pv[1]) << std::endl;
      RootPos.undo_move(RootMoves[0].pv[0]);
  }

finalize:

  // When search is stopped this info is not printed
  sync_cout << "info nodes " << RootPos.nodes_searched()
            << " time " << Time::now() - SearchTime + 1 << sync_endl;

  // When we reach max depth we arrive here even without Signals.stop is raised,
  // but if we are pondering or in infinite search, according to UCI protocol,
  // we shouldn't print the best move before the GUI sends a "stop" or "ponderhit"
  // command. We simply wait here until GUI sends one of those commands (that
  // raise Signals.stop).
  if (!Signals.stop && (Limits.ponder || Limits.infinite))
  {
      Signals.stopOnPonderhit = true;
      RootPos.this_thread()->wait_for(Signals.stop);
  }


    //needed by picochess to know when the search is finished
    Signals.stop=true;   
    sem_post(&dgtnixEventSemaphore); 
    
  // Best move could be MOVE_NONE when searching on a stalemate position
  sync_cout << "bestmove " << move_to_uci(RootMoves[0].pv[0], RootPos.is_chess960())
            << " ponder "  << move_to_uci(RootMoves[0].pv[1], RootPos.is_chess960())
            << sync_endl;
}


namespace {

  // id_loop() is the main iterative deepening loop. It calls search() repeatedly
  // with increasing depth until the allocated thinking time has been consumed,
  // user stops the search, or the maximum search depth is reached.

  void id_loop(Position& pos) {

    Stack stack[MAX_PLY_PLUS_6], *ss = stack+2; // To allow referencing (ss-2)
    int depth;
    Value bestValue, alpha, beta, delta;

    std::memset(ss-2, 0, 5 * sizeof(Stack));
    (ss-1)->currentMove = MOVE_NULL; // Hack to skip update gains

    depth = 0;
    BestMoveChanges = 0;
    bestValue = delta = alpha = -VALUE_INFINITE;
    beta = VALUE_INFINITE;

    TT.new_search();
    History.clear();
    Gains.clear();
    Countermoves.clear();

    PVSize = Options["MultiPV"];
    Skill skill(Options["Skill Level"]);

    // Do we have to play with skill handicap? In this case enable MultiPV search
    // that we will use behind the scenes to retrieve a set of possible moves.
    if (skill.enabled() && PVSize < 4)
        PVSize = 4;

    PVSize = std::min(PVSize, RootMoves.size());

    // Iterative deepening loop until requested to stop or target depth reached
    while (++depth <= MAX_PLY && !Signals.stop && (!Limits.depth || depth <= Limits.depth))
    {
        // Age out PV variability metric
        BestMoveChanges *= 0.8;

        // Save last iteration's scores before first PV line is searched and all
        // the move scores but the (new) PV are set to -VALUE_INFINITE.
        for (size_t i = 0; i < RootMoves.size(); i++)
            RootMoves[i].prevScore = RootMoves[i].score;

        // MultiPV loop. We perform a full root search for each PV line
        for (PVIdx = 0; PVIdx < PVSize; PVIdx++)
        {
            // Reset aspiration window starting size
            if (depth >= 5)
            {
                delta = Value(16);
                alpha = std::max(RootMoves[PVIdx].prevScore - delta,-VALUE_INFINITE);
                beta  = std::min(RootMoves[PVIdx].prevScore + delta, VALUE_INFINITE);
            }

            // Start with a small aspiration window and, in case of fail high/low,
            // research with bigger window until not failing high/low anymore.
            while (true)
            {
                bestValue = search<Root>(pos, ss, alpha, beta, depth * ONE_PLY, false);

                // Bring to front the best move. It is critical that sorting is
                // done with a stable algorithm because all the values but the first
                // and eventually the new best one are set to -VALUE_INFINITE and
                // we want to keep the same order for all the moves but the new
                // PV that goes to the front. Note that in case of MultiPV search
                // the already searched PV lines are preserved.
                std::stable_sort(RootMoves.begin() + PVIdx, RootMoves.end());

                // Write PV back to transposition table in case the relevant
                // entries have been overwritten during the search.
                for (size_t i = 0; i <= PVIdx; i++)
                    RootMoves[i].insert_pv_in_tt(pos);

                // If search has been stopped return immediately. Sorting and
                // writing PV back to TT is safe becuase RootMoves is still
                // valid, although refers to previous iteration.
                if (Signals.stop)
                    return;

                // When failing high/low give some update (without cluttering
                // the UI) before to research.
                if (  (bestValue <= alpha || bestValue >= beta)
                    && Time::now() - SearchTime > 3000)
                    sync_cout << uci_pv(pos, depth, alpha, beta) << sync_endl;

                // In case of failing low/high increase aspiration window and
                // research, otherwise exit the loop.
                if (bestValue <= alpha)
                {
                    alpha = std::max(bestValue - delta, -VALUE_INFINITE);

                    Signals.failedLowAtRoot = true;
                    Signals.stopOnPonderhit = false;
                }
                else if (bestValue >= beta)
                    beta = std::min(bestValue + delta, VALUE_INFINITE);

                else
                    break;

                delta += delta / 2;

                assert(alpha >= -VALUE_INFINITE && beta <= VALUE_INFINITE);
            }

            // Sort the PV lines searched so far and update the GUI
            std::stable_sort(RootMoves.begin(), RootMoves.begin() + PVIdx + 1);

            if (PVIdx + 1 == PVSize || Time::now() - SearchTime > 3000)
                sync_cout << uci_pv(pos, depth, alpha, beta) << sync_endl;
        }

        // Do we need to pick now the sub-optimal best move ?
        if (skill.enabled() && skill.time_to_pick(depth))
            skill.pick_move();

        if (Options["Write Search Log"])
        {
            RootMove& rm = RootMoves[0];
            if (skill.best != MOVE_NONE)
                rm = *std::find(RootMoves.begin(), RootMoves.end(), skill.best);

            Log log(Options["Search Log Filename"]);
            log << pretty_pv(pos, depth, rm.score, Time::now() - SearchTime, &rm.pv[0])
                << std::endl;
        }

        // Do we have found a "mate in x"?
        if (   Limits.mate
            && bestValue >= VALUE_MATE_IN_MAX_PLY
            && VALUE_MATE - bestValue <= 2 * Limits.mate)
            Signals.stop = true;

        // Do we have time for the next iteration? Can we stop searching now?
        if (Limits.use_time_management() && !Signals.stopOnPonderhit)
        {
            bool stop = false; // Local variable, not the volatile Signals.stop

            // Take in account some extra time if the best move has changed
            if (depth > 4 && depth < 50 &&  PVSize == 1)
                TimeMgr.pv_instability(BestMoveChanges);

            // Stop search if most of available time is already consumed. We
            // probably don't have enough time to search the first move at the
            // next iteration anyway.
            if (Time::now() - SearchTime > (TimeMgr.available_time() * 62) / 100)
                stop = true;

            // Stop search early if one move seems to be much better than others
            if (    depth >= 12
                && !stop
                &&  PVSize == 1
                &&  bestValue > VALUE_MATED_IN_MAX_PLY
                && (   RootMoves.size() == 1
                    || Time::now() - SearchTime > (TimeMgr.available_time() * 20) / 100))
            {
                Value rBeta = bestValue - 2 * PawnValueMg;
                ss->excludedMove = RootMoves[0].pv[0];
                ss->skipNullMove = true;
                Value v = search<NonPV>(pos, ss, rBeta - 1, rBeta, (depth - 3) * ONE_PLY, true);
                ss->skipNullMove = false;
                ss->excludedMove = MOVE_NONE;

                if (v < rBeta)
                    stop = true;
            }

            if (stop)
            {
                // If we are allowed to ponder do not stop the search now but
                // keep pondering until GUI sends "ponderhit" or "stop".
                if (Limits.ponder)
                    Signals.stopOnPonderhit = true;
                else
                    Signals.stop = true;
            }
        }
    }
  }


  // search<>() is the main search function for both PV and non-PV nodes and for
  // normal and SplitPoint nodes. When called just after a split point the search
  // is simpler because we have already probed the hash table, done a null move
  // search, and searched the first move before splitting, we don't have to repeat
  // all this work again. We also don't need to store anything to the hash table
  // here: This is taken care of after we return from the split point.

  template <NodeType NT>
  Value search(Position& pos, Stack* ss, Value alpha, Value beta, Depth depth, bool cutNode) {

    const bool PvNode   = (NT == PV || NT == Root || NT == SplitPointPV || NT == SplitPointRoot);
    const bool SpNode   = (NT == SplitPointPV || NT == SplitPointNonPV || NT == SplitPointRoot);
    const bool RootNode = (NT == Root || NT == SplitPointRoot);

    assert(alpha >= -VALUE_INFINITE && alpha < beta && beta <= VALUE_INFINITE);
    assert(PvNode || (alpha == beta - 1));
    assert(depth > DEPTH_ZERO);

    Move quietsSearched[64];
    StateInfo st;
    const TTEntry *tte;
    SplitPoint* splitPoint;
    Key posKey;
    Move ttMove, move, excludedMove, bestMove, threatMove;
    Depth ext, newDepth;
    Value bestValue, value, ttValue;
    Value eval, nullValue, futilityValue;
    bool inCheck, givesCheck, pvMove, singularExtensionNode, improving;
    bool captureOrPromotion, dangerous, doFullDepthSearch;
    int moveCount, quietCount;

    // Step 1. Initialize node
    Thread* thisThread = pos.this_thread();
    inCheck = pos.checkers();

    if (SpNode)
    {
        splitPoint = ss->splitPoint;
        bestMove   = splitPoint->bestMove;
        threatMove = splitPoint->threatMove;
        bestValue  = splitPoint->bestValue;
        tte = NULL;
        ttMove = excludedMove = MOVE_NONE;
        ttValue = VALUE_NONE;

        assert(splitPoint->bestValue > -VALUE_INFINITE && splitPoint->moveCount > 0);

        goto moves_loop;
    }

    moveCount = quietCount = 0;
    bestValue = -VALUE_INFINITE;
    ss->currentMove = threatMove = (ss+1)->excludedMove = bestMove = MOVE_NONE;
    ss->ply = (ss-1)->ply + 1;
    ss->futilityMoveCount = 0;
    (ss+1)->skipNullMove = false; (ss+1)->reduction = DEPTH_ZERO;
    (ss+2)->killers[0] = (ss+2)->killers[1] = MOVE_NONE;

    // Used to send selDepth info to GUI
    if (PvNode && thisThread->maxPly < ss->ply)
        thisThread->maxPly = ss->ply;

    if (!RootNode)
    {
        // Step 2. Check for aborted search and immediate draw
        if (Signals.stop || pos.is_draw() || ss->ply > MAX_PLY)
            return DrawValue[pos.side_to_move()];

        // Step 3. Mate distance pruning. Even if we mate at the next move our score
        // would be at best mate_in(ss->ply+1), but if alpha is already bigger because
        // a shorter mate was found upward in the tree then there is no need to search
        // further, we will never beat current alpha. Same logic but with reversed signs
        // applies also in the opposite condition of being mated instead of giving mate,
        // in this case return a fail-high score.
        alpha = std::max(mated_in(ss->ply), alpha);
        beta = std::min(mate_in(ss->ply+1), beta);
        if (alpha >= beta)
            return alpha;
    }

    // Step 4. Transposition table lookup
    // We don't want the score of a partial search to overwrite a previous full search
    // TT value, so we use a different position key in case of an excluded move.
    excludedMove = ss->excludedMove;
    posKey = excludedMove ? pos.exclusion_key() : pos.key();
    tte = TT.probe(posKey);
    ttMove = RootNode ? RootMoves[PVIdx].pv[0] : tte ? tte->move() : MOVE_NONE;
    ttValue = tte ? value_from_tt(tte->value(), ss->ply) : VALUE_NONE;

    // At PV nodes we check for exact scores, while at non-PV nodes we check for
    // a fail high/low. Biggest advantage at probing at PV nodes is to have a
    // smooth experience in analysis mode. We don't probe at Root nodes otherwise
    // we should also update RootMoveList to avoid bogus output.
    if (   !RootNode
        && tte
        && tte->depth() >= depth
        && ttValue != VALUE_NONE // Only in case of TT access race
        && (           PvNode ?  tte->bound() == BOUND_EXACT
            : ttValue >= beta ? (tte->bound() &  BOUND_LOWER)
                              : (tte->bound() &  BOUND_UPPER)))
    {
        TT.refresh(tte);
        ss->currentMove = ttMove; // Can be MOVE_NONE

        if (    ttValue >= beta
            &&  ttMove
            && !pos.is_capture_or_promotion(ttMove)
            &&  ttMove != ss->killers[0])
        {
            ss->killers[1] = ss->killers[0];
            ss->killers[0] = ttMove;
        }
        return ttValue;
    }

    // Step 5. Evaluate the position statically and update parent's gain statistics
    if (inCheck)
    {
        ss->staticEval = ss->evalMargin = eval = VALUE_NONE;
        goto moves_loop;
    }

    else if (tte)
    {
        // Never assume anything on values stored in TT
        if (  (ss->staticEval = eval = tte->eval_value()) == VALUE_NONE
            ||(ss->evalMargin = tte->eval_margin()) == VALUE_NONE)
            eval = ss->staticEval = evaluate(pos, ss->evalMargin);

        // Can ttValue be used as a better position evaluation?
        if (ttValue != VALUE_NONE)
            if (   ((tte->bound() & BOUND_LOWER) && ttValue > eval)
                || ((tte->bound() & BOUND_UPPER) && ttValue < eval))
                eval = ttValue;
    }
    else
    {
        eval = ss->staticEval = evaluate(pos, ss->evalMargin);
        TT.store(posKey, VALUE_NONE, BOUND_NONE, DEPTH_NONE, MOVE_NONE,
                 ss->staticEval, ss->evalMargin);
    }

    // Update gain for the parent non-capture move given the static position
    // evaluation before and after the move.
    if (   !pos.captured_piece_type()
        &&  ss->staticEval != VALUE_NONE
        && (ss-1)->staticEval != VALUE_NONE
        && (move = (ss-1)->currentMove) != MOVE_NULL
        &&  type_of(move) == NORMAL)
    {
        Square to = to_sq(move);
        Gains.update(pos.piece_on(to), to, -(ss-1)->staticEval - ss->staticEval);
    }

    // Step 6. Razoring (skipped when in check)
    if (   !PvNode
        &&  depth < 4 * ONE_PLY
        &&  eval + razor_margin(depth) < beta
        &&  ttMove == MOVE_NONE
        &&  abs(beta) < VALUE_MATE_IN_MAX_PLY
        && !pos.pawn_on_7th(pos.side_to_move()))
    {
        Value rbeta = beta - razor_margin(depth);
        Value v = qsearch<NonPV, false>(pos, ss, rbeta-1, rbeta, DEPTH_ZERO);
        if (v < rbeta)
            // Logically we should return (v + razor_margin(depth)), but
            // surprisingly this did slightly weaker in tests.
            return v;
    }

    // Step 7. Static null move pruning (skipped when in check)
    // We're betting that the opponent doesn't have a move that will reduce
    // the score by more than futility_margin(depth) if we do a null move.
    if (   !PvNode
        && !ss->skipNullMove
        &&  depth < 4 * ONE_PLY
        &&  eval - futility_margin(depth, (ss-1)->futilityMoveCount) >= beta
        &&  abs(beta) < VALUE_MATE_IN_MAX_PLY
        &&  abs(eval) < VALUE_KNOWN_WIN
        &&  pos.non_pawn_material(pos.side_to_move()))
        return eval - futility_margin(depth, (ss-1)->futilityMoveCount);

    // Step 8. Null move search with verification search (is omitted in PV nodes)
    if (   !PvNode
        && !ss->skipNullMove
        &&  depth >= 2 * ONE_PLY
        &&  eval >= beta
        &&  abs(beta) < VALUE_MATE_IN_MAX_PLY
        &&  pos.non_pawn_material(pos.side_to_move()))
    {
        ss->currentMove = MOVE_NULL;

        // Null move dynamic reduction based on depth
        Depth R = 3 * ONE_PLY + depth / 4;

        // Null move dynamic reduction based on value
        if (eval - PawnValueMg > beta)
            R += ONE_PLY;

        pos.do_null_move(st);
        (ss+1)->skipNullMove = true;
        nullValue = depth-R < ONE_PLY ? -qsearch<NonPV, false>(pos, ss+1, -beta, -alpha, DEPTH_ZERO)
                                      : - search<NonPV>(pos, ss+1, -beta, -alpha, depth-R, !cutNode);
        (ss+1)->skipNullMove = false;
        pos.undo_null_move();

        if (nullValue >= beta)
        {
            // Do not return unproven mate scores
            if (nullValue >= VALUE_MATE_IN_MAX_PLY)
                nullValue = beta;

            if (depth < 12 * ONE_PLY)
                return nullValue;

            // Do verification search at high depths
            ss->skipNullMove = true;
            Value v = search<NonPV>(pos, ss, alpha, beta, depth-R, false);
            ss->skipNullMove = false;

            if (v >= beta)
                return nullValue;
        }
        else
        {
            // The null move failed low, which means that we may be faced with
            // some kind of threat. If the previous move was reduced, check if
            // the move that refuted the null move was somehow connected to the
            // move which was reduced. If a connection is found, return a fail
            // low score (which will cause the reduced move to fail high in the
            // parent node, which will trigger a re-search with full depth).
            threatMove = (ss+1)->currentMove;

            if (   depth < 5 * ONE_PLY
                && (ss-1)->reduction
                && threatMove != MOVE_NONE
                && allows(pos, (ss-1)->currentMove, threatMove))
                return alpha;
        }
    }

    // Step 9. ProbCut (skipped when in check)
    // If we have a very good capture (i.e. SEE > seeValues[captured_piece_type])
    // and a reduced search returns a value much above beta, we can (almost) safely
    // prune the previous move.
    if (   !PvNode
        &&  depth >= 5 * ONE_PLY
        && !ss->skipNullMove
        &&  abs(beta) < VALUE_MATE_IN_MAX_PLY)
    {
        Value rbeta = beta + 200;
        Depth rdepth = depth - ONE_PLY - 3 * ONE_PLY;

        assert(rdepth >= ONE_PLY);
        assert((ss-1)->currentMove != MOVE_NONE);
        assert((ss-1)->currentMove != MOVE_NULL);

        MovePicker mp(pos, ttMove, History, pos.captured_piece_type());
        CheckInfo ci(pos);

        while ((move = mp.next_move<false>()) != MOVE_NONE)
            if (pos.pl_move_is_legal(move, ci.pinned))
            {
                ss->currentMove = move;
                pos.do_move(move, st, ci, pos.move_gives_check(move, ci));
                value = -search<NonPV>(pos, ss+1, -rbeta, -rbeta+1, rdepth, !cutNode);
                pos.undo_move(move);
                if (value >= rbeta)
                    return value;
            }
    }

    // Step 10. Internal iterative deepening (skipped when in check)
    if (   depth >= (PvNode ? 5 * ONE_PLY : 8 * ONE_PLY)
        && ttMove == MOVE_NONE
        && (PvNode || ss->staticEval + Value(256) >= beta))
    {
        Depth d = depth - 2 * ONE_PLY - (PvNode ? DEPTH_ZERO : depth / 4);

        ss->skipNullMove = true;
        search<PvNode ? PV : NonPV>(pos, ss, alpha, beta, d, true);
        ss->skipNullMove = false;

        tte = TT.probe(posKey);
        ttMove = tte ? tte->move() : MOVE_NONE;
    }

moves_loop: // When in check and at SpNode search starts from here

    Square prevMoveSq = to_sq((ss-1)->currentMove);
    Move countermoves[] = { Countermoves[pos.piece_on(prevMoveSq)][prevMoveSq].first,
                            Countermoves[pos.piece_on(prevMoveSq)][prevMoveSq].second };

    MovePicker mp(pos, ttMove, depth, History, countermoves, ss);
    CheckInfo ci(pos);
    value = bestValue; // Workaround a bogus 'uninitialized' warning under gcc
    improving =   ss->staticEval >= (ss-2)->staticEval
               || ss->staticEval == VALUE_NONE
               ||(ss-2)->staticEval == VALUE_NONE;

    singularExtensionNode =   !RootNode
                           && !SpNode
                           &&  depth >= (PvNode ? 6 * ONE_PLY : 8 * ONE_PLY)
                           &&  ttMove != MOVE_NONE
                           && !excludedMove // Recursive singular search is not allowed
                           && (tte->bound() & BOUND_LOWER)
                           &&  tte->depth() >= depth - 3 * ONE_PLY;

    // Step 11. Loop through moves
    // Loop through all pseudo-legal moves until no moves remain or a beta cutoff occurs
    while ((move = mp.next_move<SpNode>()) != MOVE_NONE)
    {
      assert(is_ok(move));

      if (move == excludedMove)
          continue;

      // At root obey the "searchmoves" option and skip moves not listed in Root
      // Move List, as a consequence any illegal move is also skipped. In MultiPV
      // mode we also skip PV moves which have been already searched.
      if (RootNode && !std::count(RootMoves.begin() + PVIdx, RootMoves.end(), move))
          continue;

      if (SpNode)
      {
          // Shared counter cannot be decremented later if move turns out to be illegal
          if (!pos.pl_move_is_legal(move, ci.pinned))
              continue;

          moveCount = ++splitPoint->moveCount;
          splitPoint->mutex.unlock();
      }
      else
          moveCount++;

      if (RootNode)
      {
          Signals.firstRootMove = (moveCount == 1);

          if (thisThread == Threads.main() && Time::now() - SearchTime > 3000)
              sync_cout << "info depth " << depth / ONE_PLY
                        << " currmove " << move_to_uci(move, pos.is_chess960())
                        << " currmovenumber " << moveCount + PVIdx << sync_endl;
      }

      ext = DEPTH_ZERO;
      captureOrPromotion = pos.is_capture_or_promotion(move);
      givesCheck = pos.move_gives_check(move, ci);
      dangerous =   givesCheck
                 || pos.is_passed_pawn_push(move)
                 || type_of(move) == CASTLE;

      // Step 12. Extend checks and, in PV nodes, also dangerous moves
      if (PvNode && dangerous)
          ext = ONE_PLY;

      else if (givesCheck && pos.see_sign(move) >= 0)
          ext = ONE_PLY / 2;

      // Singular extension search. If all moves but one fail low on a search of
      // (alpha-s, beta-s), and just one fails high on (alpha, beta), then that move
      // is singular and should be extended. To verify this we do a reduced search
      // on all the other moves but the ttMove, if result is lower than ttValue minus
      // a margin then we extend ttMove.
      if (    singularExtensionNode
          &&  move == ttMove
          && !ext
          &&  pos.pl_move_is_legal(move, ci.pinned)
          &&  abs(ttValue) < VALUE_KNOWN_WIN)
      {
          assert(ttValue != VALUE_NONE);

          Value rBeta = ttValue - int(depth);
          ss->excludedMove = move;
          ss->skipNullMove = true;
          value = search<NonPV>(pos, ss, rBeta - 1, rBeta, depth / 2, cutNode);
          ss->skipNullMove = false;
          ss->excludedMove = MOVE_NONE;

          if (value < rBeta)
              ext = ONE_PLY;
      }

      // Update current move (this must be done after singular extension search)
      newDepth = depth - ONE_PLY + ext;

      // Step 13. Futility pruning (is omitted in PV nodes)
      if (   !PvNode
          && !captureOrPromotion
          && !inCheck
          && !dangerous
       /* &&  move != ttMove Already implicit in the next condition */
          &&  bestValue > VALUE_MATED_IN_MAX_PLY)
      {
          // Move count based pruning
          if (   depth < 16 * ONE_PLY
              && moveCount >= FutilityMoveCounts[improving][depth]
              && (!threatMove || !refutes(pos, move, threatMove)))
          {
              if (SpNode)
                  splitPoint->mutex.lock();

              continue;
          }

          // Value based pruning
          // We illogically ignore reduction condition depth >= 3*ONE_PLY for predicted depth,
          // but fixing this made program slightly weaker.
          Depth predictedDepth = newDepth - reduction<PvNode>(improving, depth, moveCount);
          futilityValue =  ss->staticEval + ss->evalMargin + futility_margin(predictedDepth, moveCount)
                         + Gains[pos.piece_moved(move)][to_sq(move)];

          if (futilityValue < beta)
          {
              bestValue = std::max(bestValue, futilityValue);

              if (SpNode)
              {
                  splitPoint->mutex.lock();
                  if (bestValue > splitPoint->bestValue)
                      splitPoint->bestValue = bestValue;
              }
              continue;
          }

          // Prune moves with negative SEE at low depths
          if (   predictedDepth < 4 * ONE_PLY
              && pos.see_sign(move) < 0)
          {
              if (SpNode)
                  splitPoint->mutex.lock();

              continue;
          }

          // We have not pruned the move that will be searched, but remember how
          // far in the move list we are to be more aggressive in the child node.
          ss->futilityMoveCount = moveCount;
      }
      else
          ss->futilityMoveCount = 0;

      // Check for legality only before to do the move
      if (!RootNode && !SpNode && !pos.pl_move_is_legal(move, ci.pinned))
      {
          moveCount--;
          continue;
      }

      pvMove = PvNode && moveCount == 1;
      ss->currentMove = move;
      if (!SpNode && !captureOrPromotion && quietCount < 64)
          quietsSearched[quietCount++] = move;

      // Step 14. Make the move
      pos.do_move(move, st, ci, givesCheck);

      // Step 15. Reduced depth search (LMR). If the move fails high will be
      // re-searched at full depth.
      if (    depth > 3 * ONE_PLY
          && !pvMove
          && !captureOrPromotion
          &&  move != ttMove
          &&  move != ss->killers[0]
          &&  move != ss->killers[1])
      {
          ss->reduction = reduction<PvNode>(improving, depth, moveCount);

          if (!PvNode && cutNode)
              ss->reduction += ONE_PLY;

          if (move == countermoves[0] || move == countermoves[1])
              ss->reduction = std::max(DEPTH_ZERO, ss->reduction-ONE_PLY);

          Depth d = std::max(newDepth - ss->reduction, ONE_PLY);
          if (SpNode)
              alpha = splitPoint->alpha;

          value = -search<NonPV>(pos, ss+1, -(alpha+1), -alpha, d, true);

          doFullDepthSearch = (value > alpha && ss->reduction != DEPTH_ZERO);
          ss->reduction = DEPTH_ZERO;
      }
      else
          doFullDepthSearch = !pvMove;

      // Step 16. Full depth search, when LMR is skipped or fails high
      if (doFullDepthSearch)
      {
          if (SpNode)
              alpha = splitPoint->alpha;

          value = newDepth < ONE_PLY ?
                          givesCheck ? -qsearch<NonPV,  true>(pos, ss+1, -(alpha+1), -alpha, DEPTH_ZERO)
                                     : -qsearch<NonPV, false>(pos, ss+1, -(alpha+1), -alpha, DEPTH_ZERO)
                                     : - search<NonPV>(pos, ss+1, -(alpha+1), -alpha, newDepth, !cutNode);
      }

      // Only for PV nodes do a full PV search on the first move or after a fail
      // high, in the latter case search only if value < beta, otherwise let the
      // parent node to fail low with value <= alpha and to try another move.
      if (PvNode && (pvMove || (value > alpha && (RootNode || value < beta))))
          value = newDepth < ONE_PLY ?
                          givesCheck ? -qsearch<PV,  true>(pos, ss+1, -beta, -alpha, DEPTH_ZERO)
                                     : -qsearch<PV, false>(pos, ss+1, -beta, -alpha, DEPTH_ZERO)
                                     : - search<PV>(pos, ss+1, -beta, -alpha, newDepth, false);
      // Step 17. Undo move
      pos.undo_move(move);

      assert(value > -VALUE_INFINITE && value < VALUE_INFINITE);

      // Step 18. Check for new best move
      if (SpNode)
      {
          splitPoint->mutex.lock();
          bestValue = splitPoint->bestValue;
          alpha = splitPoint->alpha;
      }

      // Finished searching the move. If Signals.stop is true, the search
      // was aborted because the user interrupted the search or because we
      // ran out of time. In this case, the return value of the search cannot
      // be trusted, and we don't update the best move and/or PV.
      if (Signals.stop || thisThread->cutoff_occurred())
          return value; // To avoid returning VALUE_INFINITE

      if (RootNode)
      {
          RootMove& rm = *std::find(RootMoves.begin(), RootMoves.end(), move);

          // PV move or new best move ?
          if (pvMove || value > alpha)
          {
              rm.score = value;
              rm.extract_pv_from_tt(pos);

              // We record how often the best move has been changed in each
              // iteration. This information is used for time management: When
              // the best move changes frequently, we allocate some more time.
              if (!pvMove)
                  BestMoveChanges++;
          }
          else
              // All other moves but the PV are set to the lowest value, this
              // is not a problem when sorting becuase sort is stable and move
              // position in the list is preserved, just the PV is pushed up.
              rm.score = -VALUE_INFINITE;
      }

      if (value > bestValue)
      {
          bestValue = SpNode ? splitPoint->bestValue = value : value;

          if (value > alpha)
          {
              bestMove = SpNode ? splitPoint->bestMove = move : move;

              if (PvNode && value < beta) // Update alpha! Always alpha < beta
                  alpha = SpNode ? splitPoint->alpha = value : value;
              else
              {
                  assert(value >= beta); // Fail high

                  if (SpNode)
                      splitPoint->cutoff = true;

                  break;
              }
          }
      }

      // Step 19. Check for splitting the search
      if (   !SpNode
          &&  depth >= Threads.minimumSplitDepth
          &&  Threads.available_slave(thisThread)
          &&  thisThread->splitPointsSize < MAX_SPLITPOINTS_PER_THREAD)
      {
          assert(bestValue < beta);

          thisThread->split<FakeSplit>(pos, ss, alpha, beta, &bestValue, &bestMove,
                                       depth, threatMove, moveCount, &mp, NT, cutNode);
          if (bestValue >= beta)
              break;
      }
    }

    if (SpNode)
        return bestValue;

    // Step 20. Check for mate and stalemate
    // All legal moves have been searched and if there are no legal moves, it
    // must be mate or stalemate. Note that we can have a false positive in
    // case of Signals.stop or thread.cutoff_occurred() are set, but this is
    // harmless because return value is discarded anyhow in the parent nodes.
    // If we are in a singular extension search then return a fail low score.
    // A split node has at least one move, the one tried before to be splitted.
    if (!moveCount)
        return  excludedMove ? alpha
              : inCheck ? mated_in(ss->ply) : DrawValue[pos.side_to_move()];

    // If we have pruned all the moves without searching return a fail-low score
    if (bestValue == -VALUE_INFINITE)
        bestValue = alpha;

    TT.store(posKey, value_to_tt(bestValue, ss->ply),
             bestValue >= beta  ? BOUND_LOWER :
             PvNode && bestMove ? BOUND_EXACT : BOUND_UPPER,
             depth, bestMove, ss->staticEval, ss->evalMargin);

    // Quiet best move: update killers, history and countermoves
    if (    bestValue >= beta
        && !pos.is_capture_or_promotion(bestMove)
        && !inCheck)
    {
        if (ss->killers[0] != bestMove)
        {
            ss->killers[1] = ss->killers[0];
            ss->killers[0] = bestMove;
        }

        // Increase history value of the cut-off move and decrease all the other
        // played non-capture moves.
        Value bonus = Value(int(depth) * int(depth));
        History.update(pos.piece_moved(bestMove), to_sq(bestMove), bonus);
        for (int i = 0; i < quietCount - 1; i++)
        {
            Move m = quietsSearched[i];
            History.update(pos.piece_moved(m), to_sq(m), -bonus);
        }

        if (is_ok((ss-1)->currentMove))
            Countermoves.update(pos.piece_on(prevMoveSq), prevMoveSq, bestMove);
    }

    assert(bestValue > -VALUE_INFINITE && bestValue < VALUE_INFINITE);

    return bestValue;
  }


  // qsearch() is the quiescence search function, which is called by the main
  // search function when the remaining depth is zero (or, to be more precise,
  // less than ONE_PLY).

  template <NodeType NT, bool InCheck>
  Value qsearch(Position& pos, Stack* ss, Value alpha, Value beta, Depth depth) {

    const bool PvNode = (NT == PV);

    assert(NT == PV || NT == NonPV);
    assert(InCheck == !!pos.checkers());
    assert(alpha >= -VALUE_INFINITE && alpha < beta && beta <= VALUE_INFINITE);
    assert(PvNode || (alpha == beta - 1));
    assert(depth <= DEPTH_ZERO);

    StateInfo st;
    const TTEntry* tte;
    Key posKey;
    Move ttMove, move, bestMove;
    Value bestValue, value, ttValue, futilityValue, futilityBase, oldAlpha;
    bool givesCheck, evasionPrunable;
    Depth ttDepth;

    // To flag BOUND_EXACT a node with eval above alpha and no available moves
    if (PvNode)
        oldAlpha = alpha;

    ss->currentMove = bestMove = MOVE_NONE;
    ss->ply = (ss-1)->ply + 1;

    // Check for an instant draw or maximum ply reached
    if (pos.is_draw() || ss->ply > MAX_PLY)
        return DrawValue[pos.side_to_move()];

    // Decide whether or not to include checks, this fixes also the type of
    // TT entry depth that we are going to use. Note that in qsearch we use
    // only two types of depth in TT: DEPTH_QS_CHECKS or DEPTH_QS_NO_CHECKS.
    ttDepth = InCheck || depth >= DEPTH_QS_CHECKS ? DEPTH_QS_CHECKS
                                                  : DEPTH_QS_NO_CHECKS;

    // Transposition table lookup
    posKey = pos.key();
    tte = TT.probe(posKey);
    ttMove = tte ? tte->move() : MOVE_NONE;
    ttValue = tte ? value_from_tt(tte->value(),ss->ply) : VALUE_NONE;

    if (   tte
        && tte->depth() >= ttDepth
        && ttValue != VALUE_NONE // Only in case of TT access race
        && (           PvNode ?  tte->bound() == BOUND_EXACT
            : ttValue >= beta ? (tte->bound() &  BOUND_LOWER)
                              : (tte->bound() &  BOUND_UPPER)))
    {
        ss->currentMove = ttMove; // Can be MOVE_NONE
        return ttValue;
    }

    // Evaluate the position statically
    if (InCheck)
    {
        ss->staticEval = ss->evalMargin = VALUE_NONE;
        bestValue = futilityBase = -VALUE_INFINITE;
    }
    else
    {
        if (tte)
        {
            // Never assume anything on values stored in TT
            if (  (ss->staticEval = bestValue = tte->eval_value()) == VALUE_NONE
                ||(ss->evalMargin = tte->eval_margin()) == VALUE_NONE)
                ss->staticEval = bestValue = evaluate(pos, ss->evalMargin);
        }
        else
            ss->staticEval = bestValue = evaluate(pos, ss->evalMargin);

        // Stand pat. Return immediately if static value is at least beta
        if (bestValue >= beta)
        {
            if (!tte)
                TT.store(pos.key(), value_to_tt(bestValue, ss->ply), BOUND_LOWER,
                         DEPTH_NONE, MOVE_NONE, ss->staticEval, ss->evalMargin);

            return bestValue;
        }

        if (PvNode && bestValue > alpha)
            alpha = bestValue;

        futilityBase = ss->staticEval + ss->evalMargin + Value(128);
    }

    // Initialize a MovePicker object for the current position, and prepare
    // to search the moves. Because the depth is <= 0 here, only captures,
    // queen promotions and checks (only if depth >= DEPTH_QS_CHECKS) will
    // be generated.
    MovePicker mp(pos, ttMove, depth, History, to_sq((ss-1)->currentMove));
    CheckInfo ci(pos);

    // Loop through the moves until no moves remain or a beta cutoff occurs
    while ((move = mp.next_move<false>()) != MOVE_NONE)
    {
      assert(is_ok(move));

      givesCheck = pos.move_gives_check(move, ci);

      // Futility pruning
      if (   !PvNode
          && !InCheck
          && !givesCheck
          &&  move != ttMove
          &&  type_of(move) != PROMOTION
          &&  futilityBase > -VALUE_KNOWN_WIN
          && !pos.is_passed_pawn_push(move))
      {
          futilityValue =  futilityBase
                         + PieceValue[EG][pos.piece_on(to_sq(move))]
                         + (type_of(move) == ENPASSANT ? PawnValueEg : VALUE_ZERO);

          if (futilityValue < beta)
          {
              bestValue = std::max(bestValue, futilityValue);
              continue;
          }

          // Prune moves with negative or equal SEE and also moves with positive
          // SEE where capturing piece loses a tempo and SEE < beta - futilityBase.
          if (   futilityBase < beta
              && pos.see(move, beta - futilityBase) <= 0)
          {
              bestValue = std::max(bestValue, futilityBase);
              continue;
          }
      }

      // Detect non-capture evasions that are candidate to be pruned
      evasionPrunable =    InCheck
                       &&  bestValue > VALUE_MATED_IN_MAX_PLY
                       && !pos.is_capture(move)
                       && !pos.can_castle(pos.side_to_move());

      // Don't search moves with negative SEE values
      if (   !PvNode
          && (!InCheck || evasionPrunable)
          &&  move != ttMove
          &&  type_of(move) != PROMOTION
          &&  pos.see_sign(move) < 0)
          continue;

      // Don't search useless checks
      if (   !PvNode
          && !InCheck
          &&  givesCheck
          &&  move != ttMove
          && !pos.is_capture_or_promotion(move)
          &&  ss->staticEval + PawnValueMg / 4 < beta
          && !check_is_dangerous(pos, move, futilityBase, beta))
          continue;

      // Check for legality only before to do the move
      if (!pos.pl_move_is_legal(move, ci.pinned))
          continue;

      ss->currentMove = move;

      // Make and search the move
      pos.do_move(move, st, ci, givesCheck);
      value = givesCheck ? -qsearch<NT,  true>(pos, ss+1, -beta, -alpha, depth - ONE_PLY)
                         : -qsearch<NT, false>(pos, ss+1, -beta, -alpha, depth - ONE_PLY);
      pos.undo_move(move);

      assert(value > -VALUE_INFINITE && value < VALUE_INFINITE);

      // Check for new best move
      if (value > bestValue)
      {
          bestValue = value;

          if (value > alpha)
          {
              if (PvNode && value < beta) // Update alpha here! Always alpha < beta
              {
                  alpha = value;
                  bestMove = move;
              }
              else // Fail high
              {
                  TT.store(posKey, value_to_tt(value, ss->ply), BOUND_LOWER,
                           ttDepth, move, ss->staticEval, ss->evalMargin);

                  return value;
              }
          }
       }
    }

    // All legal moves have been searched. A special case: If we're in check
    // and no legal moves were found, it is checkmate.
    if (InCheck && bestValue == -VALUE_INFINITE)
        return mated_in(ss->ply); // Plies to mate from the root

    TT.store(posKey, value_to_tt(bestValue, ss->ply),
             PvNode && bestValue > oldAlpha ? BOUND_EXACT : BOUND_UPPER,
             ttDepth, bestMove, ss->staticEval, ss->evalMargin);

    assert(bestValue > -VALUE_INFINITE && bestValue < VALUE_INFINITE);

    return bestValue;
  }


  // value_to_tt() adjusts a mate score from "plies to mate from the root" to
  // "plies to mate from the current position". Non-mate scores are unchanged.
  // The function is called before storing a value to the transposition table.

  Value value_to_tt(Value v, int ply) {

    assert(v != VALUE_NONE);

    return  v >= VALUE_MATE_IN_MAX_PLY  ? v + ply
          : v <= VALUE_MATED_IN_MAX_PLY ? v - ply : v;
  }


  // value_from_tt() is the inverse of value_to_tt(): It adjusts a mate score
  // from the transposition table (where refers to the plies to mate/be mated
  // from current position) to "plies to mate/be mated from the root".

  Value value_from_tt(Value v, int ply) {

    return  v == VALUE_NONE             ? VALUE_NONE
          : v >= VALUE_MATE_IN_MAX_PLY  ? v - ply
          : v <= VALUE_MATED_IN_MAX_PLY ? v + ply : v;
  }


  // check_is_dangerous() tests if a checking move can be pruned in qsearch()

  bool check_is_dangerous(const Position& pos, Move move, Value futilityBase, Value beta)
  {
    Piece pc = pos.piece_moved(move);
    Square from = from_sq(move);
    Square to = to_sq(move);
    Color them = ~pos.side_to_move();
    Square ksq = pos.king_square(them);
    Bitboard enemies = pos.pieces(them);
    Bitboard kingAtt = pos.attacks_from<KING>(ksq);
    Bitboard occ = pos.pieces() ^ from ^ ksq;
    Bitboard oldAtt = pos.attacks_from(pc, from, occ);
    Bitboard newAtt = pos.attacks_from(pc, to, occ);

    // Checks which give opponent's king at most one escape square are dangerous
    if (!more_than_one(kingAtt & ~(enemies | newAtt | to)))
        return true;

    // Queen contact check is very dangerous
    if (type_of(pc) == QUEEN && (kingAtt & to))
        return true;

    // Creating new double threats with checks is dangerous
    Bitboard b = (enemies ^ ksq) & newAtt & ~oldAtt;
    while (b)
    {
        // Note that here we generate illegal "double move"!
        if (futilityBase + PieceValue[EG][pos.piece_on(pop_lsb(&b))] >= beta)
            return true;
    }

    return false;
  }


  // allows() tests whether the 'first' move at previous ply somehow makes the
  // 'second' move possible, for instance if the moving piece is the same in
  // both moves. Normally the second move is the threat (the best move returned
  // from a null search that fails low).

  bool allows(const Position& pos, Move first, Move second) {

    assert(is_ok(first));
    assert(is_ok(second));
    assert(color_of(pos.piece_on(from_sq(second))) == ~pos.side_to_move());
    assert(type_of(first) == CASTLE || color_of(pos.piece_on(to_sq(first))) == ~pos.side_to_move());

    Square m1from = from_sq(first);
    Square m2from = from_sq(second);
    Square m1to = to_sq(first);
    Square m2to = to_sq(second);

    // The piece is the same or second's destination was vacated by the first move
    if (m1to == m2from || m2to == m1from)
        return true;

    // Second one moves through the square vacated by first one
    if (between_bb(m2from, m2to) & m1from)
      return true;

    // Second's destination is defended by the first move's piece
    Bitboard m1att = pos.attacks_from(pos.piece_on(m1to), m1to, pos.pieces() ^ m2from);
    if (m1att & m2to)
        return true;

    // Second move gives a discovered check through the first's checking piece
    if (m1att & pos.king_square(pos.side_to_move()))
    {
        assert(between_bb(m1to, pos.king_square(pos.side_to_move())) & m2from);
        return true;
    }

    return false;
  }


  // refutes() tests whether a 'first' move is able to defend against a 'second'
  // opponent's move. In this case will not be pruned. Normally the second move
  // is the threat (the best move returned from a null search that fails low).

  bool refutes(const Position& pos, Move first, Move second) {

    assert(is_ok(first));
    assert(is_ok(second));

    Square m1from = from_sq(first);
    Square m2from = from_sq(second);
    Square m1to = to_sq(first);
    Square m2to = to_sq(second);

    // Don't prune moves of the threatened piece
    if (m1from == m2to)
        return true;

    // If the threatened piece has value less than or equal to the value of the
    // threat piece, don't prune moves which defend it.
    if (    pos.is_capture(second)
        && (   PieceValue[MG][pos.piece_on(m2from)] >= PieceValue[MG][pos.piece_on(m2to)]
            || type_of(pos.piece_on(m2from)) == KING))
    {
        // Update occupancy as if the piece and the threat are moving
        Bitboard occ = pos.pieces() ^ m1from ^ m1to ^ m2from;
        Piece pc = pos.piece_on(m1from);

        // The moved piece attacks the square 'tto' ?
        if (pos.attacks_from(pc, m1to, occ) & m2to)
            return true;

        // Scan for possible X-ray attackers behind the moved piece
        Bitboard xray =  (attacks_bb<  ROOK>(m2to, occ) & pos.pieces(color_of(pc), QUEEN, ROOK))
                       | (attacks_bb<BISHOP>(m2to, occ) & pos.pieces(color_of(pc), QUEEN, BISHOP));

        // Verify attackers are triggered by our move and not already existing
        if (unlikely(xray) && (xray & ~pos.attacks_from<QUEEN>(m2to)))
            return true;
    }

    // Don't prune safe moves which block the threat path
    if ((between_bb(m2from, m2to) & m1to) && pos.see_sign(first) >= 0)
        return true;

    return false;
  }


  // When playing with strength handicap choose best move among the MultiPV set
  // using a statistical rule dependent on 'level'. Idea by Heinz van Saanen.

  Move Skill::pick_move() {

    static RKISS rk;

    // PRNG sequence should be not deterministic
    for (int i = Time::now() % 50; i > 0; i--)
        rk.rand<unsigned>();

    // RootMoves are already sorted by score in descending order
    int variance = std::min(RootMoves[0].score - RootMoves[PVSize - 1].score, PawnValueMg);
    int weakness = 120 - 2 * level;
    int max_s = -VALUE_INFINITE;
    best = MOVE_NONE;

    // Choose best move. For each move score we add two terms both dependent on
    // weakness, one deterministic and bigger for weaker moves, and one random,
    // then we choose the move with the resulting highest score.
    for (size_t i = 0; i < PVSize; i++)
    {
        int s = RootMoves[i].score;

        // Don't allow crazy blunders even at very low skills
        if (i > 0 && RootMoves[i-1].score > s + 2 * PawnValueMg)
            break;

        // This is our magic formula
        s += (  weakness * int(RootMoves[0].score - s)
              + variance * (rk.rand<unsigned>() % weakness)) / 128;

        if (s > max_s)
        {
            max_s = s;
            best = RootMoves[i].pv[0];
        }
    }
    return best;
  }


  // uci_pv() formats PV information according to UCI protocol. UCI requires
  // to send all the PV lines also if are still to be searched and so refer to
  // the previous search score.

  string uci_pv(const Position& pos, int depth, Value alpha, Value beta) {

    std::stringstream s;
<<<<<<< HEAD
    std::stringstream pv;

    Time::point elaspsed = Time::now() - SearchTime + 1;
=======
    Time::point elapsed = Time::now() - SearchTime + 1;
>>>>>>> a30d3571
    size_t uciPVSize = std::min((size_t)Options["MultiPV"], RootMoves.size());
    int selDepth = 0;

    for (size_t i = 0; i < Threads.size(); i++)
        if (Threads[i]->maxPly > selDepth)
            selDepth = Threads[i]->maxPly;

    for (size_t i = 0; i < uciPVSize; i++)
    {
        bool updated = (i <= PVIdx);

        if (depth == 1 && !updated)
            continue;

        int d   = updated ? depth : depth - 1;
        Value v = updated ? RootMoves[i].score : RootMoves[i].prevScore;

        if (s.rdbuf()->in_avail()) // Not at first line
            s << "\n";
        
        string score = (i == PVIdx ? score_to_uci(v, alpha, beta) : score_to_uci(v));
        
        s << "info depth " << d
          << " seldepth "  << selDepth
          << " score "     << score
          << " nodes "     << pos.nodes_searched()
          << " nps "       << pos.nodes_searched() * 1000 / elapsed
          << " time "      << elapsed
          << " multipv "   << i + 1
          << " pv";
        
        UciPvDgt.depth = d;
        UciPvDgt.seldepth = selDepth;
        // Dont report alpha/beta score
        
        // Convert score to from white's perspective
        if (Search::RootColor == BLACK) {
            v*=-1;
        }
        
        UciPvDgt.score = score_to_uci(v);
        UciPvDgt.nodes = pos.nodes_searched();
        UciPvDgt.nps = pos.nodes_searched() * 1000 / elaspsed;
        UciPvDgt.elapsed = elaspsed;
        UciPvDgt.multipv = i + 1;

        UciPvDgt.pv = " ";
        UciPvDgt.bestMove = RootMoves[0].pv[0];
        UciPvDgt.ponderMove = RootMoves[0].pv[1];

        for (size_t j = 0; RootMoves[i].pv[j] != MOVE_NONE; j++)
          {
            pv << " " << move_to_uci(RootMoves[i].pv[j], pos.is_chess960());
//            s <<  " " << move_to_uci(RootMoves[i].pv[j], pos.is_chess960());
          }
    }
    s << pv.rdbuf();
    UciPvDgt.pv = pv.str();
    return s.str();
  }

} // namespace


/// RootMove::extract_pv_from_tt() builds a PV by adding moves from the TT table.
/// We consider also failing high nodes and not only BOUND_EXACT nodes so to
/// allow to always have a ponder move even when we fail high at root, and a
/// long PV to print that is important for position analysis.

void RootMove::extract_pv_from_tt(Position& pos) {

  StateInfo state[MAX_PLY_PLUS_6], *st = state;
  const TTEntry* tte;
  int ply = 0;
  Move m = pv[0];

  pv.clear();

  do {
      pv.push_back(m);

      assert(MoveList<LEGAL>(pos).contains(pv[ply]));

      pos.do_move(pv[ply++], *st++);
      tte = TT.probe(pos.key());

  } while (   tte
           && pos.is_pseudo_legal(m = tte->move()) // Local copy, TT could change
           && pos.pl_move_is_legal(m, pos.pinned_pieces())
           && ply < MAX_PLY
           && (!pos.is_draw() || ply < 2));

  pv.push_back(MOVE_NONE); // Must be zero-terminating

  while (ply) pos.undo_move(pv[--ply]);
}


/// RootMove::insert_pv_in_tt() is called at the end of a search iteration, and
/// inserts the PV back into the TT. This makes sure the old PV moves are searched
/// first, even if the old TT entries have been overwritten.

void RootMove::insert_pv_in_tt(Position& pos) {

  StateInfo state[MAX_PLY_PLUS_6], *st = state;
  const TTEntry* tte;
  int ply = 0;

  do {
      tte = TT.probe(pos.key());

      if (!tte || tte->move() != pv[ply]) // Don't overwrite correct entries
          TT.store(pos.key(), VALUE_NONE, BOUND_NONE, DEPTH_NONE, pv[ply], VALUE_NONE, VALUE_NONE);

      assert(MoveList<LEGAL>(pos).contains(pv[ply]));

      pos.do_move(pv[ply++], *st++);

  } while (pv[ply] != MOVE_NONE);

  while (ply) pos.undo_move(pv[--ply]);
}


/// Thread::idle_loop() is where the thread is parked when it has no work to do

void Thread::idle_loop() {

  // Pointer 'this_sp' is not null only if we are called from split(), and not
  // at the thread creation. So it means we are the split point's master.
  SplitPoint* this_sp = splitPointsSize ? activeSplitPoint : NULL;

  assert(!this_sp || (this_sp->masterThread == this && searching));

  while (true)
  {
      // If we are not searching, wait for a condition to be signaled instead of
      // wasting CPU time polling for work.
      while ((!searching && Threads.sleepWhileIdle) || exit)
      {
          if (exit)
          {
              assert(!this_sp);
              return;
          }

          // Grab the lock to avoid races with Thread::notify_one()
          mutex.lock();

          // If we are master and all slaves have finished then exit idle_loop
          if (this_sp && !this_sp->slavesMask)
          {
              mutex.unlock();
              break;
          }

          // Do sleep after retesting sleep conditions under lock protection, in
          // particular we need to avoid a deadlock in case a master thread has,
          // in the meanwhile, allocated us and sent the notify_one() call before
          // we had the chance to grab the lock.
          if (!searching && !exit)
              sleepCondition.wait(mutex);

          mutex.unlock();
      }

      // If this thread has been assigned work, launch a search
      if (searching)
      {
          assert(!exit);

          Threads.mutex.lock();

          assert(searching);
          assert(activeSplitPoint);
          SplitPoint* sp = activeSplitPoint;

          Threads.mutex.unlock();

          Stack stack[MAX_PLY_PLUS_6], *ss = stack+2; // To allow referencing (ss-2)
          Position pos(*sp->pos, this);

          std::memcpy(ss-2, sp->ss-2, 5 * sizeof(Stack));
          ss->splitPoint = sp;

          sp->mutex.lock();

          assert(activePosition == NULL);

          activePosition = &pos;

          switch (sp->nodeType) {
          case Root:
              search<SplitPointRoot>(pos, ss, sp->alpha, sp->beta, sp->depth, sp->cutNode);
              break;
          case PV:
              search<SplitPointPV>(pos, ss, sp->alpha, sp->beta, sp->depth, sp->cutNode);
              break;
          case NonPV:
              search<SplitPointNonPV>(pos, ss, sp->alpha, sp->beta, sp->depth, sp->cutNode);
              break;
          default:
              assert(false);
          }

          assert(searching);

          searching = false;
          activePosition = NULL;
          sp->slavesMask &= ~(1ULL << idx);
          sp->nodes += pos.nodes_searched();

          // Wake up master thread so to allow it to return from the idle loop
          // in case we are the last slave of the split point.
          if (    Threads.sleepWhileIdle
              &&  this != sp->masterThread
              && !sp->slavesMask)
          {
              assert(!sp->masterThread->searching);
              sp->masterThread->notify_one();
          }

          // After releasing the lock we cannot access anymore any SplitPoint
          // related data in a safe way becuase it could have been released under
          // our feet by the sp master. Also accessing other Thread objects is
          // unsafe because if we are exiting there is a chance are already freed.
          sp->mutex.unlock();
      }

      // If this thread is the master of a split point and all slaves have finished
      // their work at this split point, return from the idle loop.
      if (this_sp && !this_sp->slavesMask)
      {
          this_sp->mutex.lock();
          bool finished = !this_sp->slavesMask; // Retest under lock protection
          this_sp->mutex.unlock();
          if (finished)
              return;
      }
  }
}


/// check_time() is called by the timer thread when the timer triggers. It is
/// used to print debug info and, more important, to detect when we are out of
/// available time and so stop the search.

void check_time() {

  static Time::point lastInfoTime = Time::now();
  int64_t nodes = 0; // Workaround silly 'uninitialized' gcc warning

  if (Time::now() - lastInfoTime >= 1000)
  {
      lastInfoTime = Time::now();
      dbg_print();
  }

  if (Limits.ponder)
      return;

  if (Limits.nodes)
  {
      Threads.mutex.lock();

      nodes = RootPos.nodes_searched();

      // Loop across all split points and sum accumulated SplitPoint nodes plus
      // all the currently active positions nodes.
      for (size_t i = 0; i < Threads.size(); i++)
          for (int j = 0; j < Threads[i]->splitPointsSize; j++)
          {
              SplitPoint& sp = Threads[i]->splitPoints[j];

              sp.mutex.lock();

              nodes += sp.nodes;
              Bitboard sm = sp.slavesMask;
              while (sm)
              {
                  Position* pos = Threads[pop_lsb(&sm)]->activePosition;
                  if (pos)
                      nodes += pos->nodes_searched();
              }

              sp.mutex.unlock();
          }

      Threads.mutex.unlock();
  }

  Time::point elapsed = Time::now() - SearchTime;
  bool stillAtFirstMove =    Signals.firstRootMove
                         && !Signals.failedLowAtRoot
                         &&  elapsed > TimeMgr.available_time();

  bool noMoreTime =   elapsed > TimeMgr.maximum_time() - 2 * TimerResolution
                   || stillAtFirstMove;

  if (   (Limits.use_time_management() && noMoreTime)
      || (Limits.movetime && elapsed >= Limits.movetime)
      || (Limits.nodes && nodes >= Limits.nodes))
      Signals.stop = true;
}<|MERGE_RESOLUTION|>--- conflicted
+++ resolved
@@ -1536,13 +1536,8 @@
   string uci_pv(const Position& pos, int depth, Value alpha, Value beta) {
 
     std::stringstream s;
-<<<<<<< HEAD
     std::stringstream pv;
-
-    Time::point elaspsed = Time::now() - SearchTime + 1;
-=======
     Time::point elapsed = Time::now() - SearchTime + 1;
->>>>>>> a30d3571
     size_t uciPVSize = std::min((size_t)Options["MultiPV"], RootMoves.size());
     int selDepth = 0;
 
@@ -1585,8 +1580,8 @@
         
         UciPvDgt.score = score_to_uci(v);
         UciPvDgt.nodes = pos.nodes_searched();
-        UciPvDgt.nps = pos.nodes_searched() * 1000 / elaspsed;
-        UciPvDgt.elapsed = elaspsed;
+        UciPvDgt.nps = pos.nodes_searched() * 1000 / elapsed;
+        UciPvDgt.elapsed = elapsed;
         UciPvDgt.multipv = i + 1;
 
         UciPvDgt.pv = " ";
