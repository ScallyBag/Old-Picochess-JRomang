/*
  Stockfish, a UCI chess playing engine derived from Glaurung 2.1
  Copyright (C) 2004-2008 Tord Romstad (Glaurung author)
  Copyright (C) 2008-2014 Marco Costalba, Joona Kiiski, Tord Romstad

  Stockfish is free software: you can redistribute it and/or modify
  it under the terms of the GNU General Public License as published by
  the Free Software Foundation, either version 3 of the License, or
  (at your option) any later version.

  Stockfish is distributed in the hope that it will be useful,
  but WITHOUT ANY WARRANTY; without even the implied warranty of
  MERCHANTABILITY or FITNESS FOR A PARTICULAR PURPOSE.  See the
  GNU General Public License for more details.

  You should have received a copy of the GNU General Public License
  along with this program.  If not, see <http://www.gnu.org/licenses/>.
*/

#include <algorithm>
#include <cassert>
#include <cfloat>
#include <cmath>
#include <cstring>
#include <iostream>
#include <sstream>

#include "book.h"
#include "evaluate.h"
#include "movegen.h"
#include "movepick.h"
#include "notation.h"
#include "search.h"
#include "tbprobe.h"
#include "timeman.h"
#include "thread.h"
#include "tt.h"
#include "ucioption.h"

namespace Search {

  volatile SignalsType Signals;
  LimitsType Limits;
  std::vector<RootMove> RootMoves;
  Position RootPos;
  Color RootColor;
  Time::point SearchTime;
  StateStackPtr SetupStates;
<<<<<<< HEAD
  int TBCardinality;
  uint64_t TBHits;
  bool RootInTB;
  bool TB50MoveRule;
  Depth TBProbeDepth;
  Value TBScore;
=======
  Value Contempt[2]; // [bestValue > VALUE_DRAW]
>>>>>>> a3544fbe
}

using std::string;
using Eval::evaluate;
using namespace Search;

namespace {

  // Set to true to force running with one thread. Used for debugging
  const bool FakeSplit = false;

  // Different node types, used as template parameter
  enum NodeType { Root, PV, NonPV, SplitPointRoot, SplitPointPV, SplitPointNonPV };

  // Dynamic razoring margin based on depth
  inline Value razor_margin(Depth d) { return Value(512 + 16 * int(d)); }

  // Futility lookup tables (initialized at startup) and their access functions
  int FutilityMoveCounts[2][32]; // [improving][depth]

  inline Value futility_margin(Depth d) {
    return Value(100 * int(d));
  }

  // Reduction lookup tables (initialized at startup) and their access function
  int8_t Reductions[2][2][64][64]; // [pv][improving][depth][moveNumber]

  template <bool PvNode> inline Depth reduction(bool i, Depth d, int mn) {

    return (Depth) Reductions[PvNode][i][std::min(int(d) / ONE_PLY, 63)][std::min(mn, 63)];
  }

  size_t MultiPV, PVIdx;
  TimeManager TimeMgr;
  double BestMoveChanges;
  Value DrawValue[COLOR_NB];
  HistoryStats History;
  GainsStats Gains;
  MovesStats Countermoves, Followupmoves;

  template <NodeType NT>
  Value search(Position& pos, Stack* ss, Value alpha, Value beta, Depth depth, bool cutNode);

  template <NodeType NT, bool InCheck>
  Value qsearch(Position& pos, Stack* ss, Value alpha, Value beta, Depth depth);

  void id_loop(Position& pos);
  Value value_to_tt(Value v, int ply);
  Value value_from_tt(Value v, int ply);
  void update_stats(Position& pos, Stack* ss, Move move, Depth depth, Move* quiets, int quietsCnt);
  string uci_pv(const Position& pos, int depth, Value alpha, Value beta);

  struct Skill {
    Skill(int l) : level(l), best(MOVE_NONE) {}
   ~Skill() {
      if (enabled()) // Swap best PV line with the sub-optimal one
          std::swap(RootMoves[0], *std::find(RootMoves.begin(),
                    RootMoves.end(), best ? best : pick_move()));
    }

    bool enabled() const { return level < 20; }
    bool time_to_pick(int depth) const { return depth == 1 + level; }
    Move pick_move();

    int level;
    Move best;
  };

} // namespace


/// Search::init() is called during startup to initialize various lookup tables

void Search::init() {

  int d;  // depth (ONE_PLY == 2)
  int hd; // half depth (ONE_PLY == 1)
  int mc; // moveCount

  // Init reductions array
  for (hd = 1; hd < 64; ++hd) for (mc = 1; mc < 64; ++mc)
  {
      double    pvRed = 0.00 + log(double(hd)) * log(double(mc)) / 3.00;
      double nonPVRed = 0.33 + log(double(hd)) * log(double(mc)) / 2.25;
      Reductions[1][1][hd][mc] = (int8_t) (   pvRed >= 1.0 ? floor(   pvRed * int(ONE_PLY)) : 0);
      Reductions[0][1][hd][mc] = (int8_t) (nonPVRed >= 1.0 ? floor(nonPVRed * int(ONE_PLY)) : 0);

      Reductions[1][0][hd][mc] = Reductions[1][1][hd][mc];
      Reductions[0][0][hd][mc] = Reductions[0][1][hd][mc];

      if (Reductions[0][0][hd][mc] > 2 * ONE_PLY)
          Reductions[0][0][hd][mc] += ONE_PLY;

      else if (Reductions[0][0][hd][mc] > 1 * ONE_PLY)
          Reductions[0][0][hd][mc] += ONE_PLY / 2;
  }

  // Init futility move count array
  for (d = 0; d < 32; ++d)
  {
      FutilityMoveCounts[0][d] = int(2.4 + 0.222 * pow(d + 0.00, 1.8));
      FutilityMoveCounts[1][d] = int(3.0 + 0.300 * pow(d + 0.98, 1.8));
  }
}


/// Search::perft() is our utility to verify move generation. All the leaf nodes
/// up to the given depth are generated and counted and the sum returned.

static uint64_t perft(Position& pos, Depth depth) {

  StateInfo st;
  uint64_t cnt = 0;
  CheckInfo ci(pos);
  const bool leaf = depth == 2 * ONE_PLY;

  for (MoveList<LEGAL> it(pos); *it; ++it)
  {
      pos.do_move(*it, st, ci, pos.gives_check(*it, ci));
      cnt += leaf ? MoveList<LEGAL>(pos).size() : ::perft(pos, depth - ONE_PLY);
      pos.undo_move(*it);
  }
  return cnt;
}

uint64_t Search::perft(Position& pos, Depth depth) {
  return depth > ONE_PLY ? ::perft(pos, depth) : MoveList<LEGAL>(pos).size();
}

/// Search::think() is the external interface to Stockfish's search, and is
/// called by the main thread when the program receives the UCI 'go' command. It
/// searches from RootPos and at the end prints the "bestmove" to output.

void Search::think() {

  static PolyglotBook book; // Defined static to initialize the PRNG only once
  int piecesCnt;

  RootColor = RootPos.side_to_move();
  TimeMgr.init(Limits, RootPos.game_ply(), RootColor);
  TBHits = TBCardinality = 0;
  RootInTB = false;

  DrawValue[0] = DrawValue[1] = VALUE_DRAW;
  Contempt[0] =  Options["Contempt Factor"] * PawnValueEg / 100; // From centipawns
  Contempt[1] = (Options["Contempt Factor"] + 12) * PawnValueEg / 100;

  if (RootMoves.empty())
  {
      RootMoves.push_back(MOVE_NONE);
      sync_cout << "info depth 0 score "
                << score_to_uci(RootPos.checkers() ? -VALUE_MATE : VALUE_DRAW)
                << sync_endl;

      goto finalize;
  }

  if (Options["OwnBook"] && !Limits.infinite && !Limits.mate)
  {
      Move bookMove = book.probe(RootPos, Options["Book File"], Options["Best Book Move"]);

      if (bookMove && std::count(RootMoves.begin(), RootMoves.end(), bookMove))
      {
          std::swap(RootMoves[0], *std::find(RootMoves.begin(), RootMoves.end(), bookMove));
          goto finalize;
      }
  }

  if (Options["Write Search Log"])
  {
      Log log(Options["Search Log Filename"]);
      log << "\nSearching: "  << RootPos.fen()
          << "\ninfinite: "   << Limits.infinite
          << " ponder: "      << Limits.ponder
          << " time: "        << Limits.time[RootColor]
          << " increment: "   << Limits.inc[RootColor]
          << " moves to go: " << Limits.movestogo
          << "\n" << std::endl;
  }

  piecesCnt = RootPos.count<ALL_PIECES>(WHITE) + RootPos.count<ALL_PIECES>(BLACK);
  TBCardinality = Options["SyzygyProbeLimit"];
  if (TBCardinality > Tablebases::TBLargest)
      TBCardinality = Tablebases::TBLargest;
  TB50MoveRule = Options["Syzygy50MoveRule"];
  TBProbeDepth = Options["SyzygyProbeDepth"] * ONE_PLY;

  if (piecesCnt <= TBCardinality)
  {
      TBHits = RootMoves.size();

      // If the current root position is in the tablebases then RootMoves
      // contains only moves that preserve the draw or win.
      RootInTB = Tablebases::root_probe(RootPos, TBScore);

      if (RootInTB)
      {
          TBCardinality = 0; // Do not probe tablebases during the search

          // It might be a good idea to mangle the hash key (xor it
          // with a fixed value) in order to "clear" the hash table of
          // the results of previous probes. However, that would have to
          // be done from within the Position class, so we skip it for now.

          // Optional: decrease target time.
      }
      else // If DTZ tables are missing, use WDL tables as a fallback
      {
          // TBCardinality = piecesCnt - 1;
          RootInTB = Tablebases::root_probe_wdl(RootPos, TBScore);
      }

      if (!RootInTB)
      {
          TBHits = 0;
      }
      else if (!TB50MoveRule)
      {
          TBScore = TBScore > VALUE_DRAW ? VALUE_MATE - MAX_PLY - 1
                  : TBScore < VALUE_DRAW ? -VALUE_MATE + MAX_PLY + 1
                  : TBScore;
      }
  }

  // Reset the threads, still sleeping: will wake up at split time
  for (size_t i = 0; i < Threads.size(); ++i)
      Threads[i]->maxPly = 0;

  Threads.sleepWhileIdle = Options["Idle Threads Sleep"];
  Threads.timer->run = true;
  Threads.timer->notify_one(); // Wake up the recurring timer

  id_loop(RootPos); // Let's start searching !

  Threads.timer->run = false; // Stop the timer
  Threads.sleepWhileIdle = true; // Send idle threads to sleep

  if (RootInTB)
  {
      // If we mangled the hash key, unmangle it here
  }

  if (Options["Write Search Log"])
  {
      Time::point elapsed = Time::now() - SearchTime + 1;

      Log log(Options["Search Log Filename"]);
      log << "Nodes: "          << RootPos.nodes_searched()
          << "\nNodes/second: " << RootPos.nodes_searched() * 1000 / elapsed
          << "\nBest move: "    << move_to_san(RootPos, RootMoves[0].pv[0]);

      StateInfo st;
      RootPos.do_move(RootMoves[0].pv[0], st);
      log << "\nPonder move: " << move_to_san(RootPos, RootMoves[0].pv[1]) << std::endl;
      RootPos.undo_move(RootMoves[0].pv[0]);
  }

finalize:

  // When search is stopped this info is not printed
  sync_cout << "info nodes " << RootPos.nodes_searched()
            << " tbhits " << TBHits
            << " time " << Time::now() - SearchTime + 1 << sync_endl;

  // When we reach the maximum depth, we can arrive here without a raise of
  // Signals.stop. However, if we are pondering or in an infinite search,
  // the UCI protocol states that we shouldn't print the best move before the
  // GUI sends a "stop" or "ponderhit" command. We therefore simply wait here
  // until the GUI sends one of those commands (which also raises Signals.stop).
  if (!Signals.stop && (Limits.ponder || Limits.infinite))
  {
      Signals.stopOnPonderhit = true;
      RootPos.this_thread()->wait_for(Signals.stop);
  }

  // Best move could be MOVE_NONE when searching on a stalemate position
  sync_cout << "bestmove " << move_to_uci(RootMoves[0].pv[0], RootPos.is_chess960())
            << " ponder "  << move_to_uci(RootMoves[0].pv[1], RootPos.is_chess960())
            << sync_endl;
}


namespace {

  // id_loop() is the main iterative deepening loop. It calls search() repeatedly
  // with increasing depth until the allocated thinking time has been consumed,
  // user stops the search, or the maximum search depth is reached.

  void id_loop(Position& pos) {

    Stack stack[MAX_PLY_PLUS_6], *ss = stack+2; // To allow referencing (ss-2)
    int depth;
    Value bestValue, alpha, beta, delta;

    std::memset(ss-2, 0, 5 * sizeof(Stack));
    (ss-1)->currentMove = MOVE_NULL; // Hack to skip update gains

    depth = 0;
    BestMoveChanges = 0;
    bestValue = delta = alpha = -VALUE_INFINITE;
    beta = VALUE_INFINITE;

    TT.new_search();
    History.clear();
    Gains.clear();
    Countermoves.clear();
    Followupmoves.clear();

    MultiPV = Options["MultiPV"];
    Skill skill(Options["Skill Level"]);

    // Do we have to play with skill handicap? In this case enable MultiPV search
    // that we will use behind the scenes to retrieve a set of possible moves.
    if (skill.enabled() && MultiPV < 4)
        MultiPV = 4;

    MultiPV = std::min(MultiPV, RootMoves.size());

    // Iterative deepening loop until requested to stop or target depth reached
    while (++depth <= MAX_PLY && !Signals.stop && (!Limits.depth || depth <= Limits.depth))
    {
        // Age out PV variability metric
        BestMoveChanges *= 0.5;

        // Save the last iteration's scores before first PV line is searched and
        // all the move scores except the (new) PV are set to -VALUE_INFINITE.
        for (size_t i = 0; i < RootMoves.size(); ++i)
            RootMoves[i].prevScore = RootMoves[i].score;

        // MultiPV loop. We perform a full root search for each PV line
        for (PVIdx = 0; PVIdx < MultiPV && !Signals.stop; ++PVIdx)
        {
            // Reset aspiration window starting size
            if (depth >= 5)
            {
                delta = Value(16);
                alpha = std::max(RootMoves[PVIdx].prevScore - delta,-VALUE_INFINITE);
                beta  = std::min(RootMoves[PVIdx].prevScore + delta, VALUE_INFINITE);
            }

            // Start with a small aspiration window and, in the case of a fail
            // high/low, re-search with a bigger window until we're not failing
            // high/low anymore.
            while (true)
            {
                bestValue = search<Root>(pos, ss, alpha, beta, depth * ONE_PLY, false);

                DrawValue[ RootColor] = VALUE_DRAW - Contempt[bestValue > VALUE_DRAW];
                DrawValue[~RootColor] = VALUE_DRAW + Contempt[bestValue > VALUE_DRAW];

                // Bring the best move to the front. It is critical that sorting
                // is done with a stable algorithm because all the values but the
                // first and eventually the new best one are set to -VALUE_INFINITE
                // and we want to keep the same order for all the moves except the
                // new PV that goes to the front. Note that in case of MultiPV
                // search the already searched PV lines are preserved.
                std::stable_sort(RootMoves.begin() + PVIdx, RootMoves.end());

                // Write PV back to transposition table in case the relevant
                // entries have been overwritten during the search.
                for (size_t i = 0; i <= PVIdx; ++i)
                    RootMoves[i].insert_pv_in_tt(pos);

                // If search has been stopped break immediately. Sorting and
                // writing PV back to TT is safe because RootMoves is still
                // valid, although it refers to previous iteration.
                if (Signals.stop)
                    break;

                // When failing high/low give some update (without cluttering
                // the UI) before a re-search.
                if (  (bestValue <= alpha || bestValue >= beta)
                    && Time::now() - SearchTime > 3000)
                    sync_cout << uci_pv(pos, depth, alpha, beta) << sync_endl;

                // In case of failing low/high increase aspiration window and
                // re-search, otherwise exit the loop.
                if (bestValue <= alpha)
                {
                    alpha = std::max(bestValue - delta, -VALUE_INFINITE);

                    Signals.failedLowAtRoot = true;
                    Signals.stopOnPonderhit = false;
                }
                else if (bestValue >= beta)
                    beta = std::min(bestValue + delta, VALUE_INFINITE);

                else
                    break;

                delta += delta / 2;

                assert(alpha >= -VALUE_INFINITE && beta <= VALUE_INFINITE);
            }

            // Sort the PV lines searched so far and update the GUI
            std::stable_sort(RootMoves.begin(), RootMoves.begin() + PVIdx + 1);

            if (PVIdx + 1 == MultiPV || Time::now() - SearchTime > 3000)
                sync_cout << uci_pv(pos, depth, alpha, beta) << sync_endl;
        }

        // If skill levels are enabled and time is up, pick a sub-optimal best move
        if (skill.enabled() && skill.time_to_pick(depth))
            skill.pick_move();

        if (Options["Write Search Log"])
        {
            RootMove& rm = RootMoves[0];
            if (skill.best != MOVE_NONE)
                rm = *std::find(RootMoves.begin(), RootMoves.end(), skill.best);

            Log log(Options["Search Log Filename"]);
            log << pretty_pv(pos, depth, rm.score, Time::now() - SearchTime, &rm.pv[0])
                << std::endl;
        }

        // Have we found a "mate in x"?
        if (   Limits.mate
            && bestValue >= VALUE_MATE_IN_MAX_PLY
            && VALUE_MATE - bestValue <= 2 * Limits.mate)
            Signals.stop = true;

        // Do we have time for the next iteration? Can we stop searching now?
        if (Limits.use_time_management() && !Signals.stop && !Signals.stopOnPonderhit)
        {
            // Take some extra time if the best move has changed
            if (depth > 4 && depth < 50 &&  MultiPV == 1)
                TimeMgr.pv_instability(BestMoveChanges);

            // Stop the search if only one legal move is available or all
            // of the available time has been used.
            if (   RootMoves.size() == 1
                || Time::now() - SearchTime > TimeMgr.available_time())
            {
                // If we are allowed to ponder do not stop the search now but
                // keep pondering until the GUI sends "ponderhit" or "stop".
                if (Limits.ponder)
                    Signals.stopOnPonderhit = true;
                else
                    Signals.stop = true;
            }
        }
    }
  }


  // search<>() is the main search function for both PV and non-PV nodes and for
  // normal and SplitPoint nodes. When called just after a split point the search
  // is simpler because we have already probed the hash table, done a null move
  // search, and searched the first move before splitting, so we don't have to
  // repeat all this work again. We also don't need to store anything to the hash
  // table here: This is taken care of after we return from the split point.

  template <NodeType NT>
  Value search(Position& pos, Stack* ss, Value alpha, Value beta, Depth depth, bool cutNode) {

    const bool PvNode   = (NT == PV || NT == Root || NT == SplitPointPV || NT == SplitPointRoot);
    const bool SpNode   = (NT == SplitPointPV || NT == SplitPointNonPV || NT == SplitPointRoot);
    const bool RootNode = (NT == Root || NT == SplitPointRoot);

    assert(-VALUE_INFINITE <= alpha && alpha < beta && beta <= VALUE_INFINITE);
    assert(PvNode || (alpha == beta - 1));
    assert(depth > DEPTH_ZERO);

    Move quietsSearched[64];
    StateInfo st;
    const TTEntry *tte;
    SplitPoint* splitPoint;
    Key posKey;
    Move ttMove, move, excludedMove, bestMove;
    Depth ext, newDepth, predictedDepth;
    Value bestValue, value, ttValue, eval, nullValue, futilityValue;
    bool inCheck, givesCheck, pvMove, singularExtensionNode, improving;
    bool captureOrPromotion, dangerous, doFullDepthSearch;
    int moveCount, quietCount;

    // Step 1. Initialize node
    Thread* thisThread = pos.this_thread();
    inCheck = pos.checkers();

    if (SpNode)
    {
        splitPoint = ss->splitPoint;
        bestMove   = splitPoint->bestMove;
        bestValue  = splitPoint->bestValue;
        tte = NULL;
        ttMove = excludedMove = MOVE_NONE;
        ttValue = VALUE_NONE;

        assert(splitPoint->bestValue > -VALUE_INFINITE && splitPoint->moveCount > 0);

        goto moves_loop;
    }

    moveCount = quietCount = 0;
    bestValue = -VALUE_INFINITE;
    ss->currentMove = ss->ttMove = (ss+1)->excludedMove = bestMove = MOVE_NONE;
    ss->ply = (ss-1)->ply + 1;
    (ss+1)->skipNullMove = false; (ss+1)->reduction = DEPTH_ZERO;
    (ss+2)->killers[0] = (ss+2)->killers[1] = MOVE_NONE;

    // Used to send selDepth info to GUI
    if (PvNode && thisThread->maxPly < ss->ply)
        thisThread->maxPly = ss->ply;

    if (!RootNode)
    {
        // Step 2. Check for aborted search and immediate draw
        if (Signals.stop || pos.is_draw<true>() || ss->ply > MAX_PLY)
            return ss->ply > MAX_PLY && !inCheck ? evaluate(pos) : DrawValue[pos.side_to_move()];

        // Step 3. Mate distance pruning. Even if we mate at the next move our score
        // would be at best mate_in(ss->ply+1), but if alpha is already bigger because
        // a shorter mate was found upward in the tree then there is no need to search
        // because we will never beat the current alpha. Same logic but with reversed
        // signs applies also in the opposite condition of being mated instead of giving
        // mate. In this case return a fail-high score.
        alpha = std::max(mated_in(ss->ply), alpha);
        beta = std::min(mate_in(ss->ply+1), beta);
        if (alpha >= beta)
            return alpha;
    }
    else 
    {
        if(pos.is_draw<false>()) return DrawValue[pos.side_to_move()];
    }

    // Step 4. Transposition table lookup
    // We don't want the score of a partial search to overwrite a previous full search
    // TT value, so we use a different position key in case of an excluded move.
    excludedMove = ss->excludedMove;
    posKey = excludedMove ? pos.exclusion_key() : pos.key();
    tte = TT.probe(posKey);
    ss->ttMove = ttMove = RootNode ? RootMoves[PVIdx].pv[0] : tte ? tte->move() : MOVE_NONE;
    ttValue = tte ? value_from_tt(tte->value(), ss->ply) : VALUE_NONE;

    // At PV nodes we check for exact scores, whilst at non-PV nodes we check for
    // a fail high/low. The biggest advantage to probing at PV nodes is to have a
    // smooth experience in analysis mode. We don't probe at Root nodes otherwise
    // we should also update RootMoveList to avoid bogus output.
    if (   !RootNode
        && tte
        && tte->depth() >= depth
        && ttValue != VALUE_NONE // Only in case of TT access race
        && (           PvNode ?  tte->bound() == BOUND_EXACT
            : ttValue >= beta ? (tte->bound() &  BOUND_LOWER)
                              : (tte->bound() &  BOUND_UPPER)))
    {
        ss->currentMove = ttMove; // Can be MOVE_NONE

        // If ttMove is quiet, update killers, history, counter move and followup move on TT hit
        if (ttValue >= beta && ttMove && !pos.capture_or_promotion(ttMove) && !inCheck)
            update_stats(pos, ss, ttMove, depth, NULL, 0);

        return ttValue;
    }

    // Step 4a. Tablebase probe
    if (   !RootNode
        && depth >= TBProbeDepth
        && pos.count<ALL_PIECES>(WHITE) + pos.count<ALL_PIECES>(BLACK) <= TBCardinality
        && pos.rule50_count() == 0)
    {
        int found, v = Tablebases::probe_wdl(pos, &found);

        if (found)
        {
            TBHits++;

            if (TB50MoveRule) {
                value = v < -1 ? -VALUE_MATE + MAX_PLY + ss->ply
                      : v >  1 ?  VALUE_MATE - MAX_PLY - ss->ply
                      : VALUE_DRAW + 2 * v;
            }
            else
            {
                value = v < 0 ? -VALUE_MATE + MAX_PLY + ss->ply
                      : v > 0 ?  VALUE_MATE - MAX_PLY - ss->ply
                      : VALUE_DRAW;
            }

            TT.store(posKey, value_to_tt(value, ss->ply), BOUND_EXACT,
                     depth + 6 * ONE_PLY, MOVE_NONE, VALUE_NONE);

            return value;
        }
    }

    // Step 5. Evaluate the position statically and update parent's gain statistics
    if (inCheck)
    {
        ss->staticEval = eval = VALUE_NONE;
        goto moves_loop;
    }

    else if (tte)
    {
        // Never assume anything on values stored in TT
        if ((ss->staticEval = eval = tte->eval_value()) == VALUE_NONE)
            eval = ss->staticEval = evaluate(pos);

        // Can ttValue be used as a better position evaluation?
        if (ttValue != VALUE_NONE)
            if (tte->bound() & (ttValue > eval ? BOUND_LOWER : BOUND_UPPER))
                eval = ttValue;
    }
    else
    {
        eval = ss->staticEval = evaluate(pos);
        TT.store(posKey, VALUE_NONE, BOUND_NONE, DEPTH_NONE, MOVE_NONE, ss->staticEval);
    }

    if (   !pos.captured_piece_type()
        &&  ss->staticEval != VALUE_NONE
        && (ss-1)->staticEval != VALUE_NONE
        && (move = (ss-1)->currentMove) != MOVE_NULL
        &&  type_of(move) == NORMAL)
    {
        Square to = to_sq(move);
        Gains.update(pos.piece_on(to), to, -(ss-1)->staticEval - ss->staticEval);
    }

    // Step 6. Razoring (skipped when in check)
    if (   !PvNode
        &&  depth < 4 * ONE_PLY
        &&  eval + razor_margin(depth) <= alpha
        &&  ttMove == MOVE_NONE
        &&  abs(beta) < VALUE_MATE_IN_MAX_PLY
        && !pos.pawn_on_7th(pos.side_to_move()))
    {
        Value ralpha = alpha - razor_margin(depth);
        Value v = qsearch<NonPV, false>(pos, ss, ralpha, ralpha+1, DEPTH_ZERO);
        if (v <= ralpha)
            return v;
    }

    // Step 7. Futility pruning: child node (skipped when in check)
    if (   !PvNode
        && !ss->skipNullMove
        &&  depth < 7 * ONE_PLY
        &&  eval - futility_margin(depth) >= beta
        &&  abs(beta) < VALUE_MATE_IN_MAX_PLY
        &&  abs(eval) < VALUE_KNOWN_WIN
        &&  pos.non_pawn_material(pos.side_to_move()))
        return eval - futility_margin(depth);

    // Step 8. Null move search with verification search (is omitted in PV nodes)
    if (   !PvNode
        && !ss->skipNullMove
        &&  depth >= 2 * ONE_PLY
        &&  eval >= beta
        &&  abs(beta) < VALUE_MATE_IN_MAX_PLY
        &&  pos.non_pawn_material(pos.side_to_move()))
    {
        ss->currentMove = MOVE_NULL;

        assert(eval - beta >= 0);

        // Null move dynamic reduction based on depth and value
        Depth R =  3 * ONE_PLY
                 + depth / 4
                 + int(eval - beta) / PawnValueMg * ONE_PLY;

        pos.do_null_move(st);
        (ss+1)->skipNullMove = true;
        nullValue = depth-R < ONE_PLY ? -qsearch<NonPV, false>(pos, ss+1, -beta, -beta+1, DEPTH_ZERO)
                                      : - search<NonPV>(pos, ss+1, -beta, -beta+1, depth-R, !cutNode);
        (ss+1)->skipNullMove = false;
        pos.undo_null_move();

        if (nullValue >= beta)
        {
            // Do not return unproven mate scores
            if (nullValue >= VALUE_MATE_IN_MAX_PLY)
                nullValue = beta;

            if (depth < 12 * ONE_PLY)
                return nullValue;

            // Do verification search at high depths
            ss->skipNullMove = true;
            Value v = depth-R < ONE_PLY ? qsearch<NonPV, false>(pos, ss, beta-1, beta, DEPTH_ZERO)
                                        :  search<NonPV>(pos, ss, beta-1, beta, depth-R, false);
            ss->skipNullMove = false;

            if (v >= beta)
                return nullValue;
        }
    }

    // Step 9. ProbCut (skipped when in check)
    // If we have a very good capture (i.e. SEE > seeValues[captured_piece_type])
    // and a reduced search returns a value much above beta, we can (almost) safely
    // prune the previous move.
    if (   !PvNode
        &&  depth >= 5 * ONE_PLY
        && !ss->skipNullMove
        &&  abs(beta) < VALUE_MATE_IN_MAX_PLY)
    {
        Value rbeta = std::min(beta + 200, VALUE_INFINITE);
        Depth rdepth = depth - 4 * ONE_PLY;

        assert(rdepth >= ONE_PLY);
        assert((ss-1)->currentMove != MOVE_NONE);
        assert((ss-1)->currentMove != MOVE_NULL);

        MovePicker mp(pos, ttMove, History, pos.captured_piece_type());
        CheckInfo ci(pos);

        while ((move = mp.next_move<false>()) != MOVE_NONE)
            if (pos.legal(move, ci.pinned))
            {
                ss->currentMove = move;
                pos.do_move(move, st, ci, pos.gives_check(move, ci));
                value = -search<NonPV>(pos, ss+1, -rbeta, -rbeta+1, rdepth, !cutNode);
                pos.undo_move(move);
                if (value >= rbeta)
                    return value;
            }
    }

    // Step 10. Internal iterative deepening (skipped when in check)
    if (    depth >= (PvNode ? 5 * ONE_PLY : 8 * ONE_PLY)
        && !ttMove
        && (PvNode || ss->staticEval + Value(256) >= beta))
    {
        Depth d = depth - 2 * ONE_PLY - (PvNode ? DEPTH_ZERO : depth / 4);

        ss->skipNullMove = true;
        search<PvNode ? PV : NonPV>(pos, ss, alpha, beta, d, true);
        ss->skipNullMove = false;

        tte = TT.probe(posKey);
        ttMove = tte ? tte->move() : MOVE_NONE;
    }

moves_loop: // When in check and at SpNode search starts from here

    Square prevMoveSq = to_sq((ss-1)->currentMove);
    Move countermoves[] = { Countermoves[pos.piece_on(prevMoveSq)][prevMoveSq].first,
                            Countermoves[pos.piece_on(prevMoveSq)][prevMoveSq].second };

    Square prevOwnMoveSq = to_sq((ss-2)->currentMove);
    Move followupmoves[] = { Followupmoves[pos.piece_on(prevOwnMoveSq)][prevOwnMoveSq].first,
                             Followupmoves[pos.piece_on(prevOwnMoveSq)][prevOwnMoveSq].second };

    MovePicker mp(pos, ttMove, depth, History, countermoves, followupmoves, ss);
    CheckInfo ci(pos);
    value = bestValue; // Workaround a bogus 'uninitialized' warning under gcc
    improving =   ss->staticEval >= (ss-2)->staticEval
               || ss->staticEval == VALUE_NONE
               ||(ss-2)->staticEval == VALUE_NONE;

    singularExtensionNode =   !RootNode
                           && !SpNode
                           &&  depth >= 8 * ONE_PLY
                           &&  ttMove != MOVE_NONE
                           && !excludedMove // Recursive singular search is not allowed
                           && (tte->bound() & BOUND_LOWER)
                           &&  tte->depth() >= depth - 3 * ONE_PLY;

    // Step 11. Loop through moves
    // Loop through all pseudo-legal moves until no moves remain or a beta cutoff occurs
    while ((move = mp.next_move<SpNode>()) != MOVE_NONE)
    {
      assert(is_ok(move));

      if (move == excludedMove)
          continue;

      // At root obey the "searchmoves" option and skip moves not listed in Root
      // Move List. As a consequence any illegal move is also skipped. In MultiPV
      // mode we also skip PV moves which have been already searched.
      if (RootNode && !std::count(RootMoves.begin() + PVIdx, RootMoves.end(), move))
          continue;

      if (SpNode)
      {
          // Shared counter cannot be decremented later if the move turns out to be illegal
          if (!pos.legal(move, ci.pinned))
              continue;

          moveCount = ++splitPoint->moveCount;
          splitPoint->mutex.unlock();
      }
      else
          ++moveCount;

      if (RootNode)
      {
          Signals.firstRootMove = (moveCount == 1);

          if (thisThread == Threads.main() && Time::now() - SearchTime > 3000)
              sync_cout << "info depth " << depth / ONE_PLY
                        << " currmove " << move_to_uci(move, pos.is_chess960())
                        << " currmovenumber " << moveCount + PVIdx << sync_endl;
      }

      ext = DEPTH_ZERO;
      captureOrPromotion = pos.capture_or_promotion(move);

      givesCheck =  type_of(move) == NORMAL && !ci.dcCandidates
                  ? ci.checkSq[type_of(pos.piece_on(from_sq(move)))] & to_sq(move)
                  : pos.gives_check(move, ci);

      dangerous =   givesCheck
                 || type_of(move) != NORMAL
                 || pos.advanced_pawn_push(move);

      // Step 12. Extend checks
      if (givesCheck && pos.see_sign(move) >= VALUE_ZERO)
          ext = ONE_PLY;

      // Singular extension search. If all moves but one fail low on a search of
      // (alpha-s, beta-s), and just one fails high on (alpha, beta), then that move
      // is singular and should be extended. To verify this we do a reduced search
      // on all the other moves but the ttMove and if the result is lower than
      // ttValue minus a margin then we extend the ttMove.
      if (    singularExtensionNode
          &&  move == ttMove
          && !ext
          &&  pos.legal(move, ci.pinned)
          &&  abs(ttValue) < VALUE_KNOWN_WIN)
      {
          assert(ttValue != VALUE_NONE);

          Value rBeta = ttValue - int(depth);
          ss->excludedMove = move;
          ss->skipNullMove = true;
          value = search<NonPV>(pos, ss, rBeta - 1, rBeta, depth / 2, cutNode);
          ss->skipNullMove = false;
          ss->excludedMove = MOVE_NONE;

          if (value < rBeta)
              ext = ONE_PLY;
      }

      // Update the current move (this must be done after singular extension search)
      newDepth = depth - ONE_PLY + ext;

      // Step 13. Pruning at shallow depth (exclude PV nodes)
      if (   !PvNode
          && !captureOrPromotion
          && !inCheck
          && !dangerous
       /* &&  move != ttMove Already implicit in the next condition */
          &&  bestValue > VALUE_MATED_IN_MAX_PLY)
      {
          // Move count based pruning
          if (   depth < 16 * ONE_PLY
              && moveCount >= FutilityMoveCounts[improving][depth] )
          {
              if (SpNode)
                  splitPoint->mutex.lock();

              continue;
          }

          predictedDepth = newDepth - reduction<PvNode>(improving, depth, moveCount);

          // Futility pruning: parent node
          if (predictedDepth < 7 * ONE_PLY)
          {
              futilityValue = ss->staticEval + futility_margin(predictedDepth)
                            + Value(128) + Gains[pos.moved_piece(move)][to_sq(move)];

              if (futilityValue <= alpha)
              {
                  bestValue = std::max(bestValue, futilityValue);

                  if (SpNode)
                  {
                      splitPoint->mutex.lock();
                      if (bestValue > splitPoint->bestValue)
                          splitPoint->bestValue = bestValue;
                  }
                  continue;
              }
          }

          // Prune moves with negative SEE at low depths
          if (predictedDepth < 4 * ONE_PLY && pos.see_sign(move) < VALUE_ZERO)
          {
              if (SpNode)
                  splitPoint->mutex.lock();

              continue;
          }
      }

      // Check for legality just before making the move
      if (!RootNode && !SpNode && !pos.legal(move, ci.pinned))
      {
          moveCount--;
          continue;
      }

      pvMove = PvNode && moveCount == 1;
      ss->currentMove = move;
      if (!SpNode && !captureOrPromotion && quietCount < 64)
          quietsSearched[quietCount++] = move;

      // Step 14. Make the move
      pos.do_move(move, st, ci, givesCheck);

      // Step 15. Reduced depth search (LMR). If the move fails high it will be
      // re-searched at full depth.
      if (    depth >= 3 * ONE_PLY
          && !pvMove
          && !captureOrPromotion
          &&  move != ttMove
          &&  move != ss->killers[0]
          &&  move != ss->killers[1])
      {
          ss->reduction = reduction<PvNode>(improving, depth, moveCount);

          if (!PvNode && cutNode)
              ss->reduction += ONE_PLY;

          else if (History[pos.piece_on(to_sq(move))][to_sq(move)] < 0)
              ss->reduction += ONE_PLY / 2;

          if (move == countermoves[0] || move == countermoves[1])
              ss->reduction = std::max(DEPTH_ZERO, ss->reduction - ONE_PLY);

          Depth d = std::max(newDepth - ss->reduction, ONE_PLY);
          if (SpNode)
              alpha = splitPoint->alpha;

          value = -search<NonPV>(pos, ss+1, -(alpha+1), -alpha, d, true);

          // Research at intermediate depth if reduction is very high
          if (value > alpha && ss->reduction >= 4 * ONE_PLY)
          {
              Depth d2 = std::max(newDepth - 2 * ONE_PLY, ONE_PLY);
              value = -search<NonPV>(pos, ss+1, -(alpha+1), -alpha, d2, true);
          }

          doFullDepthSearch = (value > alpha && ss->reduction != DEPTH_ZERO);
          ss->reduction = DEPTH_ZERO;
      }
      else
          doFullDepthSearch = !pvMove;

      // Step 16. Full depth search, when LMR is skipped or fails high
      if (doFullDepthSearch)
      {
          if (SpNode)
              alpha = splitPoint->alpha;

          value = newDepth < ONE_PLY ?
                          givesCheck ? -qsearch<NonPV,  true>(pos, ss+1, -(alpha+1), -alpha, DEPTH_ZERO)
                                     : -qsearch<NonPV, false>(pos, ss+1, -(alpha+1), -alpha, DEPTH_ZERO)
                                     : - search<NonPV>(pos, ss+1, -(alpha+1), -alpha, newDepth, !cutNode);
      }

      // For PV nodes only, do a full PV search on the first move or after a fail
      // high (in the latter case search only if value < beta), otherwise let the
      // parent node fail low with value <= alpha and to try another move.
      if (PvNode && (pvMove || (value > alpha && (RootNode || value < beta))))
          value = newDepth < ONE_PLY ?
                          givesCheck ? -qsearch<PV,  true>(pos, ss+1, -beta, -alpha, DEPTH_ZERO)
                                     : -qsearch<PV, false>(pos, ss+1, -beta, -alpha, DEPTH_ZERO)
                                     : - search<PV>(pos, ss+1, -beta, -alpha, newDepth, false);
      // Step 17. Undo move
      pos.undo_move(move);

      assert(value > -VALUE_INFINITE && value < VALUE_INFINITE);

      // Step 18. Check for new best move
      if (SpNode)
      {
          splitPoint->mutex.lock();
          bestValue = splitPoint->bestValue;
          alpha = splitPoint->alpha;
      }

      // Finished searching the move. If Signals.stop is true, the search
      // was aborted because the user interrupted the search or because we
      // ran out of time. In this case, the return value of the search cannot
      // be trusted, and we don't update the best move and/or PV.
      if (Signals.stop || thisThread->cutoff_occurred())
          return value; // To avoid returning VALUE_INFINITE

      if (RootNode)
      {
          RootMove& rm = *std::find(RootMoves.begin(), RootMoves.end(), move);

          // PV move or new best move ?
          if (pvMove || value > alpha)
          {
              rm.score = value;
              rm.extract_pv_from_tt(pos);

              // We record how often the best move has been changed in each
              // iteration. This information is used for time management: When
              // the best move changes frequently, we allocate some more time.
              if (!pvMove)
                  ++BestMoveChanges;
          }
          else
              // All other moves but the PV are set to the lowest value: this is
              // not a problem when sorting because the sort is stable and the
              // move position in the list is preserved - just the PV is pushed up.
              rm.score = -VALUE_INFINITE;
      }

      if (value > bestValue)
      {
          bestValue = SpNode ? splitPoint->bestValue = value : value;

          if (value > alpha)
          {
              bestMove = SpNode ? splitPoint->bestMove = move : move;

              if (PvNode && value < beta) // Update alpha! Always alpha < beta
                  alpha = SpNode ? splitPoint->alpha = value : value;
              else
              {
                  assert(value >= beta); // Fail high

                  if (SpNode)
                      splitPoint->cutoff = true;

                  break;
              }
          }
      }

      // Step 19. Check for splitting the search
      if (   !SpNode
          &&  depth >= Threads.minimumSplitDepth
          &&  Threads.available_slave(thisThread)
          &&  thisThread->splitPointsSize < MAX_SPLITPOINTS_PER_THREAD)
      {
          assert(bestValue < beta);

          thisThread->split<FakeSplit>(pos, ss, alpha, beta, &bestValue, &bestMove,
                                       depth, moveCount, &mp, NT, cutNode);
          if (bestValue >= beta)
              break;
      }
    }

    if (SpNode)
        return bestValue;

    // Step 20. Check for mate and stalemate
    // All legal moves have been searched and if there are no legal moves, it
    // must be mate or stalemate. Note that we can have a false positive in
    // case of Signals.stop or thread.cutoff_occurred() are set, but this is
    // harmless because return value is discarded anyhow in the parent nodes.
    // If we are in a singular extension search then return a fail low score.
    // A split node has at least one move - the one tried before to be split.
    if (!moveCount)
        return  excludedMove ? alpha
              : inCheck ? mated_in(ss->ply) : DrawValue[pos.side_to_move()];

    // If we have pruned all the moves without searching return a fail-low score
    if (bestValue == -VALUE_INFINITE)
        bestValue = alpha;

    TT.store(posKey, value_to_tt(bestValue, ss->ply),
             bestValue >= beta  ? BOUND_LOWER :
             PvNode && bestMove ? BOUND_EXACT : BOUND_UPPER,
             depth, bestMove, ss->staticEval);

    // Quiet best move: update killers, history, countermoves and followupmoves
    if (bestValue >= beta && !pos.capture_or_promotion(bestMove) && !inCheck)
        update_stats(pos, ss, bestMove, depth, quietsSearched, quietCount - 1);

    assert(bestValue > -VALUE_INFINITE && bestValue < VALUE_INFINITE);

    return bestValue;
  }


  // qsearch() is the quiescence search function, which is called by the main
  // search function when the remaining depth is zero (or, to be more precise,
  // less than ONE_PLY).

  template <NodeType NT, bool InCheck>
  Value qsearch(Position& pos, Stack* ss, Value alpha, Value beta, Depth depth) {

    const bool PvNode = (NT == PV);

    assert(NT == PV || NT == NonPV);
    assert(InCheck == !!pos.checkers());
    assert(alpha >= -VALUE_INFINITE && alpha < beta && beta <= VALUE_INFINITE);
    assert(PvNode || (alpha == beta - 1));
    assert(depth <= DEPTH_ZERO);

    StateInfo st;
    const TTEntry* tte;
    Key posKey;
    Move ttMove, move, bestMove;
    Value bestValue, value, ttValue, futilityValue, futilityBase, oldAlpha;
    bool givesCheck, evasionPrunable;
    Depth ttDepth;

    // To flag BOUND_EXACT a node with eval above alpha and no available moves
    if (PvNode)
        oldAlpha = alpha;

    ss->currentMove = bestMove = MOVE_NONE;
    ss->ply = (ss-1)->ply + 1;

    // Check for an instant draw or if the maximum ply has been reached
    if (pos.is_draw<true>() || ss->ply > MAX_PLY)
        return ss->ply > MAX_PLY && !InCheck ? evaluate(pos) : DrawValue[pos.side_to_move()];

    // Decide whether or not to include checks: this fixes also the type of
    // TT entry depth that we are going to use. Note that in qsearch we use
    // only two types of depth in TT: DEPTH_QS_CHECKS or DEPTH_QS_NO_CHECKS.
    ttDepth = InCheck || depth >= DEPTH_QS_CHECKS ? DEPTH_QS_CHECKS
                                                  : DEPTH_QS_NO_CHECKS;

    // Transposition table lookup
    posKey = pos.key();
    tte = TT.probe(posKey);
    ttMove = tte ? tte->move() : MOVE_NONE;
    ttValue = tte ? value_from_tt(tte->value(),ss->ply) : VALUE_NONE;

    if (   tte
        && tte->depth() >= ttDepth
        && ttValue != VALUE_NONE // Only in case of TT access race
        && (           PvNode ?  tte->bound() == BOUND_EXACT
            : ttValue >= beta ? (tte->bound() &  BOUND_LOWER)
                              : (tte->bound() &  BOUND_UPPER)))
    {
        ss->currentMove = ttMove; // Can be MOVE_NONE
        return ttValue;
    }

    // Evaluate the position statically
    if (InCheck)
    {
        ss->staticEval = VALUE_NONE;
        bestValue = futilityBase = -VALUE_INFINITE;
    }
    else
    {
        if (tte)
        {
            // Never assume anything on values stored in TT
            if ((ss->staticEval = bestValue = tte->eval_value()) == VALUE_NONE)
                ss->staticEval = bestValue = evaluate(pos);

            // Can ttValue be used as a better position evaluation?
            if (ttValue != VALUE_NONE)
                if (tte->bound() & (ttValue > bestValue ? BOUND_LOWER : BOUND_UPPER))
                    bestValue = ttValue;
        }
        else
            ss->staticEval = bestValue = evaluate(pos);

        // Stand pat. Return immediately if static value is at least beta
        if (bestValue >= beta)
        {
            if (!tte)
                TT.store(pos.key(), value_to_tt(bestValue, ss->ply), BOUND_LOWER,
                         DEPTH_NONE, MOVE_NONE, ss->staticEval);

            return bestValue;
        }

        if (PvNode && bestValue > alpha)
            alpha = bestValue;

        futilityBase = bestValue + Value(128);
    }

    // Initialize a MovePicker object for the current position, and prepare
    // to search the moves. Because the depth is <= 0 here, only captures,
    // queen promotions and checks (only if depth >= DEPTH_QS_CHECKS) will
    // be generated.
    MovePicker mp(pos, ttMove, depth, History, to_sq((ss-1)->currentMove));
    CheckInfo ci(pos);

    // Loop through the moves until no moves remain or a beta cutoff occurs
    while ((move = mp.next_move<false>()) != MOVE_NONE)
    {
      assert(is_ok(move));

      givesCheck =  type_of(move) == NORMAL && !ci.dcCandidates
                  ? ci.checkSq[type_of(pos.piece_on(from_sq(move)))] & to_sq(move)
                  : pos.gives_check(move, ci);

      // Futility pruning
      if (   !PvNode
          && !InCheck
          && !givesCheck
          &&  move != ttMove
          &&  futilityBase > -VALUE_KNOWN_WIN
          && !pos.advanced_pawn_push(move))
      {
          assert(type_of(move) != ENPASSANT); // Due to !pos.advanced_pawn_push

          futilityValue = futilityBase + PieceValue[EG][pos.piece_on(to_sq(move))];

          if (futilityValue < beta)
          {
              bestValue = std::max(bestValue, futilityValue);
              continue;
          }

          if (futilityBase < beta && pos.see(move) <= VALUE_ZERO)
          {
              bestValue = std::max(bestValue, futilityBase);
              continue;
          }
      }

      // Detect non-capture evasions that are candidates to be pruned
      evasionPrunable =    InCheck
                       &&  bestValue > VALUE_MATED_IN_MAX_PLY
                       && !pos.capture(move)
                       && !pos.can_castle(pos.side_to_move());

      // Don't search moves with negative SEE values
      if (   !PvNode
          && (!InCheck || evasionPrunable)
          &&  move != ttMove
          &&  type_of(move) != PROMOTION
          &&  pos.see_sign(move) < VALUE_ZERO)
          continue;

      // Check for legality just before making the move
      if (!pos.legal(move, ci.pinned))
          continue;

      ss->currentMove = move;

      // Make and search the move
      pos.do_move(move, st, ci, givesCheck);
      value = givesCheck ? -qsearch<NT,  true>(pos, ss+1, -beta, -alpha, depth - ONE_PLY)
                         : -qsearch<NT, false>(pos, ss+1, -beta, -alpha, depth - ONE_PLY);
      pos.undo_move(move);

      assert(value > -VALUE_INFINITE && value < VALUE_INFINITE);

      // Check for new best move
      if (value > bestValue)
      {
          bestValue = value;

          if (value > alpha)
          {
              if (PvNode && value < beta) // Update alpha here! Always alpha < beta
              {
                  alpha = value;
                  bestMove = move;
              }
              else // Fail high
              {
                  TT.store(posKey, value_to_tt(value, ss->ply), BOUND_LOWER,
                           ttDepth, move, ss->staticEval);

                  return value;
              }
          }
       }
    }

    // All legal moves have been searched. A special case: If we're in check
    // and no legal moves were found, it is checkmate.
    if (InCheck && bestValue == -VALUE_INFINITE)
        return mated_in(ss->ply); // Plies to mate from the root

    TT.store(posKey, value_to_tt(bestValue, ss->ply),
             PvNode && bestValue > oldAlpha ? BOUND_EXACT : BOUND_UPPER,
             ttDepth, bestMove, ss->staticEval);

    assert(bestValue > -VALUE_INFINITE && bestValue < VALUE_INFINITE);

    return bestValue;
  }


  // value_to_tt() adjusts a mate score from "plies to mate from the root" to
  // "plies to mate from the current position". Non-mate scores are unchanged.
  // The function is called before storing a value in the transposition table.

  Value value_to_tt(Value v, int ply) {

    assert(v != VALUE_NONE);

    return  v >= VALUE_MATE_IN_MAX_PLY  ? v + ply
          : v <= VALUE_MATED_IN_MAX_PLY ? v - ply : v;
  }


  // value_from_tt() is the inverse of value_to_tt(): It adjusts a mate score
  // from the transposition table (which refers to the plies to mate/be mated
  // from current position) to "plies to mate/be mated from the root".

  Value value_from_tt(Value v, int ply) {

    return  v == VALUE_NONE             ? VALUE_NONE
          : v >= VALUE_MATE_IN_MAX_PLY  ? v - ply
          : v <= VALUE_MATED_IN_MAX_PLY ? v + ply : v;
  }


  // update_stats() updates killers, history, countermoves and followupmoves stats after a fail-high
  // of a quiet move.

  void update_stats(Position& pos, Stack* ss, Move move, Depth depth, Move* quiets, int quietsCnt) {

    if (ss->killers[0] != move)
    {
        ss->killers[1] = ss->killers[0];
        ss->killers[0] = move;
    }

    // Increase history value of the cut-off move and decrease all the other
    // played quiet moves.
    Value bonus = Value(int(depth) * int(depth));
    History.update(pos.moved_piece(move), to_sq(move), bonus);
    for (int i = 0; i < quietsCnt; ++i)
    {
        Move m = quiets[i];
        History.update(pos.moved_piece(m), to_sq(m), -bonus);
    }

    if (is_ok((ss-1)->currentMove))
    {
        Square prevMoveSq = to_sq((ss-1)->currentMove);
        Countermoves.update(pos.piece_on(prevMoveSq), prevMoveSq, move);
    }

    if (is_ok((ss-2)->currentMove) && (ss-1)->currentMove == (ss-1)->ttMove)
    {
        Square prevOwnMoveSq = to_sq((ss-2)->currentMove);
        Followupmoves.update(pos.piece_on(prevOwnMoveSq), prevOwnMoveSq, move);
    }
  }


  // When playing with a strength handicap, choose best move among the MultiPV
  // set using a statistical rule dependent on 'level'. Idea by Heinz van Saanen.

  Move Skill::pick_move() {

    static RKISS rk;

    // PRNG sequence should be not deterministic
    for (int i = Time::now() % 50; i > 0; --i)
        rk.rand<unsigned>();

    // RootMoves are already sorted by score in descending order
    int variance = std::min(RootMoves[0].score - RootMoves[MultiPV - 1].score, PawnValueMg);
    int weakness = 120 - 2 * level;
    int max_s = -VALUE_INFINITE;
    best = MOVE_NONE;

    // Choose best move. For each move score we add two terms both dependent on
    // weakness. One deterministic and bigger for weaker moves, and one random,
    // then we choose the move with the resulting highest score.
    for (size_t i = 0; i < MultiPV; ++i)
    {
        int s = RootMoves[i].score;

        // Don't allow crazy blunders even at very low skills
        if (i > 0 && RootMoves[i-1].score > s + 2 * PawnValueMg)
            break;

        // This is our magic formula
        s += (  weakness * int(RootMoves[0].score - s)
              + variance * (rk.rand<unsigned>() % weakness)) / 128;

        if (s > max_s)
        {
            max_s = s;
            best = RootMoves[i].pv[0];
        }
    }
    return best;
  }


  // uci_pv() formats PV information according to the UCI protocol. UCI
  // requires that all (if any) unsearched PV lines are sent using a previous
  // search score.

  string uci_pv(const Position& pos, int depth, Value alpha, Value beta) {

    std::stringstream ss;
    Time::point elapsed = Time::now() - SearchTime + 1;
    size_t uciPVSize = std::min((size_t)Options["MultiPV"], RootMoves.size());
    int selDepth = 0;

    for (size_t i = 0; i < Threads.size(); ++i)
        if (Threads[i]->maxPly > selDepth)
            selDepth = Threads[i]->maxPly;

    for (size_t i = 0; i < uciPVSize; ++i)
    {
        bool updated = (i <= PVIdx);

        if (depth == 1 && !updated)
            continue;

        int d   = updated ? depth : depth - 1;
        Value v = updated ? RootMoves[i].score : RootMoves[i].prevScore;

<<<<<<< HEAD
	bool tb = RootInTB;
        if (tb)
        {
	    if (abs(v) >= VALUE_MATE - MAX_PLY)
                tb = false;
            else
                v = TBScore;
        }

        if (s.rdbuf()->in_avail()) // Not at first line
            s << "\n";

        s << "info depth " << d
          << " seldepth "  << selDepth
          << " score "     << ((!tb && i == PVIdx) ? score_to_uci(v, alpha, beta) : score_to_uci(v))
          << " nodes "     << pos.nodes_searched()
          << " nps "       << pos.nodes_searched() * 1000 / elapsed
          << " tbhits "    << TBHits
          << " time "      << elapsed
          << " multipv "   << i + 1
          << " pv";
=======
        if (ss.rdbuf()->in_avail()) // Not at first line
            ss << "\n";

        ss << "info depth " << d
           << " seldepth "  << selDepth
           << " score "     << (i == PVIdx ? score_to_uci(v, alpha, beta) : score_to_uci(v))
           << " nodes "     << pos.nodes_searched()
           << " nps "       << pos.nodes_searched() * 1000 / elapsed
           << " time "      << elapsed
           << " multipv "   << i + 1
           << " pv";
>>>>>>> a3544fbe

        for (size_t j = 0; RootMoves[i].pv[j] != MOVE_NONE; ++j)
            ss << " " << move_to_uci(RootMoves[i].pv[j], pos.is_chess960());
    }

    return ss.str();
  }

} // namespace


/// RootMove::extract_pv_from_tt() builds a PV by adding moves from the TT table.
/// We also consider both failing high nodes and BOUND_EXACT nodes here to
/// ensure that we have a ponder move even when we fail high at root. This
/// results in a long PV to print that is important for position analysis.

void RootMove::extract_pv_from_tt(Position& pos) {

  StateInfo state[MAX_PLY_PLUS_6], *st = state;
  const TTEntry* tte;
  int ply = 0;
  Move m = pv[0];

  pv.clear();

  do {
      pv.push_back(m);

      assert(MoveList<LEGAL>(pos).contains(pv[ply]));

      pos.do_move(pv[ply++], *st++);
      tte = TT.probe(pos.key());

  } while (   tte
           && pos.pseudo_legal(m = tte->move()) // Local copy, TT could change
           && pos.legal(m, pos.pinned_pieces(pos.side_to_move()))
           && ply < MAX_PLY
           && (!pos.is_draw<true>() || ply < 2));

  pv.push_back(MOVE_NONE); // Must be zero-terminating

  while (ply) pos.undo_move(pv[--ply]);
}


/// RootMove::insert_pv_in_tt() is called at the end of a search iteration, and
/// inserts the PV back into the TT. This makes sure the old PV moves are searched
/// first, even if the old TT entries have been overwritten.

void RootMove::insert_pv_in_tt(Position& pos) {

  StateInfo state[MAX_PLY_PLUS_6], *st = state;
  const TTEntry* tte;
  int ply = 0;

  do {
      tte = TT.probe(pos.key());

      if (!tte || tte->move() != pv[ply]) // Don't overwrite correct entries
          TT.store(pos.key(), VALUE_NONE, BOUND_NONE, DEPTH_NONE, pv[ply], VALUE_NONE);

      assert(MoveList<LEGAL>(pos).contains(pv[ply]));

      pos.do_move(pv[ply++], *st++);

  } while (pv[ply] != MOVE_NONE);

  while (ply) pos.undo_move(pv[--ply]);
}


/// Thread::idle_loop() is where the thread is parked when it has no work to do

void Thread::idle_loop() {

  // Pointer 'this_sp' is not null only if we are called from split(), and not
  // at the thread creation. This means we are the split point's master.
  SplitPoint* this_sp = splitPointsSize ? activeSplitPoint : NULL;

  assert(!this_sp || (this_sp->masterThread == this && searching));

  while (true)
  {
      // If we are not searching, wait for a condition to be signaled instead of
      // wasting CPU time polling for work.
      while ((!searching && Threads.sleepWhileIdle) || exit)
      {
          if (exit)
          {
              assert(!this_sp);
              return;
          }

          // Grab the lock to avoid races with Thread::notify_one()
          mutex.lock();

          // If we are master and all slaves have finished then exit idle_loop
          if (this_sp && this_sp->slavesMask.none())
          {
              mutex.unlock();
              break;
          }

          // Do sleep after retesting sleep conditions under lock protection. In
          // particular we need to avoid a deadlock in case a master thread has,
          // in the meanwhile, allocated us and sent the notify_one() call before
          // we had the chance to grab the lock.
          if (!searching && !exit)
              sleepCondition.wait(mutex);

          mutex.unlock();
      }

      // If this thread has been assigned work, launch a search
      if (searching)
      {
          assert(!exit);

          Threads.mutex.lock();

          assert(searching);
          assert(activeSplitPoint);
          SplitPoint* sp = activeSplitPoint;

          Threads.mutex.unlock();

          Stack stack[MAX_PLY_PLUS_6], *ss = stack+2; // To allow referencing (ss-2)
          Position pos(*sp->pos, this);

          std::memcpy(ss-2, sp->ss-2, 5 * sizeof(Stack));
          ss->splitPoint = sp;

          sp->mutex.lock();

          assert(activePosition == NULL);

          activePosition = &pos;

          switch (sp->nodeType) {
          case Root:
              search<SplitPointRoot>(pos, ss, sp->alpha, sp->beta, sp->depth, sp->cutNode);
              break;
          case PV:
              search<SplitPointPV>(pos, ss, sp->alpha, sp->beta, sp->depth, sp->cutNode);
              break;
          case NonPV:
              search<SplitPointNonPV>(pos, ss, sp->alpha, sp->beta, sp->depth, sp->cutNode);
              break;
          default:
              assert(false);
          }

          assert(searching);

          searching = false;
          activePosition = NULL;
          sp->slavesMask.reset(idx);
          sp->nodes += pos.nodes_searched();

          // Wake up the master thread so to allow it to return from the idle
          // loop in case we are the last slave of the split point.
          if (    Threads.sleepWhileIdle
              &&  this != sp->masterThread
              &&  sp->slavesMask.none())
          {
              assert(!sp->masterThread->searching);
              sp->masterThread->notify_one();
          }

          // After releasing the lock we can't access any SplitPoint related data
          // in a safe way because it could have been released under our feet by
          // the sp master. Also accessing other Thread objects is unsafe because
          // if we are exiting there is a chance that they are already freed.
          sp->mutex.unlock();
      }

      // If this thread is the master of a split point and all slaves have finished
      // their work at this split point, return from the idle loop.
      if (this_sp && this_sp->slavesMask.none())
      {
          this_sp->mutex.lock();
          bool finished = this_sp->slavesMask.none(); // Retest under lock protection
          this_sp->mutex.unlock();
          if (finished)
              return;
      }
  }
}


/// check_time() is called by the timer thread when the timer triggers. It is
/// used to print debug info and, more importantly, to detect when we are out of
/// available time and thus stop the search.

void check_time() {

  static Time::point lastInfoTime = Time::now();
  int64_t nodes = 0; // Workaround silly 'uninitialized' gcc warning

  if (Time::now() - lastInfoTime >= 1000)
  {
      lastInfoTime = Time::now();
      dbg_print();
  }

  if (Limits.ponder)
      return;

  if (Limits.nodes)
  {
      Threads.mutex.lock();

      nodes = RootPos.nodes_searched();

      // Loop across all split points and sum accumulated SplitPoint nodes plus
      // all the currently active positions nodes.
      for (size_t i = 0; i < Threads.size(); ++i)
          for (int j = 0; j < Threads[i]->splitPointsSize; ++j)
          {
              SplitPoint& sp = Threads[i]->splitPoints[j];

              sp.mutex.lock();

              nodes += sp.nodes;

              for (size_t idx = 0; idx < Threads.size(); ++idx)
                  if (sp.slavesMask.test(idx) && Threads[idx]->activePosition)
                      nodes += Threads[idx]->activePosition->nodes_searched();

              sp.mutex.unlock();
          }

      Threads.mutex.unlock();
  }

  Time::point elapsed = Time::now() - SearchTime;
  bool stillAtFirstMove =    Signals.firstRootMove
                         && !Signals.failedLowAtRoot
                         &&  elapsed > TimeMgr.available_time() * 75 / 100;

  bool noMoreTime =   elapsed > TimeMgr.maximum_time() - 2 * TimerThread::Resolution
                   || stillAtFirstMove;

  if (   (Limits.use_time_management() && noMoreTime)
      || (Limits.movetime && elapsed >= Limits.movetime)
      || (Limits.nodes && nodes >= Limits.nodes))
      Signals.stop = true;
}<|MERGE_RESOLUTION|>--- conflicted
+++ resolved
@@ -46,16 +46,13 @@
   Color RootColor;
   Time::point SearchTime;
   StateStackPtr SetupStates;
-<<<<<<< HEAD
   int TBCardinality;
   uint64_t TBHits;
   bool RootInTB;
   bool TB50MoveRule;
   Depth TBProbeDepth;
   Value TBScore;
-=======
   Value Contempt[2]; // [bestValue > VALUE_DRAW]
->>>>>>> a3544fbe
 }
 
 using std::string;
@@ -1463,8 +1460,7 @@
         int d   = updated ? depth : depth - 1;
         Value v = updated ? RootMoves[i].score : RootMoves[i].prevScore;
 
-<<<<<<< HEAD
-	bool tb = RootInTB;
+	    bool tb = RootInTB;
         if (tb)
         {
 	    if (abs(v) >= VALUE_MATE - MAX_PLY)
@@ -1473,10 +1469,10 @@
                 v = TBScore;
         }
 
-        if (s.rdbuf()->in_avail()) // Not at first line
-            s << "\n";
-
-        s << "info depth " << d
+        if (ss.rdbuf()->in_avail()) // Not at first line
+            ss << "\n";
+
+        ss<< "info depth " << d
           << " seldepth "  << selDepth
           << " score "     << ((!tb && i == PVIdx) ? score_to_uci(v, alpha, beta) : score_to_uci(v))
           << " nodes "     << pos.nodes_searched()
@@ -1485,19 +1481,6 @@
           << " time "      << elapsed
           << " multipv "   << i + 1
           << " pv";
-=======
-        if (ss.rdbuf()->in_avail()) // Not at first line
-            ss << "\n";
-
-        ss << "info depth " << d
-           << " seldepth "  << selDepth
-           << " score "     << (i == PVIdx ? score_to_uci(v, alpha, beta) : score_to_uci(v))
-           << " nodes "     << pos.nodes_searched()
-           << " nps "       << pos.nodes_searched() * 1000 / elapsed
-           << " time "      << elapsed
-           << " multipv "   << i + 1
-           << " pv";
->>>>>>> a3544fbe
 
         for (size_t j = 0; RootMoves[i].pv[j] != MOVE_NONE; ++j)
             ss << " " << move_to_uci(RootMoves[i].pv[j], pos.is_chess960());
