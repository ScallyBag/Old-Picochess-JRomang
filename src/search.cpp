/*
  Stockfish, a UCI chess playing engine derived from Glaurung 2.1
  Copyright (C) 2004-2008 Tord Romstad (Glaurung author)
  Copyright (C) 2008-2014 Marco Costalba, Joona Kiiski, Tord Romstad

  Stockfish is free software: you can redistribute it and/or modify
  it under the terms of the GNU General Public License as published by
  the Free Software Foundation, either version 3 of the License, or
  (at your option) any later version.

  Stockfish is distributed in the hope that it will be useful,
  but WITHOUT ANY WARRANTY; without even the implied warranty of
  MERCHANTABILITY or FITNESS FOR A PARTICULAR PURPOSE.  See the
  GNU General Public License for more details.

  You should have received a copy of the GNU General Public License
  along with this program.  If not, see <http://www.gnu.org/licenses/>.
*/

#include <algorithm>
#include <cassert>
#include <cfloat>
#include <cmath>
#include <cstring>
#include <iostream>
#include <sstream>

#include "book.h"
#include "evaluate.h"
#include "movegen.h"
#include "movepick.h"
#include "notation.h"
#include "search.h"
#include "timeman.h"
#include "thread.h"
#include "tt.h"
#include "ucioption.h"
#ifdef PA_GTB
#include "bitcount.h"
#include "phash.h"
#ifdef USE_EGTB
#include "egtb.h"
#endif
#endif

namespace Search {

  volatile SignalsType Signals;
  LimitsType Limits;
  std::vector<RootMove> RootMoves;
  Position RootPos;
  Time::point SearchTime;
  StateStackPtr SetupStates;
}

using std::string;
using Eval::evaluate;
using namespace Search;

namespace {

  // Set to true to force running with one thread. Used for debugging
  const bool FakeSplit = false;

  // Different node types, used as template parameter
  enum NodeType { Root, PV, NonPV };

  // Dynamic razoring margin based on depth
  inline Value razor_margin(Depth d) { return Value(512 + 16 * d); }

  // Futility lookup tables (initialized at startup) and their access functions
  int FutilityMoveCounts[2][32]; // [improving][depth]

  inline Value futility_margin(Depth d) {
    return Value(100 * d);
  }

  // Reduction lookup tables (initialized at startup) and their access function
  int8_t Reductions[2][2][64][64]; // [pv][improving][depth][moveNumber]

  template <bool PvNode> inline Depth reduction(bool i, Depth d, int mn) {

    return (Depth) Reductions[PvNode][i][std::min(int(d) / ONE_PLY, 63)][std::min(mn, 63)];
  }

  size_t MultiPV, PVIdx;
  TimeManager TimeMgr;
  double BestMoveChanges;
  Value DrawValue[COLOR_NB];
  HistoryStats History;
  GainsStats Gains;
  MovesStats Countermoves, Followupmoves;

  template <NodeType NT, bool SpNode>
  Value search(Position& pos, Stack* ss, Value alpha, Value beta, Depth depth, bool cutNode);

  template <NodeType NT, bool InCheck>
  Value qsearch(Position& pos, Stack* ss, Value alpha, Value beta, Depth depth);

  void id_loop(Position& pos);
  Value value_to_tt(Value v, int ply);
  Value value_from_tt(Value v, int ply);
<<<<<<< HEAD
#ifdef PA_GTB
  template <NodeType NT>
  inline bool ok_to_use_TT(const TTEntry* tte, Depth depth, Value alpha, Value beta, int ply) {

    const bool PvNode   = (NT == PV || NT == Root || NT == SplitPointPV || NT == SplitPointRoot);
    const Value v = value_from_tt(tte->value(), ply);
    
    return
    PvNode ?    tte->bound() == BOUND_EXACT
    && (   tte->depth() >= depth
        || v >= VALUE_MATE_IN_MAX_PLY
        || v <= VALUE_MATED_IN_MAX_PLY)
    
    :    (   tte->depth() >= depth
          || v >= std::max(VALUE_MATE_IN_MAX_PLY, beta)
          || v <= std::min(VALUE_MATED_IN_MAX_PLY, alpha))
    && (   ((tte->bound() & BOUND_LOWER) && v >= beta)
        || ((tte->bound() & BOUND_UPPER) && v <= alpha));
  }
  bool UsePersistentHash;
#if defined(USE_EGTB)
  bool UseGaviotaTb;
  bool ProbeOnlyAtRoot;
#endif // defined(USE_EGTB)
#endif // PA_GTB
  bool allows(const Position& pos, Move first, Move second);
  bool refutes(const Position& pos, Move first, Move second);
=======
  void update_stats(const Position& pos, Stack* ss, Move move, Depth depth, Move* quiets, int quietsCnt);
>>>>>>> e49eb671
  string uci_pv(const Position& pos, int depth, Value alpha, Value beta);

  struct Skill {
    Skill(int l) : level(l), best(MOVE_NONE) {}
   ~Skill() {
      if (enabled()) // Swap best PV line with the sub-optimal one
          std::swap(RootMoves[0], *std::find(RootMoves.begin(),
                    RootMoves.end(), best ? best : pick_move()));
    }

    bool enabled() const { return level < 20; }
    bool time_to_pick(int depth) const { return depth == 1 + level; }
    Move pick_move();

    int level;
    Move best;
  };

} // namespace


/// Search::init() is called during startup to initialize various lookup tables

void Search::init() {

  int d;  // depth (ONE_PLY == 2)
  int hd; // half depth (ONE_PLY == 1)
  int mc; // moveCount

  // Init reductions array
  for (hd = 1; hd < 64; ++hd) for (mc = 1; mc < 64; ++mc)
  {
      double    pvRed = 0.00 + log(double(hd)) * log(double(mc)) / 3.00;
      double nonPVRed = 0.33 + log(double(hd)) * log(double(mc)) / 2.25;
      Reductions[1][1][hd][mc] = int8_t(   pvRed >= 1.0 ?    pvRed * int(ONE_PLY) : 0);
      Reductions[0][1][hd][mc] = int8_t(nonPVRed >= 1.0 ? nonPVRed * int(ONE_PLY) : 0);

      Reductions[1][0][hd][mc] = Reductions[1][1][hd][mc];
      Reductions[0][0][hd][mc] = Reductions[0][1][hd][mc];

      if (Reductions[0][0][hd][mc] > 2 * ONE_PLY)
          Reductions[0][0][hd][mc] += ONE_PLY;

      else if (Reductions[0][0][hd][mc] > 1 * ONE_PLY)
          Reductions[0][0][hd][mc] += ONE_PLY / 2;
  }

  // Init futility move count array
  for (d = 0; d < 32; ++d)
  {
      FutilityMoveCounts[0][d] = int(2.4 + 0.222 * pow(d + 0.00, 1.8));
      FutilityMoveCounts[1][d] = int(3.0 + 0.300 * pow(d + 0.98, 1.8));
  }
}


/// Search::perft() is our utility to verify move generation. All the leaf nodes
/// up to the given depth are generated and counted and the sum returned.

static uint64_t perft(Position& pos, Depth depth) {

  StateInfo st;
  uint64_t cnt = 0;
  CheckInfo ci(pos);
  const bool leaf = depth == 2 * ONE_PLY;

  for (MoveList<LEGAL> it(pos); *it; ++it)
  {
      pos.do_move(*it, st, ci, pos.gives_check(*it, ci));
      cnt += leaf ? MoveList<LEGAL>(pos).size() : ::perft(pos, depth - ONE_PLY);
      pos.undo_move(*it);
  }
  return cnt;
}

uint64_t Search::perft(Position& pos, Depth depth) {
  return depth > ONE_PLY ? ::perft(pos, depth) : MoveList<LEGAL>(pos).size();
}

/// Search::think() is the external interface to Stockfish's search, and is
/// called by the main thread when the program receives the UCI 'go' command. It
/// searches from RootPos and at the end prints the "bestmove" to output.

void Search::think() {

  static PolyglotBook book; // Defined static to initialize the PRNG only once

  TimeMgr.init(Limits, RootPos.game_ply(), RootPos.side_to_move());

  int cf = Options["Contempt Factor"] * PawnValueEg / 100; // From centipawns
  DrawValue[ RootPos.side_to_move()] = VALUE_DRAW - Value(cf);
  DrawValue[~RootPos.side_to_move()] = VALUE_DRAW + Value(cf);

  if (RootMoves.empty())
  {
      RootMoves.push_back(MOVE_NONE);
      sync_cout << "info depth 0 score "
                << score_to_uci(RootPos.checkers() ? -VALUE_MATE : VALUE_DRAW)
                << sync_endl;

      goto finalize;
  }

#ifdef PA_GTB
  {
    int usePersistentHash = Options["Use Persistent Hash"];
    int hashAsBookDepth = Options["Persistent Hash As Book Depth"] * ONE_PLY;
    if (usePersistentHash && (hashAsBookDepth > 0) && !Limits.infinite && !Limits.mate)
    {
      Depth depth;
      Move hashMove;
      bool isRoot;

      PHInst.starttransaction_phash(PHASH_MODE_READ);
      hashMove = PHInst.probe_phash(RootPos.key(), depth, isRoot);
      PHInst.endtransaction_phash();
      if (hashMove != MOVE_NONE && isRoot && depth >= hashAsBookDepth && std::count(RootMoves.begin(), RootMoves.end(), hashMove))
      {
#ifdef PHASH_DEBUG
        printf("+++++> pulled %s from PH @ depth %d (%d)\n", move_to_uci(hashMove, false).c_str(), depth, hashAsBookDepth);
#endif
        std::swap(RootMoves[0], *std::find(RootMoves.begin(), RootMoves.end(), hashMove));
        goto finalize;
      }
    }
  }
#endif

  if (Options["OwnBook"] && !Limits.infinite && !Limits.mate)
  {
      Move bookMove = book.probe(RootPos, Options["Book File"], Options["Best Book Move"]);

      if (bookMove && std::count(RootMoves.begin(), RootMoves.end(), bookMove))
      {
          std::swap(RootMoves[0], *std::find(RootMoves.begin(), RootMoves.end(), bookMove));
          goto finalize;
      }
  }

  if (Options["Write Search Log"])
  {
      Log log(Options["Search Log Filename"]);
      log << "\nSearching: "  << RootPos.fen()
          << "\ninfinite: "   << Limits.infinite
          << " ponder: "      << Limits.ponder
          << " time: "        << Limits.time[RootPos.side_to_move()]
          << " increment: "   << Limits.inc[RootPos.side_to_move()]
          << " moves to go: " << Limits.movestogo
          << "\n" << std::endl;
  }
  
#if defined(PA_GTB) && defined(USE_EGTB)
  if (Options["UseGaviotaTb"] && popcount<Full>(RootPos.pieces()) <= MaxEgtbPieces)
  {
    int success;
    Move move;
    Value v = egtb_probe_root(RootPos, &move, &success);

    if (success)
    {
      std::swap(RootMoves[0], *std::find(RootMoves.begin(), RootMoves.end(), move));
      RootMoves[0].score = v;
      RootPos.set_tb_hits(RootPos.tb_hits() - 1);
      RootMoves[0].extract_pv_from_tb(RootPos);
      sync_cout << uci_pv(RootPos, 1, -VALUE_INFINITE, VALUE_INFINITE) << sync_endl;
      goto finalize;
    }
  }
#endif

  // Reset the threads, still sleeping: will wake up at split time
  for (size_t i = 0; i < Threads.size(); ++i)
      Threads[i]->maxPly = 0;

  Threads.timer->run = true;
  Threads.timer->notify_one(); // Wake up the recurring timer

  id_loop(RootPos); // Let's start searching !

  Threads.timer->run = false; // Stop the timer

  if (Options["Write Search Log"])
  {
      Time::point elapsed = Time::now() - SearchTime + 1;

      Log log(Options["Search Log Filename"]);
      log << "Nodes: "          << RootPos.nodes_searched()
          << "\nNodes/second: " << RootPos.nodes_searched() * 1000 / elapsed
          << "\nBest move: "    << move_to_san(RootPos, RootMoves[0].pv[0]);

      StateInfo st;
      RootPos.do_move(RootMoves[0].pv[0], st);
      log << "\nPonder move: " << move_to_san(RootPos, RootMoves[0].pv[1]) << std::endl;
      RootPos.undo_move(RootMoves[0].pv[0]);
  }

finalize:

  // When search is stopped this info is not printed
  sync_cout << "info nodes " << RootPos.nodes_searched()
            << " time " << Time::now() - SearchTime + 1 << sync_endl;

  // When we reach the maximum depth, we can arrive here without a raise of
  // Signals.stop. However, if we are pondering or in an infinite search,
  // the UCI protocol states that we shouldn't print the best move before the
  // GUI sends a "stop" or "ponderhit" command. We therefore simply wait here
  // until the GUI sends one of those commands (which also raises Signals.stop).
  if (!Signals.stop && (Limits.ponder || Limits.infinite))
  {
      Signals.stopOnPonderhit = true;
      RootPos.this_thread()->wait_for(Signals.stop);
  }

  // Best move could be MOVE_NONE when searching on a stalemate position
  sync_cout << "bestmove " << move_to_uci(RootMoves[0].pv[0], RootPos.is_chess960())
            << " ponder "  << move_to_uci(RootMoves[0].pv[1], RootPos.is_chess960())
            << sync_endl;
}


namespace {

  // id_loop() is the main iterative deepening loop. It calls search() repeatedly
  // with increasing depth until the allocated thinking time has been consumed,
  // user stops the search, or the maximum search depth is reached.

  void id_loop(Position& pos) {

    Stack stack[MAX_PLY_PLUS_6], *ss = stack+2; // To allow referencing (ss-2)
    int depth;
    Value bestValue, alpha, beta, delta;
    int phDepth = Options["Persistent Hash Depth"] * ONE_PLY;

#if defined(PA_GTB) && defined(USE_EGTB)
    pos.set_tb_hits(0); // reset tbhits before doing the root search
#endif
    std::memset(ss-2, 0, 5 * sizeof(Stack));
    (ss-1)->currentMove = MOVE_NULL; // Hack to skip update gains

    depth = 0;
    BestMoveChanges = 0;
    bestValue = delta = alpha = -VALUE_INFINITE;
    beta = VALUE_INFINITE;

    TT.new_search();
    History.clear();
    Gains.clear();
    Countermoves.clear();
    Followupmoves.clear();

    MultiPV = Options["MultiPV"];
    Skill skill(Options["Skill Level"]);
#ifdef PA_GTB
    UsePersistentHash = Options["Use Persistent Hash"];
#ifdef USE_EGTB
    UseGaviotaTb = Options["UseGaviotaTb"];
    ProbeOnlyAtRoot = Options["ProbeOnlyAtRoot"];
#endif
#endif

#ifdef PA_GTB
    if (UsePersistentHash) {
      PH.from_phash();
    }
#endif

    // Do we have to play with skill handicap? In this case enable MultiPV search
    // that we will use behind the scenes to retrieve a set of possible moves.
    if (skill.enabled() && MultiPV < 4)
        MultiPV = 4;

    MultiPV = std::min(MultiPV, RootMoves.size());

    // Iterative deepening loop until requested to stop or target depth reached
    while (++depth <= MAX_PLY && !Signals.stop && (!Limits.depth || depth <= Limits.depth))
    {
        // Age out PV variability metric
        BestMoveChanges *= 0.5;

        // Save the last iteration's scores before first PV line is searched and
        // all the move scores except the (new) PV are set to -VALUE_INFINITE.
        for (size_t i = 0; i < RootMoves.size(); ++i)
            RootMoves[i].prevScore = RootMoves[i].score;

        // MultiPV loop. We perform a full root search for each PV line
        for (PVIdx = 0; PVIdx < MultiPV && !Signals.stop; ++PVIdx)
        {
            // Reset aspiration window starting size
            if (depth >= 5)
            {
                delta = Value(16);
                alpha = std::max(RootMoves[PVIdx].prevScore - delta,-VALUE_INFINITE);
                beta  = std::min(RootMoves[PVIdx].prevScore + delta, VALUE_INFINITE);
            }

            // Start with a small aspiration window and, in the case of a fail
            // high/low, re-search with a bigger window until we're not failing
            // high/low anymore.
            while (true)
            {
                bestValue = search<Root, false>(pos, ss, alpha, beta, depth * ONE_PLY, false);

                // Bring the best move to the front. It is critical that sorting
                // is done with a stable algorithm because all the values but the
                // first and eventually the new best one are set to -VALUE_INFINITE
                // and we want to keep the same order for all the moves except the
                // new PV that goes to the front. Note that in case of MultiPV
                // search the already searched PV lines are preserved.
                std::stable_sort(RootMoves.begin() + PVIdx, RootMoves.end());

                // Write PV back to transposition table in case the relevant
                // entries have been overwritten during the search.
                for (size_t i = 0; i <= PVIdx; ++i)
                    RootMoves[i].insert_pv_in_tt(pos);

                if (DEPTH_IS_VALID(depth * ONE_PLY, phDepth))
                    PH.store(pos.key(), RootMoves[0].score, Bound((int)BOUND_EXACT | BOUND_ROOT), depth * ONE_PLY, RootMoves[0].pv[0], RootMoves[0].score, VALUE_ZERO);

                // If search has been stopped break immediately. Sorting and
                // writing PV back to TT is safe because RootMoves is still
                // valid, although it refers to previous iteration.
                if (Signals.stop)
                    break;

                // When failing high/low give some update (without cluttering
                // the UI) before a re-search.
                if (  (bestValue <= alpha || bestValue >= beta)
                    && Time::now() - SearchTime > 3000)
                    sync_cout << uci_pv(pos, depth, alpha, beta) << sync_endl;

                // In case of failing low/high increase aspiration window and
                // re-search, otherwise exit the loop.
                if (bestValue <= alpha)
                {
                    alpha = std::max(bestValue - delta, -VALUE_INFINITE);

                    Signals.failedLowAtRoot = true;
                    Signals.stopOnPonderhit = false;
                }
                else if (bestValue >= beta)
                    beta = std::min(bestValue + delta, VALUE_INFINITE);

                else
                    break;

                delta += delta / 2;

                assert(alpha >= -VALUE_INFINITE && beta <= VALUE_INFINITE);
            }

            // Sort the PV lines searched so far and update the GUI
            std::stable_sort(RootMoves.begin(), RootMoves.begin() + PVIdx + 1);

            if (PVIdx + 1 == MultiPV || Time::now() - SearchTime > 3000)
                sync_cout << uci_pv(pos, depth, alpha, beta) << sync_endl;
        }

        // If skill levels are enabled and time is up, pick a sub-optimal best move
        if (skill.enabled() && skill.time_to_pick(depth))
            skill.pick_move();

        if (Options["Write Search Log"])
        {
            RootMove& rm = RootMoves[0];
            if (skill.best != MOVE_NONE)
                rm = *std::find(RootMoves.begin(), RootMoves.end(), skill.best);

            Log log(Options["Search Log Filename"]);
            log << pretty_pv(pos, depth, rm.score, Time::now() - SearchTime, &rm.pv[0])
                << std::endl;
        }

        // Have we found a "mate in x"?
        if (   Limits.mate
            && bestValue >= VALUE_MATE_IN_MAX_PLY
            && VALUE_MATE - bestValue <= 2 * Limits.mate)
            Signals.stop = true;

        // Do we have time for the next iteration? Can we stop searching now?
        if (Limits.use_time_management() && !Signals.stop && !Signals.stopOnPonderhit)
        {
            // Take some extra time if the best move has changed
            if (depth > 4 && depth < 50 &&  MultiPV == 1)
                TimeMgr.pv_instability(BestMoveChanges);

            // Stop the search if only one legal move is available or all
            // of the available time has been used.
            if (   RootMoves.size() == 1
                || Time::now() - SearchTime > TimeMgr.available_time())
            {
                // If we are allowed to ponder do not stop the search now but
                // keep pondering until the GUI sends "ponderhit" or "stop".
                if (Limits.ponder)
                    Signals.stopOnPonderhit = true;
                else
                    Signals.stop = true;
            }
        }
#ifdef PA_GTB
      if (UsePersistentHash) {
        PH.to_phash();
      }
#endif
    }
  }


  // search<>() is the main search function for both PV and non-PV nodes and for
  // normal and SplitPoint nodes. When called just after a split point the search
  // is simpler because we have already probed the hash table, done a null move
  // search, and searched the first move before splitting, so we don't have to
  // repeat all this work again. We also don't need to store anything to the hash
  // table here: This is taken care of after we return from the split point.

  template <NodeType NT, bool SpNode>
  Value search(Position& pos, Stack* ss, Value alpha, Value beta, Depth depth, bool cutNode) {

    const bool RootNode = NT == Root;
    const bool PvNode   = NT == PV || NT == Root;

    assert(-VALUE_INFINITE <= alpha && alpha < beta && beta <= VALUE_INFINITE);
    assert(PvNode || (alpha == beta - 1));
    assert(depth > DEPTH_ZERO);

    Move quietsSearched[64];
    StateInfo st;
    const TTEntry *tte;
    SplitPoint* splitPoint;
    Key posKey;
    Move ttMove, move, excludedMove, bestMove;
    Depth ext, newDepth, predictedDepth;
    Value bestValue, value, ttValue, eval, nullValue, futilityValue;
    bool inCheck, givesCheck, pvMove, singularExtensionNode, improving;
    bool captureOrPromotion, dangerous, doFullDepthSearch;
    int moveCount, quietCount;

#ifdef PA_GTB
    // before doing anything, check for a draw.
    // only do the full check at the root, 2x check at lower nodes gives the best results,
    // in terms of the engine avoiding drawn lines. in qsearch, a full search seems to be ok.
    if (pos.is_draw(RootNode)) {
      return DrawValue[pos.side_to_move()];
    }
#endif

    // Step 1. Initialize node
    Thread* thisThread = pos.this_thread();
    inCheck = pos.checkers();

    if (SpNode)
    {
        splitPoint = ss->splitPoint;
        bestMove   = splitPoint->bestMove;
        bestValue  = splitPoint->bestValue;
        tte = NULL;
        ttMove = excludedMove = MOVE_NONE;
        ttValue = VALUE_NONE;

        assert(splitPoint->bestValue > -VALUE_INFINITE && splitPoint->moveCount > 0);

        goto moves_loop;
    }

    moveCount = quietCount = 0;
    bestValue = -VALUE_INFINITE;
    ss->currentMove = ss->ttMove = (ss+1)->excludedMove = bestMove = MOVE_NONE;
    ss->ply = (ss-1)->ply + 1;
    (ss+1)->skipNullMove = false; (ss+1)->reduction = DEPTH_ZERO;
    (ss+2)->killers[0] = (ss+2)->killers[1] = MOVE_NONE;

    // Used to send selDepth info to GUI
    if (PvNode && thisThread->maxPly < ss->ply)
        thisThread->maxPly = ss->ply;

    if (!RootNode)
    {
        // Step 2. Check for aborted search and immediate draw
<<<<<<< HEAD
        if (Signals.stop || pos.is_draw(true/*PvNode*/) || ss->ply > MAX_PLY)
            return DrawValue[pos.side_to_move()];
=======
        if (Signals.stop || pos.is_draw() || ss->ply > MAX_PLY)
            return ss->ply > MAX_PLY && !inCheck ? evaluate(pos) : DrawValue[pos.side_to_move()];
>>>>>>> e49eb671

        // Step 3. Mate distance pruning. Even if we mate at the next move our score
        // would be at best mate_in(ss->ply+1), but if alpha is already bigger because
        // a shorter mate was found upward in the tree then there is no need to search
        // because we will never beat the current alpha. Same logic but with reversed
        // signs applies also in the opposite condition of being mated instead of giving
        // mate. In this case return a fail-high score.
        alpha = std::max(mated_in(ss->ply), alpha);
        beta = std::min(mate_in(ss->ply+1), beta);
        if (alpha >= beta)
            return alpha;
    }

    // Step 4. Transposition table lookup
    // We don't want the score of a partial search to overwrite a previous full search
    // TT value, so we use a different position key in case of an excluded move.
    excludedMove = ss->excludedMove;
    posKey = excludedMove ? pos.exclusion_key() : pos.key();
    tte = TT.probe(posKey);
    ss->ttMove = ttMove = RootNode ? RootMoves[PVIdx].pv[0] : tte ? tte->move() : MOVE_NONE;
    ttValue = tte ? value_from_tt(tte->value(), ss->ply) : VALUE_NONE;

    // At PV nodes we check for exact scores, whilst at non-PV nodes we check for
    // a fail high/low. The biggest advantage to probing at PV nodes is to have a
    // smooth experience in analysis mode. We don't probe at Root nodes otherwise
    // we should also update RootMoveList to avoid bogus output.
    if (   !RootNode
        && tte
#ifdef PA_GTB
        && ttValue != VALUE_NONE // Only in case of TT access race
        && ok_to_use_TT<PvNode ? PV : NonPV>(tte, depth, alpha, beta, ss->ply))
#else
        && tte->depth() >= depth
        && ttValue != VALUE_NONE // Only in case of TT access race
        && (           PvNode ?  tte->bound() == BOUND_EXACT
            : ttValue >= beta ? (tte->bound() &  BOUND_LOWER)
                              : (tte->bound() &  BOUND_UPPER)))
#endif
    {
        ss->currentMove = ttMove; // Can be MOVE_NONE

        // If ttMove is quiet, update killers, history, counter move and followup move on TT hit
        if (ttValue >= beta && ttMove && !pos.capture_or_promotion(ttMove) && !inCheck)
            update_stats(pos, ss, ttMove, depth, NULL, 0);

        return ttValue;
    }

#if defined(PA_GTB) && defined(USE_EGTB)
    if (UseGaviotaTb && !ProbeOnlyAtRoot && !RootNode && popcount<Full>(pos.pieces()) <= MaxEgtbPieces) {
      int probed = 0;
      bool wantsprobe, hard, exact;
      Value val;
      int spd = Options["Soft Probe Depth"];
      int hpd = Options["Hard Probe Depth"];
      
      wantsprobe  = ((ss->ply <= 1) || (PvNode && depth >= spd - ONE_PLY) || (depth >= spd));
      hard        = (PvNode || (ss->ply <= 1) || (depth >= hpd));
      exact       = (PvNode || (ss->ply <= 1) || (alpha <= VALUE_KNOWN_WIN) || (beta >= VALUE_KNOWN_WIN));
      
      if (wantsprobe) {
        val = egtb_probe(pos, hard, exact, &probed);
        if (probed) {
          value = value_from_tt(val, ss->ply);
          TT.store(pos.key(), val, BOUND_EXACT, depth, MOVE_NONE, val, false);
          return value;
        }
      }
    }
#endif

    // Step 5. Evaluate the position statically and update parent's gain statistics
    if (inCheck)
    {
        ss->staticEval = eval = VALUE_NONE;
        goto moves_loop;
    }

    else if (tte)
    {
        // Never assume anything on values stored in TT
        if ((ss->staticEval = eval = tte->eval_value()) == VALUE_NONE)
            eval = ss->staticEval = evaluate(pos);

        // Can ttValue be used as a better position evaluation?
        if (ttValue != VALUE_NONE)
            if (tte->bound() & (ttValue > eval ? BOUND_LOWER : BOUND_UPPER))
                eval = ttValue;
    }
    else
    {
        eval = ss->staticEval = evaluate(pos);
        TT.store(posKey, VALUE_NONE, BOUND_NONE, DEPTH_NONE, MOVE_NONE, ss->staticEval);
    }

    if (   !pos.captured_piece_type()
        &&  ss->staticEval != VALUE_NONE
        && (ss-1)->staticEval != VALUE_NONE
        && (move = (ss-1)->currentMove) != MOVE_NULL
        &&  type_of(move) == NORMAL)
    {
        Square to = to_sq(move);
        Gains.update(pos.piece_on(to), to, -(ss-1)->staticEval - ss->staticEval);
    }

    // Step 6. Razoring (skipped when in check)
    if (   !PvNode
        &&  depth < 4 * ONE_PLY
        &&  eval + razor_margin(depth) <= alpha
        &&  ttMove == MOVE_NONE
        &&  abs(beta) < VALUE_MATE_IN_MAX_PLY
        && !pos.pawn_on_7th(pos.side_to_move()))
    {
        if (   depth <= ONE_PLY
            && eval + razor_margin(3 * ONE_PLY) <= alpha)
            return qsearch<NonPV, false>(pos, ss, alpha, beta, DEPTH_ZERO);

        Value ralpha = alpha - razor_margin(depth);
        Value v = qsearch<NonPV, false>(pos, ss, ralpha, ralpha+1, DEPTH_ZERO);
        if (v <= ralpha)
            return v;
    }

    // Step 7. Futility pruning: child node (skipped when in check)
    if (   !PvNode
        && !ss->skipNullMove
        &&  depth < 7 * ONE_PLY
        &&  eval - futility_margin(depth) >= beta
        &&  abs(beta) < VALUE_MATE_IN_MAX_PLY
        &&  abs(eval) < VALUE_KNOWN_WIN
        &&  pos.non_pawn_material(pos.side_to_move()))
        return eval - futility_margin(depth);

    // Step 8. Null move search with verification search (is omitted in PV nodes)
    if (   !PvNode
        && !ss->skipNullMove
        &&  depth >= 2 * ONE_PLY
        &&  eval >= beta
        &&  abs(beta) < VALUE_MATE_IN_MAX_PLY
        &&  pos.non_pawn_material(pos.side_to_move()))
    {
        ss->currentMove = MOVE_NULL;

        assert(eval - beta >= 0);

        // Null move dynamic reduction based on depth and value
        Depth R =  3 * ONE_PLY
                 + depth / 4
                 + int(eval - beta) / PawnValueMg * ONE_PLY;

        pos.do_null_move(st);
        (ss+1)->skipNullMove = true;
        nullValue = depth-R < ONE_PLY ? -qsearch<NonPV, false>(pos, ss+1, -beta, -beta+1, DEPTH_ZERO)
                                      : - search<NonPV, false>(pos, ss+1, -beta, -beta+1, depth-R, !cutNode);
        (ss+1)->skipNullMove = false;
        pos.undo_null_move();

        if (nullValue >= beta)
        {
            // Do not return unproven mate scores
            if (nullValue >= VALUE_MATE_IN_MAX_PLY)
                nullValue = beta;

            if (depth < 12 * ONE_PLY)
                return nullValue;

            // Do verification search at high depths
            ss->skipNullMove = true;
            Value v = depth-R < ONE_PLY ? qsearch<NonPV, false>(pos, ss, beta-1, beta, DEPTH_ZERO)
                                        :  search<NonPV, false>(pos, ss, beta-1, beta, depth-R, false);
            ss->skipNullMove = false;

            if (v >= beta)
                return nullValue;
        }
    }

    // Step 9. ProbCut (skipped when in check)
    // If we have a very good capture (i.e. SEE > seeValues[captured_piece_type])
    // and a reduced search returns a value much above beta, we can (almost) safely
    // prune the previous move.
    if (   !PvNode
        &&  depth >= 5 * ONE_PLY
        && !ss->skipNullMove
        &&  abs(beta) < VALUE_MATE_IN_MAX_PLY)
    {
        Value rbeta = std::min(beta + 200, VALUE_INFINITE);
        Depth rdepth = depth - 4 * ONE_PLY;

        assert(rdepth >= ONE_PLY);
        assert((ss-1)->currentMove != MOVE_NONE);
        assert((ss-1)->currentMove != MOVE_NULL);

        MovePicker mp(pos, ttMove, History, pos.captured_piece_type());
        CheckInfo ci(pos);

        while ((move = mp.next_move<false>()) != MOVE_NONE)
            if (pos.legal(move, ci.pinned))
            {
                ss->currentMove = move;
                pos.do_move(move, st, ci, pos.gives_check(move, ci));
                value = -search<NonPV, false>(pos, ss+1, -rbeta, -rbeta+1, rdepth, !cutNode);
                pos.undo_move(move);
                if (value >= rbeta)
                    return value;
            }
    }

    // Step 10. Internal iterative deepening (skipped when in check)
    if (    depth >= (PvNode ? 5 * ONE_PLY : 8 * ONE_PLY)
        && !ttMove
        && (PvNode || ss->staticEval + 256 >= beta))
    {
        Depth d = depth - 2 * ONE_PLY - (PvNode ? DEPTH_ZERO : depth / 4);

        ss->skipNullMove = true;
        search<PvNode ? PV : NonPV, false>(pos, ss, alpha, beta, d, true);
        ss->skipNullMove = false;

        tte = TT.probe(posKey);
        ttMove = tte ? tte->move() : MOVE_NONE;
    }

moves_loop: // When in check and at SpNode search starts from here

    Square prevMoveSq = to_sq((ss-1)->currentMove);
    Move countermoves[] = { Countermoves[pos.piece_on(prevMoveSq)][prevMoveSq].first,
                            Countermoves[pos.piece_on(prevMoveSq)][prevMoveSq].second };

    Square prevOwnMoveSq = to_sq((ss-2)->currentMove);
    Move followupmoves[] = { Followupmoves[pos.piece_on(prevOwnMoveSq)][prevOwnMoveSq].first,
                             Followupmoves[pos.piece_on(prevOwnMoveSq)][prevOwnMoveSq].second };

    MovePicker mp(pos, ttMove, depth, History, countermoves, followupmoves, ss);
    CheckInfo ci(pos);
    value = bestValue; // Workaround a bogus 'uninitialized' warning under gcc
    improving =   ss->staticEval >= (ss-2)->staticEval
               || ss->staticEval == VALUE_NONE
               ||(ss-2)->staticEval == VALUE_NONE;

    singularExtensionNode =   !RootNode
                           && !SpNode
                           &&  depth >= 8 * ONE_PLY
                           &&  ttMove != MOVE_NONE
                           && !excludedMove // Recursive singular search is not allowed
                           && (tte->bound() & BOUND_LOWER)
                           &&  tte->depth() >= depth - 3 * ONE_PLY;

    // Step 11. Loop through moves
    // Loop through all pseudo-legal moves until no moves remain or a beta cutoff occurs
    while ((move = mp.next_move<SpNode>()) != MOVE_NONE)
    {
      assert(is_ok(move));

      if (move == excludedMove)
          continue;

      // At root obey the "searchmoves" option and skip moves not listed in Root
      // Move List. As a consequence any illegal move is also skipped. In MultiPV
      // mode we also skip PV moves which have been already searched.
      if (RootNode && !std::count(RootMoves.begin() + PVIdx, RootMoves.end(), move))
          continue;

      if (SpNode)
      {
          // Shared counter cannot be decremented later if the move turns out to be illegal
          if (!pos.legal(move, ci.pinned))
              continue;

          moveCount = ++splitPoint->moveCount;
          splitPoint->mutex.unlock();
      }
      else
          ++moveCount;

      if (RootNode)
      {
          Signals.firstRootMove = (moveCount == 1);

#ifdef PA_GTB
          if (Time::now() - SearchTime > 3000)
#else
          if (thisThread == Threads.main() && Time::now() - SearchTime > 3000)
#endif
              sync_cout << "info depth " << depth / ONE_PLY
                        << " currmove " << move_to_uci(move, pos.is_chess960())
                        << " currmovenumber " << moveCount + PVIdx << sync_endl;
      }

      ext = DEPTH_ZERO;
      captureOrPromotion = pos.capture_or_promotion(move);

      givesCheck =  type_of(move) == NORMAL && !ci.dcCandidates
                  ? ci.checkSq[type_of(pos.piece_on(from_sq(move)))] & to_sq(move)
                  : pos.gives_check(move, ci);

      dangerous =   givesCheck
                 || type_of(move) != NORMAL
                 || pos.advanced_pawn_push(move);

      // Step 12. Extend checks
      if (givesCheck && pos.see_sign(move) >= VALUE_ZERO)
          ext = ONE_PLY;

      // Singular extension search. If all moves but one fail low on a search of
      // (alpha-s, beta-s), and just one fails high on (alpha, beta), then that move
      // is singular and should be extended. To verify this we do a reduced search
      // on all the other moves but the ttMove and if the result is lower than
      // ttValue minus a margin then we extend the ttMove.
      if (    singularExtensionNode
          &&  move == ttMove
          && !ext
          &&  pos.legal(move, ci.pinned)
          &&  abs(ttValue) < VALUE_KNOWN_WIN)
      {
          assert(ttValue != VALUE_NONE);

          Value rBeta = ttValue - int(depth);
          ss->excludedMove = move;
          ss->skipNullMove = true;
          value = search<NonPV, false>(pos, ss, rBeta - 1, rBeta, depth / 2, cutNode);
          ss->skipNullMove = false;
          ss->excludedMove = MOVE_NONE;

          if (value < rBeta)
              ext = ONE_PLY;
      }

      // Update the current move (this must be done after singular extension search)
      newDepth = depth - ONE_PLY + ext;

      // Step 13. Pruning at shallow depth (exclude PV nodes)
      if (   !PvNode
          && !captureOrPromotion
          && !inCheck
          && !dangerous
       /* &&  move != ttMove Already implicit in the next condition */
          &&  bestValue > VALUE_MATED_IN_MAX_PLY)
      {
          // Move count based pruning
          if (   depth < 16 * ONE_PLY
              && moveCount >= FutilityMoveCounts[improving][depth] )
          {
              if (SpNode)
                  splitPoint->mutex.lock();

              continue;
          }

          predictedDepth = newDepth - reduction<PvNode>(improving, depth, moveCount);

          // Futility pruning: parent node
          if (predictedDepth < 7 * ONE_PLY)
          {
              futilityValue = ss->staticEval + futility_margin(predictedDepth)
                            + 128 + Gains[pos.moved_piece(move)][to_sq(move)];

              if (futilityValue <= alpha)
              {
                  bestValue = std::max(bestValue, futilityValue);

                  if (SpNode)
                  {
                      splitPoint->mutex.lock();
                      if (bestValue > splitPoint->bestValue)
                          splitPoint->bestValue = bestValue;
                  }
                  continue;
              }
          }

          // Prune moves with negative SEE at low depths
          if (predictedDepth < 4 * ONE_PLY && pos.see_sign(move) < VALUE_ZERO)
          {
              if (SpNode)
                  splitPoint->mutex.lock();

              continue;
          }
      }

      // Check for legality just before making the move
      if (!RootNode && !SpNode && !pos.legal(move, ci.pinned))
      {
          moveCount--;
          continue;
      }

      pvMove = PvNode && moveCount == 1;
      ss->currentMove = move;
      if (!SpNode && !captureOrPromotion && quietCount < 64)
          quietsSearched[quietCount++] = move;

      // Step 14. Make the move
      pos.do_move(move, st, ci, givesCheck);

      // Step 15. Reduced depth search (LMR). If the move fails high it will be
      // re-searched at full depth.
      if (    depth >= 3 * ONE_PLY
          && !pvMove
          && !captureOrPromotion
          &&  move != ttMove
          &&  move != ss->killers[0]
          &&  move != ss->killers[1])
      {
          ss->reduction = reduction<PvNode>(improving, depth, moveCount);

          if (!PvNode && cutNode)
              ss->reduction += ONE_PLY;

          else if (History[pos.piece_on(to_sq(move))][to_sq(move)] < 0)
              ss->reduction += ONE_PLY / 2;

          if (move == countermoves[0] || move == countermoves[1])
              ss->reduction = std::max(DEPTH_ZERO, ss->reduction - ONE_PLY);

          Depth d = std::max(newDepth - ss->reduction, ONE_PLY);
          if (SpNode)
              alpha = splitPoint->alpha;

          value = -search<NonPV, false>(pos, ss+1, -(alpha+1), -alpha, d, true);

          // Re-search at intermediate depth if reduction is very high
          if (value > alpha && ss->reduction >= 4 * ONE_PLY)
          {
              Depth d2 = std::max(newDepth - 2 * ONE_PLY, ONE_PLY);
              value = -search<NonPV, false>(pos, ss+1, -(alpha+1), -alpha, d2, true);
          }

          doFullDepthSearch = (value > alpha && ss->reduction != DEPTH_ZERO);
          ss->reduction = DEPTH_ZERO;
      }
      else
          doFullDepthSearch = !pvMove;

      // Step 16. Full depth search, when LMR is skipped or fails high
      if (doFullDepthSearch)
      {
          if (SpNode)
              alpha = splitPoint->alpha;

          value = newDepth < ONE_PLY ?
                          givesCheck ? -qsearch<NonPV,  true>(pos, ss+1, -(alpha+1), -alpha, DEPTH_ZERO)
                                     : -qsearch<NonPV, false>(pos, ss+1, -(alpha+1), -alpha, DEPTH_ZERO)
                                     : - search<NonPV, false>(pos, ss+1, -(alpha+1), -alpha, newDepth, !cutNode);
      }

      // For PV nodes only, do a full PV search on the first move or after a fail
      // high (in the latter case search only if value < beta), otherwise let the
      // parent node fail low with value <= alpha and to try another move.
      if (PvNode && (pvMove || (value > alpha && (RootNode || value < beta))))
          value = newDepth < ONE_PLY ?
                          givesCheck ? -qsearch<PV,  true>(pos, ss+1, -beta, -alpha, DEPTH_ZERO)
                                     : -qsearch<PV, false>(pos, ss+1, -beta, -alpha, DEPTH_ZERO)
                                     : - search<PV, false>(pos, ss+1, -beta, -alpha, newDepth, false);
      // Step 17. Undo move
      pos.undo_move(move);

      assert(value > -VALUE_INFINITE && value < VALUE_INFINITE);

      // Step 18. Check for new best move
      if (SpNode)
      {
          splitPoint->mutex.lock();
          bestValue = splitPoint->bestValue;
          alpha = splitPoint->alpha;
      }

      // Finished searching the move. If a stop or a cutoff occurred, the return
      // value of the search cannot be trusted, and we return immediately without
      // updating best move, PV and TT.
      if (Signals.stop || thisThread->cutoff_occurred())
          return VALUE_ZERO;

      if (RootNode)
      {
          RootMove& rm = *std::find(RootMoves.begin(), RootMoves.end(), move);

          // PV move or new best move ?
          if (pvMove || value > alpha)
          {
              rm.score = value;
              rm.extract_pv_from_tt(pos);

              // We record how often the best move has been changed in each
              // iteration. This information is used for time management: When
              // the best move changes frequently, we allocate some more time.
              if (!pvMove)
                  ++BestMoveChanges;
          }
          else
              // All other moves but the PV are set to the lowest value: this is
              // not a problem when sorting because the sort is stable and the
              // move position in the list is preserved - just the PV is pushed up.
              rm.score = -VALUE_INFINITE;
      }

      if (value > bestValue)
      {
          bestValue = SpNode ? splitPoint->bestValue = value : value;

          if (value > alpha)
          {
              bestMove = SpNode ? splitPoint->bestMove = move : move;

              if (PvNode && value < beta) // Update alpha! Always alpha < beta
                  alpha = SpNode ? splitPoint->alpha = value : value;
              else
              {
                  assert(value >= beta); // Fail high

                  if (SpNode)
                      splitPoint->cutoff = true;

                  break;
              }
          }
      }

      // Step 19. Check for splitting the search
      if (   !SpNode
          &&  Threads.size() >= 2
          &&  depth >= Threads.minimumSplitDepth
          &&  (   !thisThread->activeSplitPoint
               || !thisThread->activeSplitPoint->allSlavesSearching)
          &&  thisThread->splitPointsSize < MAX_SPLITPOINTS_PER_THREAD)
      {
          assert(bestValue > -VALUE_INFINITE && bestValue < beta);

          thisThread->split<FakeSplit>(pos, ss, alpha, beta, &bestValue, &bestMove,
                                       depth, moveCount, &mp, NT, cutNode);

          if (Signals.stop || thisThread->cutoff_occurred())
              return VALUE_ZERO;

          if (bestValue >= beta)
              break;
      }
    }

    if (SpNode)
        return bestValue;

    // Following condition would detect a stop or a cutoff set only after move
    // loop has been completed. But in this case bestValue is valid because we
    // have fully searched our subtree, and we can anyhow save the result in TT.
    /*
       if (Signals.stop || thisThread->cutoff_occurred())
        return VALUE_DRAW;
    */

    // Step 20. Check for mate and stalemate
    // All legal moves have been searched and if there are no legal moves, it
    // must be mate or stalemate. If we are in a singular extension search then
    // return a fail low score.
    if (!moveCount)
        bestValue = excludedMove ? alpha
                   :     inCheck ? mated_in(ss->ply) : DrawValue[pos.side_to_move()];

    // Quiet best move: update killers, history, countermoves and followupmoves
    else if (bestValue >= beta && !pos.capture_or_promotion(bestMove) && !inCheck)
        update_stats(pos, ss, bestMove, depth, quietsSearched, quietCount - 1);

    TT.store(posKey, value_to_tt(bestValue, ss->ply),
             bestValue >= beta  ? BOUND_LOWER :
             PvNode && bestMove ? BOUND_EXACT : BOUND_UPPER,
             depth, bestMove, ss->staticEval);

    assert(bestValue > -VALUE_INFINITE && bestValue < VALUE_INFINITE);

    return bestValue;
  }


  // qsearch() is the quiescence search function, which is called by the main
  // search function when the remaining depth is zero (or, to be more precise,
  // less than ONE_PLY).

  template <NodeType NT, bool InCheck>
  Value qsearch(Position& pos, Stack* ss, Value alpha, Value beta, Depth depth) {

    const bool PvNode = NT == PV;

    assert(NT == PV || NT == NonPV);
    assert(InCheck == !!pos.checkers());
    assert(alpha >= -VALUE_INFINITE && alpha < beta && beta <= VALUE_INFINITE);
    assert(PvNode || (alpha == beta - 1));
    assert(depth <= DEPTH_ZERO);

    StateInfo st;
    const TTEntry* tte;
    Key posKey;
    Move ttMove, move, bestMove;
    Value bestValue, value, ttValue, futilityValue, futilityBase, oldAlpha;
    bool givesCheck, evasionPrunable;
    Depth ttDepth;

    // To flag BOUND_EXACT a node with eval above alpha and no available moves
    if (PvNode)
        oldAlpha = alpha;

    ss->currentMove = bestMove = MOVE_NONE;
    ss->ply = (ss-1)->ply + 1;

<<<<<<< HEAD
    // Check for an instant draw or maximum ply reached
    if (pos.is_draw(true) || ss->ply > MAX_PLY)
        return DrawValue[pos.side_to_move()];
=======
    // Check for an instant draw or if the maximum ply has been reached
    if (pos.is_draw() || ss->ply > MAX_PLY)
        return ss->ply > MAX_PLY && !InCheck ? evaluate(pos) : DrawValue[pos.side_to_move()];
>>>>>>> e49eb671

    // Decide whether or not to include checks: this fixes also the type of
    // TT entry depth that we are going to use. Note that in qsearch we use
    // only two types of depth in TT: DEPTH_QS_CHECKS or DEPTH_QS_NO_CHECKS.
    ttDepth = InCheck || depth >= DEPTH_QS_CHECKS ? DEPTH_QS_CHECKS
                                                  : DEPTH_QS_NO_CHECKS;

    // Transposition table lookup
    posKey = pos.key();
    tte = TT.probe(posKey);
    ttMove = tte ? tte->move() : MOVE_NONE;
    ttValue = tte ? value_from_tt(tte->value(),ss->ply) : VALUE_NONE;

    if (   tte
#ifdef PA_GTB
        && ttValue != VALUE_NONE // Only in case of TT access race
        && ok_to_use_TT<PvNode ? PV : NonPV>(tte, ttDepth, alpha, beta, ss->ply))
#else
        && tte->depth() >= ttDepth
        && ttValue != VALUE_NONE // Only in case of TT access race
        && (           PvNode ?  tte->bound() == BOUND_EXACT
            : ttValue >= beta ? (tte->bound() &  BOUND_LOWER)
                              : (tte->bound() &  BOUND_UPPER)))
#endif
    {
        ss->currentMove = ttMove; // Can be MOVE_NONE
        return ttValue;
    }

    // Evaluate the position statically
    if (InCheck)
    {
        ss->staticEval = VALUE_NONE;
        bestValue = futilityBase = -VALUE_INFINITE;
    }
    else
    {
        if (tte)
        {
            // Never assume anything on values stored in TT
            if ((ss->staticEval = bestValue = tte->eval_value()) == VALUE_NONE)
                ss->staticEval = bestValue = evaluate(pos);

            // Can ttValue be used as a better position evaluation?
            if (ttValue != VALUE_NONE)
                if (tte->bound() & (ttValue > bestValue ? BOUND_LOWER : BOUND_UPPER))
                    bestValue = ttValue;
        }
        else
            ss->staticEval = bestValue = evaluate(pos);

        // Stand pat. Return immediately if static value is at least beta
        if (bestValue >= beta)
        {
            if (!tte)
                TT.store(pos.key(), value_to_tt(bestValue, ss->ply), BOUND_LOWER,
                         DEPTH_NONE, MOVE_NONE, ss->staticEval);

            return bestValue;
        }

        if (PvNode && bestValue > alpha)
            alpha = bestValue;

        futilityBase = bestValue + 128;
    }

    // Initialize a MovePicker object for the current position, and prepare
    // to search the moves. Because the depth is <= 0 here, only captures,
    // queen promotions and checks (only if depth >= DEPTH_QS_CHECKS) will
    // be generated.
    MovePicker mp(pos, ttMove, depth, History, to_sq((ss-1)->currentMove));
    CheckInfo ci(pos);

    // Loop through the moves until no moves remain or a beta cutoff occurs
    while ((move = mp.next_move<false>()) != MOVE_NONE)
    {
      assert(is_ok(move));

      givesCheck =  type_of(move) == NORMAL && !ci.dcCandidates
                  ? ci.checkSq[type_of(pos.piece_on(from_sq(move)))] & to_sq(move)
                  : pos.gives_check(move, ci);

      // Futility pruning
      if (   !PvNode
          && !InCheck
          && !givesCheck
          &&  move != ttMove
          &&  futilityBase > -VALUE_KNOWN_WIN
          && !pos.advanced_pawn_push(move))
      {
          assert(type_of(move) != ENPASSANT); // Due to !pos.advanced_pawn_push

          futilityValue = futilityBase + PieceValue[EG][pos.piece_on(to_sq(move))];

          if (futilityValue < beta)
          {
              bestValue = std::max(bestValue, futilityValue);
              continue;
          }

          if (futilityBase < beta && pos.see(move) <= VALUE_ZERO)
          {
              bestValue = std::max(bestValue, futilityBase);
              continue;
          }
      }

      // Detect non-capture evasions that are candidates to be pruned
      evasionPrunable =    InCheck
                       &&  bestValue > VALUE_MATED_IN_MAX_PLY
                       && !pos.capture(move)
                       && !pos.can_castle(pos.side_to_move());

      // Don't search moves with negative SEE values
      if (   !PvNode
          && (!InCheck || evasionPrunable)
          &&  move != ttMove
          &&  type_of(move) != PROMOTION
          &&  pos.see_sign(move) < VALUE_ZERO)
          continue;

      // Check for legality just before making the move
      if (!pos.legal(move, ci.pinned))
          continue;

      ss->currentMove = move;

      // Make and search the move
      pos.do_move(move, st, ci, givesCheck);
      value = givesCheck ? -qsearch<NT,  true>(pos, ss+1, -beta, -alpha, depth - ONE_PLY)
                         : -qsearch<NT, false>(pos, ss+1, -beta, -alpha, depth - ONE_PLY);
      pos.undo_move(move);

      assert(value > -VALUE_INFINITE && value < VALUE_INFINITE);

      // Check for new best move
      if (value > bestValue)
      {
          bestValue = value;

          if (value > alpha)
          {
              if (PvNode && value < beta) // Update alpha here! Always alpha < beta
              {
                  alpha = value;
                  bestMove = move;
              }
              else // Fail high
              {
                  TT.store(posKey, value_to_tt(value, ss->ply), BOUND_LOWER,
                           ttDepth, move, ss->staticEval);

                  return value;
              }
          }
       }
    }

    // All legal moves have been searched. A special case: If we're in check
    // and no legal moves were found, it is checkmate.
    if (InCheck && bestValue == -VALUE_INFINITE)
        return mated_in(ss->ply); // Plies to mate from the root

    TT.store(posKey, value_to_tt(bestValue, ss->ply),
             PvNode && bestValue > oldAlpha ? BOUND_EXACT : BOUND_UPPER,
             ttDepth, bestMove, ss->staticEval);

    assert(bestValue > -VALUE_INFINITE && bestValue < VALUE_INFINITE);

    return bestValue;
  }


  // value_to_tt() adjusts a mate score from "plies to mate from the root" to
  // "plies to mate from the current position". Non-mate scores are unchanged.
  // The function is called before storing a value in the transposition table.

  Value value_to_tt(Value v, int ply) {

    assert(v != VALUE_NONE);

    return  v >= VALUE_MATE_IN_MAX_PLY  ? v + ply
          : v <= VALUE_MATED_IN_MAX_PLY ? v - ply : v;
  }


  // value_from_tt() is the inverse of value_to_tt(): It adjusts a mate score
  // from the transposition table (which refers to the plies to mate/be mated
  // from current position) to "plies to mate/be mated from the root".

  Value value_from_tt(Value v, int ply) {

    return  v == VALUE_NONE             ? VALUE_NONE
          : v >= VALUE_MATE_IN_MAX_PLY  ? v - ply
          : v <= VALUE_MATED_IN_MAX_PLY ? v + ply : v;
  }


  // update_stats() updates killers, history, countermoves and followupmoves stats after a fail-high
  // of a quiet move.

  void update_stats(const Position& pos, Stack* ss, Move move, Depth depth, Move* quiets, int quietsCnt) {

    if (ss->killers[0] != move)
    {
        ss->killers[1] = ss->killers[0];
        ss->killers[0] = move;
    }

    // Increase history value of the cut-off move and decrease all the other
    // played quiet moves.
    Value bonus = Value(int(depth) * int(depth));
    History.update(pos.moved_piece(move), to_sq(move), bonus);
    for (int i = 0; i < quietsCnt; ++i)
    {
        Move m = quiets[i];
        History.update(pos.moved_piece(m), to_sq(m), -bonus);
    }

    if (is_ok((ss-1)->currentMove))
    {
        Square prevMoveSq = to_sq((ss-1)->currentMove);
        Countermoves.update(pos.piece_on(prevMoveSq), prevMoveSq, move);
    }

    if (is_ok((ss-2)->currentMove) && (ss-1)->currentMove == (ss-1)->ttMove)
    {
        Square prevOwnMoveSq = to_sq((ss-2)->currentMove);
        Followupmoves.update(pos.piece_on(prevOwnMoveSq), prevOwnMoveSq, move);
    }
  }


  // When playing with a strength handicap, choose best move among the MultiPV
  // set using a statistical rule dependent on 'level'. Idea by Heinz van Saanen.

  Move Skill::pick_move() {

    static RKISS rk;

    // PRNG sequence should be not deterministic
    for (int i = Time::now() % 50; i > 0; --i)
        rk.rand<unsigned>();

    // RootMoves are already sorted by score in descending order
    int variance = std::min(RootMoves[0].score - RootMoves[MultiPV - 1].score, PawnValueMg);
    int weakness = 120 - 2 * level;
    int max_s = -VALUE_INFINITE;
    best = MOVE_NONE;

    // Choose best move. For each move score we add two terms both dependent on
    // weakness. One deterministic and bigger for weaker moves, and one random,
    // then we choose the move with the resulting highest score.
    for (size_t i = 0; i < MultiPV; ++i)
    {
        int s = RootMoves[i].score;

        // Don't allow crazy blunders even at very low skills
        if (i > 0 && RootMoves[i-1].score > s + 2 * PawnValueMg)
            break;

        // This is our magic formula
        s += (  weakness * int(RootMoves[0].score - s)
              + variance * (rk.rand<unsigned>() % weakness)) / 128;

        if (s > max_s)
        {
            max_s = s;
            best = RootMoves[i].pv[0];
        }
    }
    return best;
  }


  // uci_pv() formats PV information according to the UCI protocol. UCI
  // requires that all (if any) unsearched PV lines are sent using a previous
  // search score.

  string uci_pv(const Position& pos, int depth, Value alpha, Value beta) {

    std::stringstream ss;
    Time::point elapsed = Time::now() - SearchTime + 1;
    size_t uciPVSize = std::min((size_t)Options["MultiPV"], RootMoves.size());
    int selDepth = 0;

    for (size_t i = 0; i < Threads.size(); ++i)
        if (Threads[i]->maxPly > selDepth)
            selDepth = Threads[i]->maxPly;

    for (size_t i = 0; i < uciPVSize; ++i)
    {
        bool updated = (i <= PVIdx);

        if (depth == 1 && !updated)
            continue;

        int d   = updated ? depth : depth - 1;
        Value v = updated ? RootMoves[i].score : RootMoves[i].prevScore;

        if (ss.rdbuf()->in_avail()) // Not at first line
            ss << "\n";

<<<<<<< HEAD
        s << "info depth " << d
          << " seldepth "  << selDepth
          << " score "     << (i == PVIdx ? score_to_uci(v, alpha, beta) : score_to_uci(v))
          << " nodes "     << pos.nodes_searched()
          << " nps "       << pos.nodes_searched() * 1000 / elapsed
          << " time "      << elapsed
          << " multipv "   << i + 1
#if defined(PA_GTB) && defined(USE_EGTB)
          << " tbhits "    << pos.tb_hits()
#endif
          << " pv";
=======
        ss << "info depth " << d
           << " seldepth "  << selDepth
           << " score "     << (i == PVIdx ? score_to_uci(v, alpha, beta) : score_to_uci(v))
           << " nodes "     << pos.nodes_searched()
           << " nps "       << pos.nodes_searched() * 1000 / elapsed
           << " time "      << elapsed
           << " multipv "   << i + 1
           << " pv";
>>>>>>> e49eb671

        for (size_t j = 0; RootMoves[i].pv[j] != MOVE_NONE; ++j)
            ss << " " << move_to_uci(RootMoves[i].pv[j], pos.is_chess960());
    }

    return ss.str();
  }

} // namespace


#if defined(PA_GTB) && defined(USE_EGTB)
void RootMove::extract_pv_from_tb(Position& pos) {
  
  StateInfo state[MAX_PLY_PLUS_6], *st = state;
  int ply = 0;
  Move m = pv[0];
  int success;
  
  pv.clear();
  
  do {
    pv.push_back(m);
    
    assert(MoveList<LEGAL>(pos).contains(pv[ply]));
    
    pos.do_move(pv[ply++], *st++);
    egtb_probe_root(pos, &m, &success);
  } while (   success
           && pos.pseudo_legal(m) // Local copy, TT could change
           && pos.legal(m, pos.pinned_pieces(pos.side_to_move()))
           && ply < MAX_PLY
           && (!pos.is_draw(true) || ply < 2));
  
  pv.push_back(MOVE_NONE); // Must be zero-terminating
  
  while (ply) pos.undo_move(pv[--ply]);
}
#endif

/// RootMove::extract_pv_from_tt() builds a PV by adding moves from the TT table.
/// We also consider both failing high nodes and BOUND_EXACT nodes here to
/// ensure that we have a ponder move even when we fail high at root. This
/// results in a long PV to print that is important for position analysis.

void RootMove::extract_pv_from_tt(Position& pos) {

  StateInfo state[MAX_PLY_PLUS_6], *st = state;
  const TTEntry* tte;
  int ply = 1;    // At root ply is 1...
  Move m = pv[0]; // ...instead pv[] array starts from 0
  Value expectedScore = score;

  pv.clear();

  do {
      pv.push_back(m);

      assert(MoveList<LEGAL>(pos).contains(pv[ply - 1]));

      pos.do_move(pv[ply++ - 1], *st++);
      tte = TT.probe(pos.key());
      expectedScore = -expectedScore;

  } while (   tte
           && expectedScore == value_from_tt(tte->value(), ply)
           && pos.pseudo_legal(m = tte->move()) // Local copy, TT could change
           && pos.legal(m, pos.pinned_pieces(pos.side_to_move()))
           && ply < MAX_PLY
<<<<<<< HEAD
           && (!pos.is_draw(true) || ply < 2));
=======
           && (!pos.is_draw() || ply <= 2));
>>>>>>> e49eb671

  pv.push_back(MOVE_NONE); // Must be zero-terminating

  while (--ply) pos.undo_move(pv[ply - 1]);
}


/// RootMove::insert_pv_in_tt() is called at the end of a search iteration, and
/// inserts the PV back into the TT. This makes sure the old PV moves are searched
/// first, even if the old TT entries have been overwritten.

void RootMove::insert_pv_in_tt(Position& pos) {

  StateInfo state[MAX_PLY_PLUS_6], *st = state;
  const TTEntry* tte;
  int idx = 0; // Ply starts from 1, we need to start from 0

  do {
      tte = TT.probe(pos.key());

      if (!tte || tte->move() != pv[idx]) // Don't overwrite correct entries
          TT.store(pos.key(), VALUE_NONE, BOUND_NONE, DEPTH_NONE, pv[idx], VALUE_NONE);

      assert(MoveList<LEGAL>(pos).contains(pv[idx]));

      pos.do_move(pv[idx++], *st++);

  } while (pv[idx] != MOVE_NONE);

  while (idx) pos.undo_move(pv[--idx]);
}


/// Thread::idle_loop() is where the thread is parked when it has no work to do

void Thread::idle_loop() {

  // Pointer 'this_sp' is not null only if we are called from split(), and not
  // at the thread creation. This means we are the split point's master.
  SplitPoint* this_sp = splitPointsSize ? activeSplitPoint : NULL;

  assert(!this_sp || (this_sp->masterThread == this && searching));

  while (true)
  {
      // If we are not searching, wait for a condition to be signaled instead of
      // wasting CPU time polling for work.
      while (!searching || exit)
      {
          if (exit)
          {
              assert(!this_sp);
              return;
          }

          // Grab the lock to avoid races with Thread::notify_one()
          mutex.lock();

          // If we are master and all slaves have finished then exit idle_loop
          if (this_sp && this_sp->slavesMask.none())
          {
              mutex.unlock();
              break;
          }

          // Do sleep after retesting sleep conditions under lock protection. In
          // particular we need to avoid a deadlock in case a master thread has,
          // in the meanwhile, allocated us and sent the notify_one() call before
          // we had the chance to grab the lock.
          if (!searching && !exit)
              sleepCondition.wait(mutex);

          mutex.unlock();
      }

      // If this thread has been assigned work, launch a search
      if (searching)
      {
          assert(!exit);

          Threads.mutex.lock();

          assert(searching);
          assert(activeSplitPoint);
          SplitPoint* sp = activeSplitPoint;

          Threads.mutex.unlock();

          Stack stack[MAX_PLY_PLUS_6], *ss = stack+2; // To allow referencing (ss-2)
          Position pos(*sp->pos, this);

          std::memcpy(ss-2, sp->ss-2, 5 * sizeof(Stack));
          ss->splitPoint = sp;

          sp->mutex.lock();

          assert(activePosition == NULL);

          activePosition = &pos;

          if (sp->nodeType == NonPV)
              search<NonPV, true>(pos, ss, sp->alpha, sp->beta, sp->depth, sp->cutNode);

          else if (sp->nodeType == PV)
              search<PV, true>(pos, ss, sp->alpha, sp->beta, sp->depth, sp->cutNode);

          else if (sp->nodeType == Root)
              search<Root, true>(pos, ss, sp->alpha, sp->beta, sp->depth, sp->cutNode);

          else
              assert(false);

          assert(searching);

          searching = false;
          activePosition = NULL;
          sp->slavesMask.reset(idx);
          sp->allSlavesSearching = false;
          sp->nodes += pos.nodes_searched();
#if defined(PA_GTB) && defined(USE_EGTB)
          sp->tbhits += pos.tb_hits();
#endif

          // Wake up the master thread so to allow it to return from the idle
          // loop in case we are the last slave of the split point.
          if (    this != sp->masterThread
              &&  sp->slavesMask.none())
          {
              assert(!sp->masterThread->searching);
              sp->masterThread->notify_one();
          }

          // After releasing the lock we can't access any SplitPoint related data
          // in a safe way because it could have been released under our feet by
          // the sp master.
          sp->mutex.unlock();

          // Try to late join to another split point if none of its slaves has
          // already finished.
          if (Threads.size() > 2)
              for (size_t i = 0; i < Threads.size(); ++i)
              {
                  int size = Threads[i]->splitPointsSize; // Local copy
                  sp = size ? &Threads[i]->splitPoints[size - 1] : NULL;

                  if (   sp
                      && sp->allSlavesSearching
                      && available_to(Threads[i]))
                  {
                      // Recheck the conditions under lock protection
                      Threads.mutex.lock();
                      sp->mutex.lock();

                      if (   sp->allSlavesSearching
                          && available_to(Threads[i]))
                      {
                           sp->slavesMask.set(idx);
                           activeSplitPoint = sp;
                           searching = true;
                      }

                      sp->mutex.unlock();
                      Threads.mutex.unlock();

                      break; // Just a single attempt
                  }
              }
      }

      // If this thread is the master of a split point and all slaves have finished
      // their work at this split point, return from the idle loop.
      if (this_sp && this_sp->slavesMask.none())
      {
          this_sp->mutex.lock();
          bool finished = this_sp->slavesMask.none(); // Retest under lock protection
          this_sp->mutex.unlock();
          if (finished)
              return;
      }
  }
}


/// check_time() is called by the timer thread when the timer triggers. It is
/// used to print debug info and, more importantly, to detect when we are out of
/// available time and thus stop the search.

void check_time() {

  static Time::point lastInfoTime = Time::now();
  int64_t nodes = 0; // Workaround silly 'uninitialized' gcc warning

  if (Time::now() - lastInfoTime >= 1000)
  {
      lastInfoTime = Time::now();
      dbg_print();
  }

  if (Limits.ponder)
      return;

  if (Limits.nodes)
  {
      Threads.mutex.lock();

      nodes = RootPos.nodes_searched();

      // Loop across all split points and sum accumulated SplitPoint nodes plus
      // all the currently active positions nodes.
      for (size_t i = 0; i < Threads.size(); ++i)
          for (int j = 0; j < Threads[i]->splitPointsSize; ++j)
          {
              SplitPoint& sp = Threads[i]->splitPoints[j];

              sp.mutex.lock();

              nodes += sp.nodes;

              for (size_t idx = 0; idx < Threads.size(); ++idx)
                  if (sp.slavesMask.test(idx) && Threads[idx]->activePosition)
                      nodes += Threads[idx]->activePosition->nodes_searched();

              sp.mutex.unlock();
          }

      Threads.mutex.unlock();
  }

  Time::point elapsed = Time::now() - SearchTime;
  bool stillAtFirstMove =    Signals.firstRootMove
                         && !Signals.failedLowAtRoot
                         &&  elapsed > TimeMgr.available_time() * 75 / 100;

  bool noMoreTime =   elapsed > TimeMgr.maximum_time() - 2 * TimerThread::Resolution
                   || stillAtFirstMove;

  if (   (Limits.use_time_management() && noMoreTime)
      || (Limits.movetime && elapsed >= Limits.movetime)
      || (Limits.nodes && nodes >= Limits.nodes))
      Signals.stop = true;
}<|MERGE_RESOLUTION|>--- conflicted
+++ resolved
@@ -100,12 +100,11 @@
   void id_loop(Position& pos);
   Value value_to_tt(Value v, int ply);
   Value value_from_tt(Value v, int ply);
-<<<<<<< HEAD
 #ifdef PA_GTB
   template <NodeType NT>
   inline bool ok_to_use_TT(const TTEntry* tte, Depth depth, Value alpha, Value beta, int ply) {
 
-    const bool PvNode   = (NT == PV || NT == Root || NT == SplitPointPV || NT == SplitPointRoot);
+    const bool PvNode   = (NT == PV || NT == Root);
     const Value v = value_from_tt(tte->value(), ply);
     
     return
@@ -126,11 +125,7 @@
   bool ProbeOnlyAtRoot;
 #endif // defined(USE_EGTB)
 #endif // PA_GTB
-  bool allows(const Position& pos, Move first, Move second);
-  bool refutes(const Position& pos, Move first, Move second);
-=======
   void update_stats(const Position& pos, Stack* ss, Move move, Depth depth, Move* quiets, int quietsCnt);
->>>>>>> e49eb671
   string uci_pv(const Position& pos, int depth, Value alpha, Value beta);
 
   struct Skill {
@@ -608,13 +603,8 @@
     if (!RootNode)
     {
         // Step 2. Check for aborted search and immediate draw
-<<<<<<< HEAD
-        if (Signals.stop || pos.is_draw(true/*PvNode*/) || ss->ply > MAX_PLY)
-            return DrawValue[pos.side_to_move()];
-=======
-        if (Signals.stop || pos.is_draw() || ss->ply > MAX_PLY)
+        if (Signals.stop || pos.is_draw(true /*PvNode*/) || ss->ply > MAX_PLY)
             return ss->ply > MAX_PLY && !inCheck ? evaluate(pos) : DrawValue[pos.side_to_move()];
->>>>>>> e49eb671
 
         // Step 3. Mate distance pruning. Even if we mate at the next move our score
         // would be at best mate_in(ss->ply+1), but if alpha is already bigger because
@@ -1219,15 +1209,9 @@
     ss->currentMove = bestMove = MOVE_NONE;
     ss->ply = (ss-1)->ply + 1;
 
-<<<<<<< HEAD
-    // Check for an instant draw or maximum ply reached
+    // Check for an instant draw or if the maximum ply has been reached
     if (pos.is_draw(true) || ss->ply > MAX_PLY)
-        return DrawValue[pos.side_to_move()];
-=======
-    // Check for an instant draw or if the maximum ply has been reached
-    if (pos.is_draw() || ss->ply > MAX_PLY)
         return ss->ply > MAX_PLY && !InCheck ? evaluate(pos) : DrawValue[pos.side_to_move()];
->>>>>>> e49eb671
 
     // Decide whether or not to include checks: this fixes also the type of
     // TT entry depth that we are going to use. Note that in qsearch we use
@@ -1532,19 +1516,6 @@
         if (ss.rdbuf()->in_avail()) // Not at first line
             ss << "\n";
 
-<<<<<<< HEAD
-        s << "info depth " << d
-          << " seldepth "  << selDepth
-          << " score "     << (i == PVIdx ? score_to_uci(v, alpha, beta) : score_to_uci(v))
-          << " nodes "     << pos.nodes_searched()
-          << " nps "       << pos.nodes_searched() * 1000 / elapsed
-          << " time "      << elapsed
-          << " multipv "   << i + 1
-#if defined(PA_GTB) && defined(USE_EGTB)
-          << " tbhits "    << pos.tb_hits()
-#endif
-          << " pv";
-=======
         ss << "info depth " << d
            << " seldepth "  << selDepth
            << " score "     << (i == PVIdx ? score_to_uci(v, alpha, beta) : score_to_uci(v))
@@ -1552,8 +1523,10 @@
            << " nps "       << pos.nodes_searched() * 1000 / elapsed
            << " time "      << elapsed
            << " multipv "   << i + 1
+#if defined(PA_GTB) && defined(USE_EGTB)
+           << " tbhits "    << pos.tb_hits()
+#endif
            << " pv";
->>>>>>> e49eb671
 
         for (size_t j = 0; RootMoves[i].pv[j] != MOVE_NONE; ++j)
             ss << " " << move_to_uci(RootMoves[i].pv[j], pos.is_chess960());
@@ -1623,11 +1596,7 @@
            && pos.pseudo_legal(m = tte->move()) // Local copy, TT could change
            && pos.legal(m, pos.pinned_pieces(pos.side_to_move()))
            && ply < MAX_PLY
-<<<<<<< HEAD
-           && (!pos.is_draw(true) || ply < 2));
-=======
-           && (!pos.is_draw() || ply <= 2));
->>>>>>> e49eb671
+           && (!pos.is_draw(true) || ply <= 2));
 
   pv.push_back(MOVE_NONE); // Must be zero-terminating
 
