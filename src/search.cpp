/*
  Stockfish, a UCI chess playing engine derived from Glaurung 2.1
  Copyright (C) 2004-2008 Tord Romstad (Glaurung author)
  Copyright (C) 2008-2013 Marco Costalba, Joona Kiiski, Tord Romstad

  Stockfish is free software: you can redistribute it and/or modify
  it under the terms of the GNU General Public License as published by
  the Free Software Foundation, either version 3 of the License, or
  (at your option) any later version.

  Stockfish is distributed in the hope that it will be useful,
  but WITHOUT ANY WARRANTY; without even the implied warranty of
  MERCHANTABILITY or FITNESS FOR A PARTICULAR PURPOSE.  See the
  GNU General Public License for more details.

  You should have received a copy of the GNU General Public License
  along with this program.  If not, see <http://www.gnu.org/licenses/>.
*/

#include <algorithm>
#include <cassert>
#include <cfloat>
#include <cmath>
#include <cstring>
#include <iostream>
#include <sstream>

#include "book.h"
#include "evaluate.h"
#include "movegen.h"
#include "movepick.h"
#include "notation.h"
#include "search.h"
#include "timeman.h"
#include "thread.h"
#include "tt.h"
#include "ucioption.h"
#include "dgtnix.h"

namespace Search {

  volatile SignalsType Signals;
  LimitsType Limits;
  std::vector<RootMove> RootMoves;
  Position RootPos;
  Color RootColor;
  Time::point SearchTime;
  StateStackPtr SetupStates;
  Uci_PV_DGT UciPvDgt;
}

using std::string;
using Eval::evaluate;
using namespace Search;

namespace {

  // Set to true to force running with one thread. Used for debugging
  const bool FakeSplit = false;

  // Different node types, used as template parameter
  enum NodeType { Root, PV, NonPV, SplitPointRoot, SplitPointPV, SplitPointNonPV };

  // Dynamic razoring margin based on depth
  inline Value razor_margin(Depth d) { return Value(512 + 16 * int(d)); }

  // Futility lookup tables (initialized at startup) and their access functions
  int FutilityMoveCounts[2][32]; // [improving][depth]

  inline Value futility_margin(Depth d) {
    return Value(100 * int(d));
  }

  // Reduction lookup tables (initialized at startup) and their access function
  int8_t Reductions[2][2][64][64]; // [pv][improving][depth][moveNumber]

  template <bool PvNode> inline Depth reduction(bool i, Depth d, int mn) {

    return (Depth) Reductions[PvNode][i][std::min(int(d) / ONE_PLY, 63)][std::min(mn, 63)];
  }

  size_t PVSize, PVIdx;
  TimeManager TimeMgr;
  double BestMoveChanges;
  Value DrawValue[COLOR_NB];
  HistoryStats History;
  GainsStats Gains;
  CountermovesStats Countermoves;

  template <NodeType NT>
  Value search(Position& pos, Stack* ss, Value alpha, Value beta, Depth depth, bool cutNode);

  template <NodeType NT, bool InCheck>
  Value qsearch(Position& pos, Stack* ss, Value alpha, Value beta, Depth depth);

  void id_loop(Position& pos);
  Value value_to_tt(Value v, int ply);
  Value value_from_tt(Value v, int ply);
  bool allows(const Position& pos, Move first, Move second);
  bool refutes(const Position& pos, Move first, Move second);
  string uci_pv(const Position& pos, int depth, Value alpha, Value beta);

  struct Skill {
    Skill(int l) : level(l), best(MOVE_NONE) {}
   ~Skill() {
      if (enabled()) // Swap best PV line with the sub-optimal one
          std::swap(RootMoves[0], *std::find(RootMoves.begin(),
                    RootMoves.end(), best ? best : pick_move()));
    }

    bool enabled() const { return level < 20; }
    bool time_to_pick(int depth) const { return depth == 1 + level; }
    Move pick_move();

    int level;
    Move best;
  };

} // namespace


/// Search::init() is called during startup to initialize various lookup tables

void Search::init() {

  int d;  // depth (ONE_PLY == 2)
  int hd; // half depth (ONE_PLY == 1)
  int mc; // moveCount

  // Init reductions array
  for (hd = 1; hd < 64; ++hd) for (mc = 1; mc < 64; ++mc)
  {
      double    pvRed = log(double(hd)) * log(double(mc)) / 3.0;
      double nonPVRed = 0.33 + log(double(hd)) * log(double(mc)) / 2.25;
      Reductions[1][1][hd][mc] = (int8_t) (   pvRed >= 1.0 ? floor(   pvRed * int(ONE_PLY)) : 0);
      Reductions[0][1][hd][mc] = (int8_t) (nonPVRed >= 1.0 ? floor(nonPVRed * int(ONE_PLY)) : 0);

      Reductions[1][0][hd][mc] = Reductions[1][1][hd][mc];
      Reductions[0][0][hd][mc] = Reductions[0][1][hd][mc];

      if (Reductions[0][0][hd][mc] > 2 * ONE_PLY)
          Reductions[0][0][hd][mc] += ONE_PLY;

      else if (Reductions[0][0][hd][mc] > 1 * ONE_PLY)
          Reductions[0][0][hd][mc] += ONE_PLY / 2;
  }

  // Init futility move count array
  for (d = 0; d < 32; ++d)
  {
      FutilityMoveCounts[0][d] = int(2.4 + 0.222 * pow(d +  0.0, 1.8));
      FutilityMoveCounts[1][d] = int(3.0 +   0.3 * pow(d + 0.98, 1.8));
  }
}


/// Search::perft() is our utility to verify move generation. All the leaf nodes
/// up to the given depth are generated and counted and the sum returned.

static size_t perft(Position& pos, Depth depth) {

  StateInfo st;
  size_t cnt = 0;
  CheckInfo ci(pos);
  const bool leaf = depth == 2 * ONE_PLY;

  for (MoveList<LEGAL> it(pos); *it; ++it)
  {
      pos.do_move(*it, st, ci, pos.gives_check(*it, ci));
      cnt += leaf ? MoveList<LEGAL>(pos).size() : ::perft(pos, depth - ONE_PLY);
      pos.undo_move(*it);
  }
  return cnt;
}

size_t Search::perft(Position& pos, Depth depth) {
  return depth > ONE_PLY ? ::perft(pos, depth) : MoveList<LEGAL>(pos).size();
}

/// Search::think() is the external interface to Stockfish's search, and is
/// called by the main thread when the program receives the UCI 'go' command. It
/// searches from RootPos and at the end prints the "bestmove" to output.

void Search::think() {

  static PolyglotBook book; // Defined static to initialize the PRNG only once

  RootColor = RootPos.side_to_move();
  TimeMgr.init(Limits, RootPos.game_ply(), RootColor);

  if (RootMoves.empty())
  {
      RootMoves.push_back(MOVE_NONE);
      sync_cout << "info depth 0 score "
                << score_to_uci(RootPos.checkers() ? -VALUE_MATE : VALUE_DRAW)
                << sync_endl;

      goto finalize;
  }

  if (Options["OwnBook"] && !Limits.infinite && !Limits.mate)
  {
      Move bookMove = book.probe(RootPos, Options["Book File"], Options["Best Book Move"]);

      if (bookMove && std::count(RootMoves.begin(), RootMoves.end(), bookMove))
      {
          std::swap(RootMoves[0], *std::find(RootMoves.begin(), RootMoves.end(), bookMove));
          goto finalize;
      }
  }

  if (Options["Contempt Factor"] && !Options["UCI_AnalyseMode"])
  {
      int cf = Options["Contempt Factor"] * PawnValueMg / 100; // From centipawns
      cf = cf * Material::game_phase(RootPos) / PHASE_MIDGAME; // Scale down with phase
      DrawValue[ RootColor] = VALUE_DRAW - Value(cf);
      DrawValue[~RootColor] = VALUE_DRAW + Value(cf);
  }
  else
      DrawValue[WHITE] = DrawValue[BLACK] = VALUE_DRAW;

  if (Options["Write Search Log"])
  {
      Log log(Options["Search Log Filename"]);
      log << "\nSearching: "  << RootPos.fen()
          << "\ninfinite: "   << Limits.infinite
          << " ponder: "      << Limits.ponder
          << " time: "        << Limits.time[RootColor]
          << " increment: "   << Limits.inc[RootColor]
          << " moves to go: " << Limits.movestogo
          << std::endl;
  }

  // Reset the threads, still sleeping: will be wake up at split time
  for (size_t i = 0; i < Threads.size(); ++i)
      Threads[i]->maxPly = 0;

  Threads.sleepWhileIdle = Options["Idle Threads Sleep"];
  Threads.timer->run = true;
  Threads.timer->notify_one(); // Wake up the recurring timer

  id_loop(RootPos); // Let's start searching !

  Threads.timer->run = false; // Stop the timer
  Threads.sleepWhileIdle = true; // Send idle threads to sleep

  if (Options["Write Search Log"])
  {
      Time::point elapsed = Time::now() - SearchTime + 1;

      Log log(Options["Search Log Filename"]);
      log << "Nodes: "          << RootPos.nodes_searched()
          << "\nNodes/second: " << RootPos.nodes_searched() * 1000 / elapsed
          << "\nBest move: "    << move_to_san(RootPos, RootMoves[0].pv[0]);

      StateInfo st;
      RootPos.do_move(RootMoves[0].pv[0], st);
      log << "\nPonder move: " << move_to_san(RootPos, RootMoves[0].pv[1]) << std::endl;
      RootPos.undo_move(RootMoves[0].pv[0]);
  }

finalize:

  // When search is stopped this info is not printed
  sync_cout << "info nodes " << RootPos.nodes_searched()
            << " time " << Time::now() - SearchTime + 1 << sync_endl;

  // When we reach max depth we arrive here even without Signals.stop is raised,
  // but if we are pondering or in infinite search, according to UCI protocol,
  // we shouldn't print the best move before the GUI sends a "stop" or "ponderhit"
  // command. We simply wait here until GUI sends one of those commands (that
  // raise Signals.stop).
  if (!Signals.stop && (Limits.ponder || Limits.infinite))
  {
      Signals.stopOnPonderhit = true;
      RootPos.this_thread()->wait_for(Signals.stop);
  }


    //needed by picochess to know when the search is finished
    Signals.stop=true;   
    sem_post(&dgtnixEventSemaphore); 
    
  // Best move could be MOVE_NONE when searching on a stalemate position
  sync_cout << "bestmove " << move_to_uci(RootMoves[0].pv[0], RootPos.is_chess960())
            << " ponder "  << move_to_uci(RootMoves[0].pv[1], RootPos.is_chess960())
            << sync_endl;
}


namespace {

  // id_loop() is the main iterative deepening loop. It calls search() repeatedly
  // with increasing depth until the allocated thinking time has been consumed,
  // user stops the search, or the maximum search depth is reached.

  void id_loop(Position& pos) {

    Stack stack[MAX_PLY_PLUS_6], *ss = stack+2; // To allow referencing (ss-2)
    int depth;
    Value bestValue, alpha, beta, delta;

    std::memset(ss-2, 0, 5 * sizeof(Stack));
    (ss-1)->currentMove = MOVE_NULL; // Hack to skip update gains

    depth = 0;
    BestMoveChanges = 0;
    bestValue = delta = alpha = -VALUE_INFINITE;
    beta = VALUE_INFINITE;

    TT.new_search();
    History.clear();
    Gains.clear();
    Countermoves.clear();

    PVSize = Options["MultiPV"];
    Skill skill(Options["Skill Level"]);

    // Do we have to play with skill handicap? In this case enable MultiPV search
    // that we will use behind the scenes to retrieve a set of possible moves.
    if (skill.enabled() && PVSize < 4)
        PVSize = 4;

    PVSize = std::min(PVSize, RootMoves.size());

    // Iterative deepening loop until requested to stop or target depth reached
    while (++depth <= MAX_PLY && !Signals.stop && (!Limits.depth || depth <= Limits.depth))
    {
        // Age out PV variability metric
        BestMoveChanges *= 0.8;

        // Save last iteration's scores before first PV line is searched and all
        // the move scores but the (new) PV are set to -VALUE_INFINITE.
        for (size_t i = 0; i < RootMoves.size(); ++i)
            RootMoves[i].prevScore = RootMoves[i].score;

        // MultiPV loop. We perform a full root search for each PV line
        for (PVIdx = 0; PVIdx < PVSize && !Signals.stop; ++PVIdx)
        {
            // Reset aspiration window starting size
            if (depth >= 5)
            {
                delta = Value(16);
                alpha = std::max(RootMoves[PVIdx].prevScore - delta,-VALUE_INFINITE);
                beta  = std::min(RootMoves[PVIdx].prevScore + delta, VALUE_INFINITE);
            }

            // Start with a small aspiration window and, in case of fail high/low,
            // research with bigger window until not failing high/low anymore.
            while (true)
            {
                bestValue = search<Root>(pos, ss, alpha, beta, depth * ONE_PLY, false);

                // Bring to front the best move. It is critical that sorting is
                // done with a stable algorithm because all the values but the first
                // and eventually the new best one are set to -VALUE_INFINITE and
                // we want to keep the same order for all the moves but the new
                // PV that goes to the front. Note that in case of MultiPV search
                // the already searched PV lines are preserved.
                std::stable_sort(RootMoves.begin() + PVIdx, RootMoves.end());

                // Write PV back to transposition table in case the relevant
                // entries have been overwritten during the search.
                for (size_t i = 0; i <= PVIdx; ++i)
                    RootMoves[i].insert_pv_in_tt(pos);

                // If search has been stopped break immediately. Sorting and
                // writing PV back to TT is safe becuase RootMoves is still
                // valid, although refers to previous iteration.
                if (Signals.stop)
                    break;

                // When failing high/low give some update (without cluttering
                // the UI) before to research.
                if (  (bestValue <= alpha || bestValue >= beta)
                    && Time::now() - SearchTime > 3000)
                    sync_cout << uci_pv(pos, depth, alpha, beta) << sync_endl;

                // In case of failing low/high increase aspiration window and
                // research, otherwise exit the loop.
                if (bestValue <= alpha)
                {
                    alpha = std::max(bestValue - delta, -VALUE_INFINITE);

                    Signals.failedLowAtRoot = true;
                    Signals.stopOnPonderhit = false;
                }
                else if (bestValue >= beta)
                    beta = std::min(bestValue + delta, VALUE_INFINITE);

                else
                    break;

                delta += delta / 2;

                assert(alpha >= -VALUE_INFINITE && beta <= VALUE_INFINITE);
            }

            // Sort the PV lines searched so far and update the GUI
            std::stable_sort(RootMoves.begin(), RootMoves.begin() + PVIdx + 1);

            if (PVIdx + 1 == PVSize || Time::now() - SearchTime > 3000)
                sync_cout << uci_pv(pos, depth, alpha, beta) << sync_endl;
        }

        // Do we need to pick now the sub-optimal best move ?
        if (skill.enabled() && skill.time_to_pick(depth))
            skill.pick_move();

        if (Options["Write Search Log"])
        {
            RootMove& rm = RootMoves[0];
            if (skill.best != MOVE_NONE)
                rm = *std::find(RootMoves.begin(), RootMoves.end(), skill.best);

            Log log(Options["Search Log Filename"]);
            log << pretty_pv(pos, depth, rm.score, Time::now() - SearchTime, &rm.pv[0])
                << std::endl;
        }

        // Do we have found a "mate in x"?
        if (   Limits.mate
            && bestValue >= VALUE_MATE_IN_MAX_PLY
            && VALUE_MATE - bestValue <= 2 * Limits.mate)
            Signals.stop = true;

        // Do we have time for the next iteration? Can we stop searching now?
        if (Limits.use_time_management() && !Signals.stop && !Signals.stopOnPonderhit)
        {
            bool stop = false; // Local variable, not the volatile Signals.stop

            // Take in account some extra time if the best move has changed
            if (depth > 4 && depth < 50 &&  PVSize == 1)
                TimeMgr.pv_instability(BestMoveChanges);

            // Stop search if most of available time is already consumed. We
            // probably don't have enough time to search the first move at the
            // next iteration anyway.
            if (Time::now() - SearchTime > (TimeMgr.available_time() * 62) / 100)
                stop = true;

            // Stop search early if one move seems to be much better than others
            if (    depth >= 12
                &&  BestMoveChanges <= DBL_EPSILON
                && !stop
                &&  PVSize == 1
                &&  bestValue > VALUE_MATED_IN_MAX_PLY
                && (   RootMoves.size() == 1
                    || Time::now() - SearchTime > (TimeMgr.available_time() * 20) / 100))
            {
                Value rBeta = bestValue - 2 * PawnValueMg;
                ss->excludedMove = RootMoves[0].pv[0];
                ss->skipNullMove = true;
                Value v = search<NonPV>(pos, ss, rBeta - 1, rBeta, (depth - 3) * ONE_PLY, true);
                ss->skipNullMove = false;
                ss->excludedMove = MOVE_NONE;

                if (v < rBeta)
                    stop = true;
            }

            if (stop)
            {
                // If we are allowed to ponder do not stop the search now but
                // keep pondering until GUI sends "ponderhit" or "stop".
                if (Limits.ponder)
                    Signals.stopOnPonderhit = true;
                else
                    Signals.stop = true;
            }
        }
    }
  }


  // search<>() is the main search function for both PV and non-PV nodes and for
  // normal and SplitPoint nodes. When called just after a split point the search
  // is simpler because we have already probed the hash table, done a null move
  // search, and searched the first move before splitting, we don't have to repeat
  // all this work again. We also don't need to store anything to the hash table
  // here: This is taken care of after we return from the split point.

  template <NodeType NT>
  Value search(Position& pos, Stack* ss, Value alpha, Value beta, Depth depth, bool cutNode) {

    const bool PvNode   = (NT == PV || NT == Root || NT == SplitPointPV || NT == SplitPointRoot);
    const bool SpNode   = (NT == SplitPointPV || NT == SplitPointNonPV || NT == SplitPointRoot);
    const bool RootNode = (NT == Root || NT == SplitPointRoot);

    assert(alpha >= -VALUE_INFINITE && alpha < beta && beta <= VALUE_INFINITE);
    assert(PvNode || (alpha == beta - 1));
    assert(depth > DEPTH_ZERO);

    Move quietsSearched[64];
    StateInfo st;
    const TTEntry *tte;
    SplitPoint* splitPoint;
    Key posKey;
    Move ttMove, move, excludedMove, bestMove, threatMove;
    Depth ext, newDepth, predictedDepth;
    Value bestValue, value, ttValue, eval, nullValue, futilityValue;
    bool inCheck, givesCheck, pvMove, singularExtensionNode, improving;
    bool captureOrPromotion, dangerous, doFullDepthSearch;
    int moveCount, quietCount;

    // Step 1. Initialize node
    Thread* thisThread = pos.this_thread();
    inCheck = pos.checkers();

    if (SpNode)
    {
        splitPoint = ss->splitPoint;
        bestMove   = splitPoint->bestMove;
        threatMove = splitPoint->threatMove;
        bestValue  = splitPoint->bestValue;
        tte = NULL;
        ttMove = excludedMove = MOVE_NONE;
        ttValue = VALUE_NONE;

        assert(splitPoint->bestValue > -VALUE_INFINITE && splitPoint->moveCount > 0);

        goto moves_loop;
    }

    moveCount = quietCount = 0;
    bestValue = -VALUE_INFINITE;
    ss->currentMove = threatMove = (ss+1)->excludedMove = bestMove = MOVE_NONE;
    ss->ply = (ss-1)->ply + 1;
    (ss+1)->skipNullMove = false; (ss+1)->reduction = DEPTH_ZERO;
    (ss+2)->killers[0] = (ss+2)->killers[1] = MOVE_NONE;

    // Used to send selDepth info to GUI
    if (PvNode && thisThread->maxPly < ss->ply)
        thisThread->maxPly = ss->ply;

    if (!RootNode)
    {
        // Step 2. Check for aborted search and immediate draw
        if (Signals.stop || pos.is_draw() || ss->ply > MAX_PLY)
            return DrawValue[pos.side_to_move()];

        // Step 3. Mate distance pruning. Even if we mate at the next move our score
        // would be at best mate_in(ss->ply+1), but if alpha is already bigger because
        // a shorter mate was found upward in the tree then there is no need to search
        // further, we will never beat current alpha. Same logic but with reversed signs
        // applies also in the opposite condition of being mated instead of giving mate,
        // in this case return a fail-high score.
        alpha = std::max(mated_in(ss->ply), alpha);
        beta = std::min(mate_in(ss->ply+1), beta);
        if (alpha >= beta)
            return alpha;
    }

    // Step 4. Transposition table lookup
    // We don't want the score of a partial search to overwrite a previous full search
    // TT value, so we use a different position key in case of an excluded move.
    excludedMove = ss->excludedMove;
    posKey = excludedMove ? pos.exclusion_key() : pos.key();
    tte = TT.probe(posKey);
    ttMove = RootNode ? RootMoves[PVIdx].pv[0] : tte ? tte->move() : MOVE_NONE;
    ttValue = tte ? value_from_tt(tte->value(), ss->ply) : VALUE_NONE;

    // At PV nodes we check for exact scores, while at non-PV nodes we check for
    // a fail high/low. Biggest advantage at probing at PV nodes is to have a
    // smooth experience in analysis mode. We don't probe at Root nodes otherwise
    // we should also update RootMoveList to avoid bogus output.
    if (   !RootNode
        && tte
        && tte->depth() >= depth
        && ttValue != VALUE_NONE // Only in case of TT access race
        && (           PvNode ?  tte->bound() == BOUND_EXACT
            : ttValue >= beta ? (tte->bound() &  BOUND_LOWER)
                              : (tte->bound() &  BOUND_UPPER)))
    {
        TT.refresh(tte);
        ss->currentMove = ttMove; // Can be MOVE_NONE

        if (    ttValue >= beta
            &&  ttMove
            && !pos.capture_or_promotion(ttMove)
            &&  ttMove != ss->killers[0])
        {
            ss->killers[1] = ss->killers[0];
            ss->killers[0] = ttMove;
        }
        return ttValue;
    }

    // Step 5. Evaluate the position statically and update parent's gain statistics
    if (inCheck)
    {
        ss->staticEval = eval = VALUE_NONE;
        goto moves_loop;
    }

    else if (tte)
    {
        // Never assume anything on values stored in TT
        if ((ss->staticEval = eval = tte->eval_value()) == VALUE_NONE)
            eval = ss->staticEval = evaluate(pos);

        // Can ttValue be used as a better position evaluation?
        if (ttValue != VALUE_NONE)
            if (tte->bound() & (ttValue > eval ? BOUND_LOWER : BOUND_UPPER))
                eval = ttValue;
    }
    else
    {
        eval = ss->staticEval = evaluate(pos);
        TT.store(posKey, VALUE_NONE, BOUND_NONE, DEPTH_NONE, MOVE_NONE, ss->staticEval);
    }

    if (   !pos.captured_piece_type()
        &&  ss->staticEval != VALUE_NONE
        && (ss-1)->staticEval != VALUE_NONE
        && (move = (ss-1)->currentMove) != MOVE_NULL
        &&  type_of(move) == NORMAL)
    {
        Square to = to_sq(move);
        Gains.update(pos.piece_on(to), to, -(ss-1)->staticEval - ss->staticEval);
    }

    // Step 6. Razoring (skipped when in check)
    if (   !PvNode
        &&  depth < 4 * ONE_PLY
        &&  eval + razor_margin(depth) < beta
        &&  ttMove == MOVE_NONE
        &&  abs(beta) < VALUE_MATE_IN_MAX_PLY
        && !pos.pawn_on_7th(pos.side_to_move()))
    {
        Value rbeta = beta - razor_margin(depth);
        Value v = qsearch<NonPV, false>(pos, ss, rbeta-1, rbeta, DEPTH_ZERO);
        if (v < rbeta)
            // Logically we should return (v + razor_margin(depth)), but
            // surprisingly this did slightly weaker in tests.
            return v;
    }

    // Step 7. Futility pruning: child node (skipped when in check)
    if (   !PvNode
        && !ss->skipNullMove
        &&  depth < 7 * ONE_PLY
        &&  eval - futility_margin(depth) >= beta
        &&  abs(beta) < VALUE_MATE_IN_MAX_PLY
        &&  abs(eval) < VALUE_KNOWN_WIN
        &&  pos.non_pawn_material(pos.side_to_move()))
        return eval - futility_margin(depth);

    // Step 8. Null move search with verification search (is omitted in PV nodes)
    if (   !PvNode
        && !ss->skipNullMove
        &&  depth >= 2 * ONE_PLY
        &&  eval >= beta
        &&  abs(beta) < VALUE_MATE_IN_MAX_PLY
        &&  pos.non_pawn_material(pos.side_to_move()))
    {
        ss->currentMove = MOVE_NULL;

        // Null move dynamic reduction based on depth
        Depth R = 3 * ONE_PLY + depth / 4;

        // Null move dynamic reduction based on value
        if (eval - PawnValueMg > beta)
            R += ONE_PLY;

        pos.do_null_move(st);
        (ss+1)->skipNullMove = true;
        nullValue = depth-R < ONE_PLY ? -qsearch<NonPV, false>(pos, ss+1, -beta, -alpha, DEPTH_ZERO)
                                      : - search<NonPV>(pos, ss+1, -beta, -alpha, depth-R, !cutNode);
        (ss+1)->skipNullMove = false;
        pos.undo_null_move();

        if (nullValue >= beta)
        {
            // Do not return unproven mate scores
            if (nullValue >= VALUE_MATE_IN_MAX_PLY)
                nullValue = beta;

            if (depth < 12 * ONE_PLY)
                return nullValue;

            // Do verification search at high depths
            ss->skipNullMove = true;
            Value v = search<NonPV>(pos, ss, alpha, beta, depth-R, false);
            ss->skipNullMove = false;

            if (v >= beta)
                return nullValue;
        }
        else
        {
            // The null move failed low, which means that we may be faced with
            // some kind of threat. If the previous move was reduced, check if
            // the move that refuted the null move was somehow connected to the
            // move which was reduced. If a connection is found, return a fail
            // low score (which will cause the reduced move to fail high in the
            // parent node, which will trigger a re-search with full depth).
            threatMove = (ss+1)->currentMove;

            if (   depth < 5 * ONE_PLY
                && (ss-1)->reduction
                && threatMove != MOVE_NONE
                && allows(pos, (ss-1)->currentMove, threatMove))
                return alpha;
        }
    }

    // Step 9. ProbCut (skipped when in check)
    // If we have a very good capture (i.e. SEE > seeValues[captured_piece_type])
    // and a reduced search returns a value much above beta, we can (almost) safely
    // prune the previous move.
    if (   !PvNode
        &&  depth >= 5 * ONE_PLY
        && !ss->skipNullMove
        &&  abs(beta) < VALUE_MATE_IN_MAX_PLY)
    {
        Value rbeta = beta + 200;
        Depth rdepth = depth - ONE_PLY - 3 * ONE_PLY;

        assert(rdepth >= ONE_PLY);
        assert((ss-1)->currentMove != MOVE_NONE);
        assert((ss-1)->currentMove != MOVE_NULL);

        MovePicker mp(pos, ttMove, History, pos.captured_piece_type());
        CheckInfo ci(pos);

        while ((move = mp.next_move<false>()) != MOVE_NONE)
            if (pos.legal(move, ci.pinned))
            {
                ss->currentMove = move;
                pos.do_move(move, st, ci, pos.gives_check(move, ci));
                value = -search<NonPV>(pos, ss+1, -rbeta, -rbeta+1, rdepth, !cutNode);
                pos.undo_move(move);
                if (value >= rbeta)
                    return value;
            }
    }

    // Step 10. Internal iterative deepening (skipped when in check)
    if (   depth >= (PvNode ? 5 * ONE_PLY : 8 * ONE_PLY)
        && ttMove == MOVE_NONE
        && (PvNode || ss->staticEval + Value(256) >= beta))
    {
        Depth d = depth - 2 * ONE_PLY - (PvNode ? DEPTH_ZERO : depth / 4);

        ss->skipNullMove = true;
        search<PvNode ? PV : NonPV>(pos, ss, alpha, beta, d, true);
        ss->skipNullMove = false;

        tte = TT.probe(posKey);
        ttMove = tte ? tte->move() : MOVE_NONE;
    }

moves_loop: // When in check and at SpNode search starts from here

    Square prevMoveSq = to_sq((ss-1)->currentMove);
    Move countermoves[] = { Countermoves[pos.piece_on(prevMoveSq)][prevMoveSq].first,
                            Countermoves[pos.piece_on(prevMoveSq)][prevMoveSq].second };

    MovePicker mp(pos, ttMove, depth, History, countermoves, ss);
    CheckInfo ci(pos);
    value = bestValue; // Workaround a bogus 'uninitialized' warning under gcc
    improving =   ss->staticEval >= (ss-2)->staticEval
               || ss->staticEval == VALUE_NONE
               ||(ss-2)->staticEval == VALUE_NONE;

    singularExtensionNode =   !RootNode
                           && !SpNode
                           &&  depth >= 8 * ONE_PLY
                           &&  ttMove != MOVE_NONE
                           && !excludedMove // Recursive singular search is not allowed
                           && (tte->bound() & BOUND_LOWER)
                           &&  tte->depth() >= depth - 3 * ONE_PLY;

    // Step 11. Loop through moves
    // Loop through all pseudo-legal moves until no moves remain or a beta cutoff occurs
    while ((move = mp.next_move<SpNode>()) != MOVE_NONE)
    {
      assert(is_ok(move));

      if (move == excludedMove)
          continue;

      // At root obey the "searchmoves" option and skip moves not listed in Root
      // Move List, as a consequence any illegal move is also skipped. In MultiPV
      // mode we also skip PV moves which have been already searched.
      if (RootNode && !std::count(RootMoves.begin() + PVIdx, RootMoves.end(), move))
          continue;

      if (SpNode)
      {
          // Shared counter cannot be decremented later if move turns out to be illegal
          if (!pos.legal(move, ci.pinned))
              continue;

          moveCount = ++splitPoint->moveCount;
          splitPoint->mutex.unlock();
      }
      else
          ++moveCount;

      if (RootNode)
      {
          Signals.firstRootMove = (moveCount == 1);

          if (thisThread == Threads.main() && Time::now() - SearchTime > 3000)
              sync_cout << "info depth " << depth / ONE_PLY
                        << " currmove " << move_to_uci(move, pos.is_chess960())
                        << " currmovenumber " << moveCount + PVIdx << sync_endl;
      }

      ext = DEPTH_ZERO;
      captureOrPromotion = pos.capture_or_promotion(move);
      givesCheck = pos.gives_check(move, ci);
      dangerous =   givesCheck
                 || pos.passed_pawn_push(move)
                 || type_of(move) == CASTLE;

      // Step 12. Extend checks
      if (givesCheck && pos.see_sign(move) >= 0)
          ext = ONE_PLY;

      // Singular extension search. If all moves but one fail low on a search of
      // (alpha-s, beta-s), and just one fails high on (alpha, beta), then that move
      // is singular and should be extended. To verify this we do a reduced search
      // on all the other moves but the ttMove, if result is lower than ttValue minus
      // a margin then we extend ttMove.
      if (    singularExtensionNode
          &&  move == ttMove
          && !ext
          &&  pos.legal(move, ci.pinned)
          &&  abs(ttValue) < VALUE_KNOWN_WIN)
      {
          assert(ttValue != VALUE_NONE);

          Value rBeta = ttValue - int(depth);
          ss->excludedMove = move;
          ss->skipNullMove = true;
          value = search<NonPV>(pos, ss, rBeta - 1, rBeta, depth / 2, cutNode);
          ss->skipNullMove = false;
          ss->excludedMove = MOVE_NONE;

          if (value < rBeta)
              ext = ONE_PLY;
      }

      // Update current move (this must be done after singular extension search)
      newDepth = depth - ONE_PLY + ext;

      // Step 13. Pruning at shallow depth (exclude PV nodes)
      if (   !PvNode
          && !captureOrPromotion
          && !inCheck
          && !dangerous
       /* &&  move != ttMove Already implicit in the next condition */
          &&  bestValue > VALUE_MATED_IN_MAX_PLY)
      {
          // Move count based pruning
          if (   depth < 16 * ONE_PLY
              && moveCount >= FutilityMoveCounts[improving][depth]
              && (!threatMove || !refutes(pos, move, threatMove)))
          {
              if (SpNode)
                  splitPoint->mutex.lock();

              continue;
          }

          predictedDepth = newDepth - reduction<PvNode>(improving, depth, moveCount);

          // Futility pruning: parent node
          if (predictedDepth < 7 * ONE_PLY)
          {
              futilityValue = ss->staticEval + futility_margin(predictedDepth)
                            + Value(128) + Gains[pos.moved_piece(move)][to_sq(move)];

              if (futilityValue <= alpha)
              {
                  bestValue = std::max(bestValue, futilityValue);

                  if (SpNode)
                  {
                      splitPoint->mutex.lock();
                      if (bestValue > splitPoint->bestValue)
                          splitPoint->bestValue = bestValue;
                  }
                  continue;
              }
          }

          // Prune moves with negative SEE at low depths
          if (predictedDepth < 4 * ONE_PLY && pos.see_sign(move) < 0)
          {
              if (SpNode)
                  splitPoint->mutex.lock();

              continue;
          }

      }

      // Check for legality only before to do the move
      if (!RootNode && !SpNode && !pos.legal(move, ci.pinned))
      {
          moveCount--;
          continue;
      }

      pvMove = PvNode && moveCount == 1;
      ss->currentMove = move;
      if (!SpNode && !captureOrPromotion && quietCount < 64)
          quietsSearched[quietCount++] = move;

      // Step 14. Make the move
      pos.do_move(move, st, ci, givesCheck);

      // Step 15. Reduced depth search (LMR). If the move fails high will be
      // re-searched at full depth.
      if (    depth >= 3 * ONE_PLY
          && !pvMove
          && !captureOrPromotion
          &&  move != ttMove
          &&  move != ss->killers[0]
          &&  move != ss->killers[1])
      {
          ss->reduction = reduction<PvNode>(improving, depth, moveCount);

          if (!PvNode && cutNode)
              ss->reduction += ONE_PLY;

          else if (History[pos.piece_on(to_sq(move))][to_sq(move)] < 0)
              ss->reduction += ONE_PLY / 2;

          if (move == countermoves[0] || move == countermoves[1])
              ss->reduction = std::max(DEPTH_ZERO, ss->reduction - ONE_PLY);

          Depth d = std::max(newDepth - ss->reduction, ONE_PLY);
          if (SpNode)
              alpha = splitPoint->alpha;

          value = -search<NonPV>(pos, ss+1, -(alpha+1), -alpha, d, true);

          doFullDepthSearch = (value > alpha && ss->reduction != DEPTH_ZERO);
          ss->reduction = DEPTH_ZERO;
      }
      else
          doFullDepthSearch = !pvMove;

      // Step 16. Full depth search, when LMR is skipped or fails high
      if (doFullDepthSearch)
      {
          if (SpNode)
              alpha = splitPoint->alpha;

          value = newDepth < ONE_PLY ?
                          givesCheck ? -qsearch<NonPV,  true>(pos, ss+1, -(alpha+1), -alpha, DEPTH_ZERO)
                                     : -qsearch<NonPV, false>(pos, ss+1, -(alpha+1), -alpha, DEPTH_ZERO)
                                     : - search<NonPV>(pos, ss+1, -(alpha+1), -alpha, newDepth, !cutNode);
      }

      // Only for PV nodes do a full PV search on the first move or after a fail
      // high, in the latter case search only if value < beta, otherwise let the
      // parent node to fail low with value <= alpha and to try another move.
      if (PvNode && (pvMove || (value > alpha && (RootNode || value < beta))))
          value = newDepth < ONE_PLY ?
                          givesCheck ? -qsearch<PV,  true>(pos, ss+1, -beta, -alpha, DEPTH_ZERO)
                                     : -qsearch<PV, false>(pos, ss+1, -beta, -alpha, DEPTH_ZERO)
                                     : - search<PV>(pos, ss+1, -beta, -alpha, newDepth, false);
      // Step 17. Undo move
      pos.undo_move(move);

      assert(value > -VALUE_INFINITE && value < VALUE_INFINITE);

      // Step 18. Check for new best move
      if (SpNode)
      {
          splitPoint->mutex.lock();
          bestValue = splitPoint->bestValue;
          alpha = splitPoint->alpha;
      }

      // Finished searching the move. If Signals.stop is true, the search
      // was aborted because the user interrupted the search or because we
      // ran out of time. In this case, the return value of the search cannot
      // be trusted, and we don't update the best move and/or PV.
      if (Signals.stop || thisThread->cutoff_occurred())
          return value; // To avoid returning VALUE_INFINITE

      if (RootNode)
      {
          RootMove& rm = *std::find(RootMoves.begin(), RootMoves.end(), move);

          // PV move or new best move ?
          if (pvMove || value > alpha)
          {
              rm.score = value;
              rm.extract_pv_from_tt(pos);

              // We record how often the best move has been changed in each
              // iteration. This information is used for time management: When
              // the best move changes frequently, we allocate some more time.
              if (!pvMove)
                  ++BestMoveChanges;
          }
          else
              // All other moves but the PV are set to the lowest value, this
              // is not a problem when sorting becuase sort is stable and move
              // position in the list is preserved, just the PV is pushed up.
              rm.score = -VALUE_INFINITE;
      }

      if (value > bestValue)
      {
          bestValue = SpNode ? splitPoint->bestValue = value : value;

          if (value > alpha)
          {
              bestMove = SpNode ? splitPoint->bestMove = move : move;

              if (PvNode && value < beta) // Update alpha! Always alpha < beta
                  alpha = SpNode ? splitPoint->alpha = value : value;
              else
              {
                  assert(value >= beta); // Fail high

                  if (SpNode)
                      splitPoint->cutoff = true;

                  break;
              }
          }
      }

      // Step 19. Check for splitting the search
      if (   !SpNode
          &&  depth >= Threads.minimumSplitDepth
          &&  Threads.available_slave(thisThread)
          &&  thisThread->splitPointsSize < MAX_SPLITPOINTS_PER_THREAD)
      {
          assert(bestValue < beta);

          thisThread->split<FakeSplit>(pos, ss, alpha, beta, &bestValue, &bestMove,
                                       depth, threatMove, moveCount, &mp, NT, cutNode);
          if (bestValue >= beta)
              break;
      }
    }

    if (SpNode)
        return bestValue;

    // Step 20. Check for mate and stalemate
    // All legal moves have been searched and if there are no legal moves, it
    // must be mate or stalemate. Note that we can have a false positive in
    // case of Signals.stop or thread.cutoff_occurred() are set, but this is
    // harmless because return value is discarded anyhow in the parent nodes.
    // If we are in a singular extension search then return a fail low score.
    // A split node has at least one move, the one tried before to be splitted.
    if (!moveCount)
        return  excludedMove ? alpha
              : inCheck ? mated_in(ss->ply) : DrawValue[pos.side_to_move()];

    // If we have pruned all the moves without searching return a fail-low score
    if (bestValue == -VALUE_INFINITE)
        bestValue = alpha;

    TT.store(posKey, value_to_tt(bestValue, ss->ply),
             bestValue >= beta  ? BOUND_LOWER :
             PvNode && bestMove ? BOUND_EXACT : BOUND_UPPER,
             depth, bestMove, ss->staticEval);

    // Quiet best move: update killers, history and countermoves
    if (    bestValue >= beta
        && !pos.capture_or_promotion(bestMove)
        && !inCheck)
    {
        if (ss->killers[0] != bestMove)
        {
            ss->killers[1] = ss->killers[0];
            ss->killers[0] = bestMove;
        }

        // Increase history value of the cut-off move and decrease all the other
        // played non-capture moves.
        Value bonus = Value(int(depth) * int(depth));
        History.update(pos.moved_piece(bestMove), to_sq(bestMove), bonus);
        for (int i = 0; i < quietCount - 1; ++i)
        {
            Move m = quietsSearched[i];
            History.update(pos.moved_piece(m), to_sq(m), -bonus);
        }

        if (is_ok((ss-1)->currentMove))
            Countermoves.update(pos.piece_on(prevMoveSq), prevMoveSq, bestMove);
    }

    assert(bestValue > -VALUE_INFINITE && bestValue < VALUE_INFINITE);

    return bestValue;
  }


  // qsearch() is the quiescence search function, which is called by the main
  // search function when the remaining depth is zero (or, to be more precise,
  // less than ONE_PLY).

  template <NodeType NT, bool InCheck>
  Value qsearch(Position& pos, Stack* ss, Value alpha, Value beta, Depth depth) {

    const bool PvNode = (NT == PV);

    assert(NT == PV || NT == NonPV);
    assert(InCheck == !!pos.checkers());
    assert(alpha >= -VALUE_INFINITE && alpha < beta && beta <= VALUE_INFINITE);
    assert(PvNode || (alpha == beta - 1));
    assert(depth <= DEPTH_ZERO);

    StateInfo st;
    const TTEntry* tte;
    Key posKey;
    Move ttMove, move, bestMove;
    Value bestValue, value, ttValue, futilityValue, futilityBase, oldAlpha;
    bool givesCheck, evasionPrunable;
    Depth ttDepth;

    // To flag BOUND_EXACT a node with eval above alpha and no available moves
    if (PvNode)
        oldAlpha = alpha;

    ss->currentMove = bestMove = MOVE_NONE;
    ss->ply = (ss-1)->ply + 1;

    // Check for an instant draw or maximum ply reached
    if (pos.is_draw() || ss->ply > MAX_PLY)
        return DrawValue[pos.side_to_move()];

    // Decide whether or not to include checks, this fixes also the type of
    // TT entry depth that we are going to use. Note that in qsearch we use
    // only two types of depth in TT: DEPTH_QS_CHECKS or DEPTH_QS_NO_CHECKS.
    ttDepth = InCheck || depth >= DEPTH_QS_CHECKS ? DEPTH_QS_CHECKS
                                                  : DEPTH_QS_NO_CHECKS;

    // Transposition table lookup
    posKey = pos.key();
    tte = TT.probe(posKey);
    ttMove = tte ? tte->move() : MOVE_NONE;
    ttValue = tte ? value_from_tt(tte->value(),ss->ply) : VALUE_NONE;

    if (   tte
        && tte->depth() >= ttDepth
        && ttValue != VALUE_NONE // Only in case of TT access race
        && (           PvNode ?  tte->bound() == BOUND_EXACT
            : ttValue >= beta ? (tte->bound() &  BOUND_LOWER)
                              : (tte->bound() &  BOUND_UPPER)))
    {
        ss->currentMove = ttMove; // Can be MOVE_NONE
        return ttValue;
    }

    // Evaluate the position statically
    if (InCheck)
    {
        ss->staticEval = VALUE_NONE;
        bestValue = futilityBase = -VALUE_INFINITE;
    }
    else
    {
        if (tte)
        {
            // Never assume anything on values stored in TT
            if ((ss->staticEval = bestValue = tte->eval_value()) == VALUE_NONE)
                ss->staticEval = bestValue = evaluate(pos);

            // Can ttValue be used as a better position evaluation?
            if (ttValue != VALUE_NONE)
                if (tte->bound() & (ttValue > bestValue ? BOUND_LOWER : BOUND_UPPER))
                    bestValue = ttValue;
        }
        else
            ss->staticEval = bestValue = evaluate(pos);

        // Stand pat. Return immediately if static value is at least beta
        if (bestValue >= beta)
        {
            if (!tte)
                TT.store(pos.key(), value_to_tt(bestValue, ss->ply), BOUND_LOWER,
                         DEPTH_NONE, MOVE_NONE, ss->staticEval);

            return bestValue;
        }

        if (PvNode && bestValue > alpha)
            alpha = bestValue;

        futilityBase = bestValue + Value(128);
    }

    // Initialize a MovePicker object for the current position, and prepare
    // to search the moves. Because the depth is <= 0 here, only captures,
    // queen promotions and checks (only if depth >= DEPTH_QS_CHECKS) will
    // be generated.
    MovePicker mp(pos, ttMove, depth, History, to_sq((ss-1)->currentMove));
    CheckInfo ci(pos);

    // Loop through the moves until no moves remain or a beta cutoff occurs
    while ((move = mp.next_move<false>()) != MOVE_NONE)
    {
      assert(is_ok(move));

      givesCheck = pos.gives_check(move, ci);

      // Futility pruning
      if (   !PvNode
          && !InCheck
          && !givesCheck
          &&  move != ttMove
          &&  type_of(move) != PROMOTION
          &&  futilityBase > -VALUE_KNOWN_WIN
          && !pos.passed_pawn_push(move))
      {
          futilityValue =  futilityBase
                         + PieceValue[EG][pos.piece_on(to_sq(move))]
                         + (type_of(move) == ENPASSANT ? PawnValueEg : VALUE_ZERO);

          if (futilityValue < beta)
          {
              bestValue = std::max(bestValue, futilityValue);
              continue;
          }

          // Prune moves with negative or equal SEE and also moves with positive
          // SEE where capturing piece loses a tempo and SEE < beta - futilityBase.
          if (   futilityBase < beta
              && pos.see(move, beta - futilityBase) <= 0)
          {
              bestValue = std::max(bestValue, futilityBase);
              continue;
          }
      }

      // Detect non-capture evasions that are candidate to be pruned
      evasionPrunable =    InCheck
                       &&  bestValue > VALUE_MATED_IN_MAX_PLY
                       && !pos.capture(move)
                       && !pos.can_castle(pos.side_to_move());

      // Don't search moves with negative SEE values
      if (   !PvNode
          && (!InCheck || evasionPrunable)
          &&  move != ttMove
          &&  type_of(move) != PROMOTION
          &&  pos.see_sign(move) < 0)
          continue;

      // Check for legality only before to do the move
      if (!pos.legal(move, ci.pinned))
          continue;

      ss->currentMove = move;

      // Make and search the move
      pos.do_move(move, st, ci, givesCheck);
      value = givesCheck ? -qsearch<NT,  true>(pos, ss+1, -beta, -alpha, depth - ONE_PLY)
                         : -qsearch<NT, false>(pos, ss+1, -beta, -alpha, depth - ONE_PLY);
      pos.undo_move(move);

      assert(value > -VALUE_INFINITE && value < VALUE_INFINITE);

      // Check for new best move
      if (value > bestValue)
      {
          bestValue = value;

          if (value > alpha)
          {
              if (PvNode && value < beta) // Update alpha here! Always alpha < beta
              {
                  alpha = value;
                  bestMove = move;
              }
              else // Fail high
              {
                  TT.store(posKey, value_to_tt(value, ss->ply), BOUND_LOWER,
                           ttDepth, move, ss->staticEval);

                  return value;
              }
          }
       }
    }

    // All legal moves have been searched. A special case: If we're in check
    // and no legal moves were found, it is checkmate.
    if (InCheck && bestValue == -VALUE_INFINITE)
        return mated_in(ss->ply); // Plies to mate from the root

    TT.store(posKey, value_to_tt(bestValue, ss->ply),
             PvNode && bestValue > oldAlpha ? BOUND_EXACT : BOUND_UPPER,
             ttDepth, bestMove, ss->staticEval);

    assert(bestValue > -VALUE_INFINITE && bestValue < VALUE_INFINITE);

    return bestValue;
  }


  // value_to_tt() adjusts a mate score from "plies to mate from the root" to
  // "plies to mate from the current position". Non-mate scores are unchanged.
  // The function is called before storing a value to the transposition table.

  Value value_to_tt(Value v, int ply) {

    assert(v != VALUE_NONE);

    return  v >= VALUE_MATE_IN_MAX_PLY  ? v + ply
          : v <= VALUE_MATED_IN_MAX_PLY ? v - ply : v;
  }


  // value_from_tt() is the inverse of value_to_tt(): It adjusts a mate score
  // from the transposition table (where refers to the plies to mate/be mated
  // from current position) to "plies to mate/be mated from the root".

  Value value_from_tt(Value v, int ply) {

    return  v == VALUE_NONE             ? VALUE_NONE
          : v >= VALUE_MATE_IN_MAX_PLY  ? v - ply
          : v <= VALUE_MATED_IN_MAX_PLY ? v + ply : v;
  }


  // allows() tests whether the 'first' move at previous ply somehow makes the
  // 'second' move possible, for instance if the moving piece is the same in
  // both moves. Normally the second move is the threat (the best move returned
  // from a null search that fails low).

  bool allows(const Position& pos, Move first, Move second) {

    assert(is_ok(first));
    assert(is_ok(second));
    assert(color_of(pos.piece_on(from_sq(second))) == ~pos.side_to_move());
    assert(type_of(first) == CASTLE || color_of(pos.piece_on(to_sq(first))) == ~pos.side_to_move());

    Square m1from = from_sq(first);
    Square m2from = from_sq(second);
    Square m1to = to_sq(first);
    Square m2to = to_sq(second);

    // The piece is the same or second's destination was vacated by the first move
    // We exclude the trivial case where a sliding piece does in two moves what
    // it could do in one move: eg. Ra1a2, Ra2a3.
    if (    m2to == m1from
        || (m1to == m2from && !aligned(m1from, m2from, m2to)))
        return true;

    // Second one moves through the square vacated by first one
    if (between_bb(m2from, m2to) & m1from)
      return true;

    // Second's destination is defended by the first move's piece
    Bitboard m1att = pos.attacks_from(pos.piece_on(m1to), m1to, pos.pieces() ^ m2from);
    if (m1att & m2to)
        return true;

    // Second move gives a discovered check through the first's checking piece
    if (m1att & pos.king_square(pos.side_to_move()))
    {
        assert(between_bb(m1to, pos.king_square(pos.side_to_move())) & m2from);
        return true;
    }

    return false;
  }


  // refutes() tests whether a 'first' move is able to defend against a 'second'
  // opponent's move. In this case will not be pruned. Normally the second move
  // is the threat (the best move returned from a null search that fails low).

  bool refutes(const Position& pos, Move first, Move second) {

    assert(is_ok(first));
    assert(is_ok(second));

    Square m1from = from_sq(first);
    Square m2from = from_sq(second);
    Square m1to = to_sq(first);
    Square m2to = to_sq(second);

    // Don't prune moves of the threatened piece
    if (m1from == m2to)
        return true;

    // If the threatened piece has value less than or equal to the value of the
    // threat piece, don't prune moves which defend it.
    if (    pos.capture(second)
        && (   PieceValue[MG][pos.piece_on(m2from)] >= PieceValue[MG][pos.piece_on(m2to)]
            || type_of(pos.piece_on(m2from)) == KING))
    {
        // Update occupancy as if the piece and the threat are moving
        Bitboard occ = pos.pieces() ^ m1from ^ m1to ^ m2from;
        Piece pc = pos.piece_on(m1from);

        // The moved piece attacks the square 'tto' ?
        if (pos.attacks_from(pc, m1to, occ) & m2to)
            return true;

        // Scan for possible X-ray attackers behind the moved piece
        Bitboard xray =  (attacks_bb<  ROOK>(m2to, occ) & pos.pieces(color_of(pc), QUEEN, ROOK))
                       | (attacks_bb<BISHOP>(m2to, occ) & pos.pieces(color_of(pc), QUEEN, BISHOP));

        // Verify attackers are triggered by our move and not already existing
        if (unlikely(xray) && (xray & ~pos.attacks_from<QUEEN>(m2to)))
            return true;
    }

    // Don't prune safe moves which block the threat path
    if ((between_bb(m2from, m2to) & m1to) && pos.see_sign(first) >= 0)
        return true;

    return false;
  }


  // When playing with strength handicap choose best move among the MultiPV set
  // using a statistical rule dependent on 'level'. Idea by Heinz van Saanen.

  Move Skill::pick_move() {

    static RKISS rk;

    // PRNG sequence should be not deterministic
    for (int i = Time::now() % 50; i > 0; --i)
        rk.rand<unsigned>();

    // RootMoves are already sorted by score in descending order
    int variance = std::min(RootMoves[0].score - RootMoves[PVSize - 1].score, PawnValueMg);
    int weakness = 120 - 2 * level;
    int max_s = -VALUE_INFINITE;
    best = MOVE_NONE;

    // Choose best move. For each move score we add two terms both dependent on
    // weakness, one deterministic and bigger for weaker moves, and one random,
    // then we choose the move with the resulting highest score.
    for (size_t i = 0; i < PVSize; ++i)
    {
        int s = RootMoves[i].score;

        // Don't allow crazy blunders even at very low skills
        if (i > 0 && RootMoves[i-1].score > s + 2 * PawnValueMg)
            break;

        // This is our magic formula
        s += (  weakness * int(RootMoves[0].score - s)
              + variance * (rk.rand<unsigned>() % weakness)) / 128;

        if (s > max_s)
        {
            max_s = s;
            best = RootMoves[i].pv[0];
        }
    }
    return best;
  }


  // uci_pv() formats PV information according to UCI protocol. UCI requires
  // to send all the PV lines also if are still to be searched and so refer to
  // the previous search score.

  string uci_pv(const Position& pos, int depth, Value alpha, Value beta) {

    std::stringstream s;
    std::stringstream pv;
    Time::point elapsed = Time::now() - SearchTime + 1;
    size_t uciPVSize = std::min((size_t)Options["MultiPV"], RootMoves.size());
    int selDepth = 0;

    for (size_t i = 0; i < Threads.size(); ++i)
        if (Threads[i]->maxPly > selDepth)
            selDepth = Threads[i]->maxPly;

    for (size_t i = 0; i < uciPVSize; ++i)
    {
        bool updated = (i <= PVIdx);

        if (depth == 1 && !updated)
            continue;

        int d   = updated ? depth : depth - 1;
        Value v = updated ? RootMoves[i].score : RootMoves[i].prevScore;

        if (s.rdbuf()->in_avail()) // Not at first line
            s << "\n";
        
        string score = (i == PVIdx ? score_to_uci(v, alpha, beta) : score_to_uci(v));
        
        s << "info depth " << d
          << " seldepth "  << selDepth
          << " score "     << score
          << " nodes "     << pos.nodes_searched()
          << " nps "       << pos.nodes_searched() * 1000 / elapsed
          << " time "      << elapsed
          << " multipv "   << i + 1
          << " pv";
        
        UciPvDgt.depth = d;
        UciPvDgt.seldepth = selDepth;
        // Dont report alpha/beta score
        
        // Convert score to from white's perspective
        if (Search::RootColor == BLACK) {
            v*=-1;
        }
        
        UciPvDgt.score = score_to_uci(v);
        UciPvDgt.nodes = pos.nodes_searched();
        UciPvDgt.nps = pos.nodes_searched() * 1000 / elapsed;
        UciPvDgt.elapsed = elapsed;
        UciPvDgt.multipv = i + 1;

        UciPvDgt.pv = " ";
        UciPvDgt.bestMove = RootMoves[0].pv[0];
        UciPvDgt.ponderMove = RootMoves[0].pv[1];

<<<<<<< HEAD
        for (size_t j = 0; RootMoves[i].pv[j] != MOVE_NONE; j++)
          {
            pv << " " << move_to_uci(RootMoves[i].pv[j], pos.is_chess960());
//            s <<  " " << move_to_uci(RootMoves[i].pv[j], pos.is_chess960());
          }
=======
        for (size_t j = 0; RootMoves[i].pv[j] != MOVE_NONE; ++j)
            s <<  " " << move_to_uci(RootMoves[i].pv[j], pos.is_chess960());
>>>>>>> c5bb9b9d
    }
    s << pv.rdbuf();
    UciPvDgt.pv = pv.str();
    return s.str();
  }

} // namespace


/// RootMove::extract_pv_from_tt() builds a PV by adding moves from the TT table.
/// We consider also failing high nodes and not only BOUND_EXACT nodes so to
/// allow to always have a ponder move even when we fail high at root, and a
/// long PV to print that is important for position analysis.

void RootMove::extract_pv_from_tt(Position& pos) {

  StateInfo state[MAX_PLY_PLUS_6], *st = state;
  const TTEntry* tte;
  int ply = 0;
  Move m = pv[0];

  pv.clear();

  do {
      pv.push_back(m);

      assert(MoveList<LEGAL>(pos).contains(pv[ply]));

      pos.do_move(pv[ply++], *st++);
      tte = TT.probe(pos.key());

  } while (   tte
           && pos.pseudo_legal(m = tte->move()) // Local copy, TT could change
           && pos.legal(m, pos.pinned_pieces(pos.side_to_move()))
           && ply < MAX_PLY
           && (!pos.is_draw() || ply < 2));

  pv.push_back(MOVE_NONE); // Must be zero-terminating

  while (ply) pos.undo_move(pv[--ply]);
}


/// RootMove::insert_pv_in_tt() is called at the end of a search iteration, and
/// inserts the PV back into the TT. This makes sure the old PV moves are searched
/// first, even if the old TT entries have been overwritten.

void RootMove::insert_pv_in_tt(Position& pos) {

  StateInfo state[MAX_PLY_PLUS_6], *st = state;
  const TTEntry* tte;
  int ply = 0;

  do {
      tte = TT.probe(pos.key());

      if (!tte || tte->move() != pv[ply]) // Don't overwrite correct entries
          TT.store(pos.key(), VALUE_NONE, BOUND_NONE, DEPTH_NONE, pv[ply], VALUE_NONE);

      assert(MoveList<LEGAL>(pos).contains(pv[ply]));

      pos.do_move(pv[ply++], *st++);

  } while (pv[ply] != MOVE_NONE);

  while (ply) pos.undo_move(pv[--ply]);
}


/// Thread::idle_loop() is where the thread is parked when it has no work to do

void Thread::idle_loop() {

  // Pointer 'this_sp' is not null only if we are called from split(), and not
  // at the thread creation. So it means we are the split point's master.
  SplitPoint* this_sp = splitPointsSize ? activeSplitPoint : NULL;

  assert(!this_sp || (this_sp->masterThread == this && searching));

  while (true)
  {
      // If we are not searching, wait for a condition to be signaled instead of
      // wasting CPU time polling for work.
      while ((!searching && Threads.sleepWhileIdle) || exit)
      {
          if (exit)
          {
              assert(!this_sp);
              return;
          }

          // Grab the lock to avoid races with Thread::notify_one()
          mutex.lock();

          // If we are master and all slaves have finished then exit idle_loop
          if (this_sp && !this_sp->slavesMask)
          {
              mutex.unlock();
              break;
          }

          // Do sleep after retesting sleep conditions under lock protection, in
          // particular we need to avoid a deadlock in case a master thread has,
          // in the meanwhile, allocated us and sent the notify_one() call before
          // we had the chance to grab the lock.
          if (!searching && !exit)
              sleepCondition.wait(mutex);

          mutex.unlock();
      }

      // If this thread has been assigned work, launch a search
      if (searching)
      {
          assert(!exit);

          Threads.mutex.lock();

          assert(searching);
          assert(activeSplitPoint);
          SplitPoint* sp = activeSplitPoint;

          Threads.mutex.unlock();

          Stack stack[MAX_PLY_PLUS_6], *ss = stack+2; // To allow referencing (ss-2)
          Position pos(*sp->pos, this);

          std::memcpy(ss-2, sp->ss-2, 5 * sizeof(Stack));
          ss->splitPoint = sp;

          sp->mutex.lock();

          assert(activePosition == NULL);

          activePosition = &pos;

          switch (sp->nodeType) {
          case Root:
              search<SplitPointRoot>(pos, ss, sp->alpha, sp->beta, sp->depth, sp->cutNode);
              break;
          case PV:
              search<SplitPointPV>(pos, ss, sp->alpha, sp->beta, sp->depth, sp->cutNode);
              break;
          case NonPV:
              search<SplitPointNonPV>(pos, ss, sp->alpha, sp->beta, sp->depth, sp->cutNode);
              break;
          default:
              assert(false);
          }

          assert(searching);

          searching = false;
          activePosition = NULL;
          sp->slavesMask &= ~(1ULL << idx);
          sp->nodes += pos.nodes_searched();

          // Wake up master thread so to allow it to return from the idle loop
          // in case we are the last slave of the split point.
          if (    Threads.sleepWhileIdle
              &&  this != sp->masterThread
              && !sp->slavesMask)
          {
              assert(!sp->masterThread->searching);
              sp->masterThread->notify_one();
          }

          // After releasing the lock we cannot access anymore any SplitPoint
          // related data in a safe way becuase it could have been released under
          // our feet by the sp master. Also accessing other Thread objects is
          // unsafe because if we are exiting there is a chance are already freed.
          sp->mutex.unlock();
      }

      // If this thread is the master of a split point and all slaves have finished
      // their work at this split point, return from the idle loop.
      if (this_sp && !this_sp->slavesMask)
      {
          this_sp->mutex.lock();
          bool finished = !this_sp->slavesMask; // Retest under lock protection
          this_sp->mutex.unlock();
          if (finished)
              return;
      }
  }
}


/// check_time() is called by the timer thread when the timer triggers. It is
/// used to print debug info and, more important, to detect when we are out of
/// available time and so stop the search.

void check_time() {

  static Time::point lastInfoTime = Time::now();
  int64_t nodes = 0; // Workaround silly 'uninitialized' gcc warning

  if (Time::now() - lastInfoTime >= 1000)
  {
      lastInfoTime = Time::now();
      dbg_print();
  }

  if (Limits.ponder)
      return;

  if (Limits.nodes)
  {
      Threads.mutex.lock();

      nodes = RootPos.nodes_searched();

      // Loop across all split points and sum accumulated SplitPoint nodes plus
      // all the currently active positions nodes.
      for (size_t i = 0; i < Threads.size(); ++i)
          for (int j = 0; j < Threads[i]->splitPointsSize; ++j)
          {
              SplitPoint& sp = Threads[i]->splitPoints[j];

              sp.mutex.lock();

              nodes += sp.nodes;
              Bitboard sm = sp.slavesMask;
              while (sm)
              {
                  Position* pos = Threads[pop_lsb(&sm)]->activePosition;
                  if (pos)
                      nodes += pos->nodes_searched();
              }

              sp.mutex.unlock();
          }

      Threads.mutex.unlock();
  }

  Time::point elapsed = Time::now() - SearchTime;
  bool stillAtFirstMove =    Signals.firstRootMove
                         && !Signals.failedLowAtRoot
                         &&  elapsed > TimeMgr.available_time();

  bool noMoreTime =   elapsed > TimeMgr.maximum_time() - 2 * TimerThread::Resolution
                   || stillAtFirstMove;

  if (   (Limits.use_time_management() && noMoreTime)
      || (Limits.movetime && elapsed >= Limits.movetime)
      || (Limits.nodes && nodes >= Limits.nodes))
      Signals.stop = true;
}<|MERGE_RESOLUTION|>--- conflicted
+++ resolved
@@ -1523,16 +1523,8 @@
         UciPvDgt.bestMove = RootMoves[0].pv[0];
         UciPvDgt.ponderMove = RootMoves[0].pv[1];
 
-<<<<<<< HEAD
-        for (size_t j = 0; RootMoves[i].pv[j] != MOVE_NONE; j++)
-          {
-            pv << " " << move_to_uci(RootMoves[i].pv[j], pos.is_chess960());
-//            s <<  " " << move_to_uci(RootMoves[i].pv[j], pos.is_chess960());
-          }
-=======
         for (size_t j = 0; RootMoves[i].pv[j] != MOVE_NONE; ++j)
             s <<  " " << move_to_uci(RootMoves[i].pv[j], pos.is_chess960());
->>>>>>> c5bb9b9d
     }
     s << pv.rdbuf();
     UciPvDgt.pv = pv.str();
