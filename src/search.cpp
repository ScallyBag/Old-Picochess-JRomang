/*
  Stockfish, a UCI chess playing engine derived from Glaurung 2.1
  Copyright (C) 2004-2008 Tord Romstad (Glaurung author)
  Copyright (C) 2008-2013 Marco Costalba, Joona Kiiski, Tord Romstad

  Stockfish is free software: you can redistribute it and/or modify
  it under the terms of the GNU General Public License as published by
  the Free Software Foundation, either version 3 of the License, or
  (at your option) any later version.

  Stockfish is distributed in the hope that it will be useful,
  but WITHOUT ANY WARRANTY; without even the implied warranty of
  MERCHANTABILITY or FITNESS FOR A PARTICULAR PURPOSE.  See the
  GNU General Public License for more details.

  You should have received a copy of the GNU General Public License
  along with this program.  If not, see <http://www.gnu.org/licenses/>.
*/

#include <algorithm>
#include <cassert>
#include <cmath>
#include <cstring>
#include <iostream>
#include <sstream>

#include "book.h"
#include "evaluate.h"
#include "movegen.h"
#include "movepick.h"
#include "notation.h"
#include "search.h"
#include "timeman.h"
#include "thread.h"
#include "tt.h"
#include "ucioption.h"
#if PA_GTB
#include "bitcount.h"
#include "phash.h"
#ifdef USE_EGTB
#include "egtb.h"
#endif
#endif

namespace Search {

  volatile SignalsType Signals;
  LimitsType Limits;
  std::vector<RootMove> RootMoves;
  Position RootPos;
  Color RootColor;
  Time::point SearchTime;
  StateStackPtr SetupStates;
}

using std::string;
using Eval::evaluate;
using namespace Search;

namespace {

  // Set to true to force running with one thread. Used for debugging
  const bool FakeSplit = false;

  // This is the minimum interval in msec between two check_time() calls
  const int TimerResolution = 5;

  // Different node types, used as template parameter
  enum NodeType { Root, PV, NonPV, SplitPointRoot, SplitPointPV, SplitPointNonPV };

  // Dynamic razoring margin based on depth
  inline Value razor_margin(Depth d) { return Value(512 + 16 * int(d)); }

  // Futility lookup tables (initialized at startup) and their access functions
  Value FutilityMargins[16][64]; // [depth][moveNumber]
  int FutilityMoveCounts[32];    // [depth]

  inline Value futility_margin(Depth d, int mn) {

    return d < 7 * ONE_PLY ? FutilityMargins[std::max(int(d), 1)][std::min(mn, 63)]
                           : 2 * VALUE_INFINITE;
  }

  // Reduction lookup tables (initialized at startup) and their access function
  int8_t Reductions[2][64][64]; // [pv][depth][moveNumber]

  template <bool PvNode> inline Depth reduction(Depth d, int mn) {

    return (Depth) Reductions[PvNode][std::min(int(d) / ONE_PLY, 63)][std::min(mn, 63)];
  }

  size_t PVSize, PVIdx;
  TimeManager TimeMgr;
  int BestMoveChanges;
  Value DrawValue[COLOR_NB];
  HistoryStats History;
  GainsStats Gains;
  CountermovesStats Countermoves;

  template <NodeType NT>
  Value search(Position& pos, Stack* ss, Value alpha, Value beta, Depth depth);

  template <NodeType NT, bool InCheck>
  Value qsearch(Position& pos, Stack* ss, Value alpha, Value beta, Depth depth);

  void id_loop(Position& pos);
  Value value_to_tt(Value v, int ply);
  Value value_from_tt(Value v, int ply);
#if PA_GTB
  template <NodeType NT>
  inline bool ok_to_use_TT(const TTEntry* tte, Depth depth, Value alpha, Value beta, int ply) {

    const bool PvNode   = (NT == PV || NT == Root || NT == SplitPointPV || NT == SplitPointRoot);
    const Value v = value_from_tt(tte->value(), ply);
    
    return
    PvNode ?    tte->type() == BOUND_EXACT
    && (   tte->depth() >= depth
        || v >= VALUE_MATE_IN_MAX_PLY
        || v <= VALUE_MATED_IN_MAX_PLY)
    
    :    (   tte->depth() >= depth
          || v >= std::max(VALUE_MATE_IN_MAX_PLY, beta)
          || v <= std::min(VALUE_MATED_IN_MAX_PLY, alpha))
    && (   ((tte->type() & BOUND_LOWER) && v >= beta)
        || ((tte->type() & BOUND_UPPER) && v <= alpha));
  }
  bool UsePersistentHash;
#if defined(USE_EGTB)
  bool UseGaviotaTb;
  bool ProbeOnlyAtRoot;
#endif // defined(USE_EGTB)
#endif // PA_GTB
  bool check_is_dangerous(const Position& pos, Move move, Value futilityBase, Value beta);
  bool allows(const Position& pos, Move first, Move second);
  bool refutes(const Position& pos, Move first, Move second);
  string uci_pv(const Position& pos, int depth, Value alpha, Value beta);

  struct Skill {
    Skill(int l) : level(l), best(MOVE_NONE) {}
   ~Skill() {
      if (enabled()) // Swap best PV line with the sub-optimal one
          std::swap(RootMoves[0], *std::find(RootMoves.begin(),
                    RootMoves.end(), best ? best : pick_move()));
    }

    bool enabled() const { return level < 20; }
    bool time_to_pick(int depth) const { return depth == 1 + level; }
    Move pick_move();

    int level;
    Move best;
  };

} // namespace


/// Search::init() is called during startup to initialize various lookup tables

void Search::init() {

  int d;  // depth (ONE_PLY == 2)
  int hd; // half depth (ONE_PLY == 1)
  int mc; // moveCount

  // Init reductions array
  for (hd = 1; hd < 64; hd++) for (mc = 1; mc < 64; mc++)
  {
      double    pvRed = log(double(hd)) * log(double(mc)) / 3.0;
      double nonPVRed = 0.33 + log(double(hd)) * log(double(mc)) / 2.25;
      Reductions[1][hd][mc] = (int8_t) (   pvRed >= 1.0 ? floor(   pvRed * int(ONE_PLY)) : 0);
      Reductions[0][hd][mc] = (int8_t) (nonPVRed >= 1.0 ? floor(nonPVRed * int(ONE_PLY)) : 0);
  }

  // Init futility margins array
  for (d = 1; d < 16; d++) for (mc = 0; mc < 64; mc++)
      FutilityMargins[d][mc] = Value(112 * int(log(double(d * d) / 2) / log(2.0) + 1.001) - 8 * mc + 45);

  // Init futility move count array
  for (d = 0; d < 32; d++)
      FutilityMoveCounts[d] = int(3.001 + 0.3 * pow(double(d), 1.8));
}


/// Search::perft() is our utility to verify move generation. All the leaf nodes
/// up to the given depth are generated and counted and the sum returned.

size_t Search::perft(Position& pos, Depth depth) {

  // At the last ply just return the number of legal moves (leaf nodes)
  if (depth == ONE_PLY)
      return MoveList<LEGAL>(pos).size();

  StateInfo st;
  size_t cnt = 0;
  CheckInfo ci(pos);

  for (MoveList<LEGAL> it(pos); *it; ++it)
  {
      pos.do_move(*it, st, ci, pos.move_gives_check(*it, ci));
      cnt += perft(pos, depth - ONE_PLY);
      pos.undo_move(*it);
  }

  return cnt;
}


/// Search::think() is the external interface to Stockfish's search, and is
/// called by the main thread when the program receives the UCI 'go' command. It
/// searches from RootPos and at the end prints the "bestmove" to output.

void Search::think() {

  static PolyglotBook book; // Defined static to initialize the PRNG only once

  RootColor = RootPos.side_to_move();
  TimeMgr.init(Limits, RootPos.game_ply(), RootColor);

  if (RootMoves.empty())
  {
      RootMoves.push_back(MOVE_NONE);
      sync_cout << "info depth 0 score "
                << score_to_uci(RootPos.checkers() ? -VALUE_MATE : VALUE_DRAW)
                << sync_endl;

      goto finalize;
  }

  if (Options["OwnBook"] && !Limits.infinite && !Limits.mate)
  {
      Move bookMove = book.probe(RootPos, Options["Book File"], Options["Best Book Move"]);

      if (bookMove && std::count(RootMoves.begin(), RootMoves.end(), bookMove))
      {
          std::swap(RootMoves[0], *std::find(RootMoves.begin(), RootMoves.end(), bookMove));
          goto finalize;
      }
  }

  if (Options["Contempt Factor"] && !Options["UCI_AnalyseMode"])
  {
      int cf = Options["Contempt Factor"] * PawnValueMg / 100; // From centipawns
      cf = cf * Material::game_phase(RootPos) / PHASE_MIDGAME; // Scale down with phase
      DrawValue[ RootColor] = VALUE_DRAW - Value(cf);
      DrawValue[~RootColor] = VALUE_DRAW + Value(cf);
  }
  else
      DrawValue[WHITE] = DrawValue[BLACK] = VALUE_DRAW;

  if (Options["Use Search Log"])
  {
      Log log(Options["Search Log Filename"]);
      log << "\nSearching: "  << RootPos.fen()
          << "\ninfinite: "   << Limits.infinite
          << " ponder: "      << Limits.ponder
          << " time: "        << Limits.time[RootColor]
          << " increment: "   << Limits.inc[RootColor]
          << " moves to go: " << Limits.movestogo
          << std::endl;
  }
  
#if PA_GTB && defined(USE_EGTB)
  if (Options["UseGaviotaTb"] && popcount<Full>(RootPos.pieces()) <= MaxEgtbPieces)
  {
    int success;
    Move move;
    Value v = egtb_probe_root(RootPos, &move, &success);

    if (success)
    {
      std::swap(RootMoves[0], *std::find(RootMoves.begin(), RootMoves.end(), move));
      RootMoves[0].score = v;
      RootPos.set_tb_hits(RootPos.tb_hits() - 1);
      RootMoves[0].extract_pv_from_tb(RootPos);
      sync_cout << uci_pv(RootPos, 1, -VALUE_INFINITE, VALUE_INFINITE) << sync_endl;
      goto finalize;
    }
  }
#endif

  // Reset the threads, still sleeping: will be wake up at split time
  for (size_t i = 0; i < Threads.size(); i++)
      Threads[i]->maxPly = 0;

  Threads.sleepWhileIdle = Options["Use Sleeping Threads"];

  // Set best timer interval to avoid lagging under time pressure. Timer is
  // used to check for remaining available thinking time.
  Threads.timer->msec =
  Limits.use_time_management() ? std::min(100, std::max(TimeMgr.available_time() / 16, TimerResolution)) :
                  Limits.nodes ? 2 * TimerResolution
                               : 100;

  Threads.timer->notify_one(); // Wake up the recurring timer

  id_loop(RootPos); // Let's start searching !

  Threads.timer->msec = 0; // Stop the timer
  Threads.sleepWhileIdle = true; // Send idle threads to sleep

  if (Options["Use Search Log"])
  {
      Time::point elapsed = Time::now() - SearchTime + 1;

      Log log(Options["Search Log Filename"]);
      log << "Nodes: "          << RootPos.nodes_searched()
          << "\nNodes/second: " << RootPos.nodes_searched() * 1000 / elapsed
          << "\nBest move: "    << move_to_san(RootPos, RootMoves[0].pv[0]);

      StateInfo st;
      RootPos.do_move(RootMoves[0].pv[0], st);
      log << "\nPonder move: " << move_to_san(RootPos, RootMoves[0].pv[1]) << std::endl;
      RootPos.undo_move(RootMoves[0].pv[0]);
  }

finalize:

  // When search is stopped this info is not printed
  sync_cout << "info nodes " << RootPos.nodes_searched()
            << " time " << Time::now() - SearchTime + 1 << sync_endl;

  // When we reach max depth we arrive here even without Signals.stop is raised,
  // but if we are pondering or in infinite search, according to UCI protocol,
  // we shouldn't print the best move before the GUI sends a "stop" or "ponderhit"
  // command. We simply wait here until GUI sends one of those commands (that
  // raise Signals.stop).
  if (!Signals.stop && (Limits.ponder || Limits.infinite))
  {
      Signals.stopOnPonderhit = true;
      RootPos.this_thread()->wait_for(Signals.stop);
  }

  // Best move could be MOVE_NONE when searching on a stalemate position
  sync_cout << "bestmove " << move_to_uci(RootMoves[0].pv[0], RootPos.is_chess960())
            << " ponder "  << move_to_uci(RootMoves[0].pv[1], RootPos.is_chess960())
            << sync_endl;
}


namespace {

  // id_loop() is the main iterative deepening loop. It calls search() repeatedly
  // with increasing depth until the allocated thinking time has been consumed,
  // user stops the search, or the maximum search depth is reached.

  void id_loop(Position& pos) {

    Stack stack[MAX_PLY_PLUS_2], *ss = stack+1; // To allow referencing (ss-1)
    int depth, prevBestMoveChanges;
    Value bestValue, alpha, beta, delta;

<<<<<<< HEAD
#if PA_GTB && defined(USE_EGTB)
    pos.set_tb_hits(0); // reset tbhits before doing the root search
#endif
    memset(ss, 0, 4 * sizeof(Stack));
=======
    memset(ss-1, 0, 4 * sizeof(Stack));
>>>>>>> 1b7223a5
    depth = BestMoveChanges = 0;
    bestValue = delta = -VALUE_INFINITE;
    (ss-1)->currentMove = MOVE_NULL; // Hack to skip update gains
    TT.new_search();
    History.clear();
    Gains.clear();
    Countermoves.clear();

    PVSize = Options["MultiPV"];
    Skill skill(Options["Skill Level"]);
#if PA_GTB
    UsePersistentHash = Options["Use Persistent Hash"];
#ifdef USE_EGTB
    UseGaviotaTb = Options["UseGaviotaTb"];
    ProbeOnlyAtRoot = Options["ProbeOnlyAtRoot"];
#endif
#endif

#if PA_GTB
    if (UsePersistentHash) {
      PH.from_phash();
    }
#endif

    // Do we have to play with skill handicap? In this case enable MultiPV search
    // that we will use behind the scenes to retrieve a set of possible moves.
    if (skill.enabled() && PVSize < 4)
        PVSize = 4;

    PVSize = std::min(PVSize, RootMoves.size());

    // Iterative deepening loop until requested to stop or target depth reached
    while (++depth <= MAX_PLY && !Signals.stop && (!Limits.depth || depth <= Limits.depth))
    {
        // Save last iteration's scores before first PV line is searched and all
        // the move scores but the (new) PV are set to -VALUE_INFINITE.
        for (size_t i = 0; i < RootMoves.size(); i++)
            RootMoves[i].prevScore = RootMoves[i].score;

        prevBestMoveChanges = BestMoveChanges; // Only sensible when PVSize == 1
        BestMoveChanges = 0;

        // MultiPV loop. We perform a full root search for each PV line
        for (PVIdx = 0; PVIdx < PVSize; PVIdx++)
        {
            // Set aspiration window default width
            if (depth >= 5 && abs(RootMoves[PVIdx].prevScore) < VALUE_KNOWN_WIN)
            {
                delta = Value(16);
                alpha = RootMoves[PVIdx].prevScore - delta;
                beta  = RootMoves[PVIdx].prevScore + delta;
            }
            else
            {
                alpha = -VALUE_INFINITE;
                beta  =  VALUE_INFINITE;
            }

            // Start with a small aspiration window and, in case of fail high/low,
            // research with bigger window until not failing high/low anymore.
            while (true)
            {
                bestValue = search<Root>(pos, ss, alpha, beta, depth * ONE_PLY);

                // Bring to front the best move. It is critical that sorting is
                // done with a stable algorithm because all the values but the first
                // and eventually the new best one are set to -VALUE_INFINITE and
                // we want to keep the same order for all the moves but the new
                // PV that goes to the front. Note that in case of MultiPV search
                // the already searched PV lines are preserved.
                std::stable_sort(RootMoves.begin() + PVIdx, RootMoves.end());

                // Write PV back to transposition table in case the relevant
                // entries have been overwritten during the search.
                for (size_t i = 0; i <= PVIdx; i++)
                    RootMoves[i].insert_pv_in_tt(pos);

                // If search has been stopped return immediately. Sorting and
                // writing PV back to TT is safe becuase RootMoves is still
                // valid, although refers to previous iteration.
                if (Signals.stop)
                    return;

                // In case of failing high/low increase aspiration window and
                // research, otherwise exit the loop.
                if (bestValue > alpha && bestValue < beta)
                    break;

                // Give some update (without cluttering the UI) before to research
                if (Time::now() - SearchTime > 3000)
                    sync_cout << uci_pv(pos, depth, alpha, beta) << sync_endl;

                if (abs(bestValue) >= VALUE_KNOWN_WIN)
                {
                    alpha = -VALUE_INFINITE;
                    beta  =  VALUE_INFINITE;
                }
                else if (bestValue >= beta)
                {
                    beta += delta;
                    delta += delta / 2;
                }
                else
                {
                    Signals.failedLowAtRoot = true;
                    Signals.stopOnPonderhit = false;

                    alpha -= delta;
                    delta += delta / 2;
                }

                assert(alpha >= -VALUE_INFINITE && beta <= VALUE_INFINITE);
            }

            // Sort the PV lines searched so far and update the GUI
            std::stable_sort(RootMoves.begin(), RootMoves.begin() + PVIdx + 1);

            if (PVIdx + 1 == PVSize || Time::now() - SearchTime > 3000)
                sync_cout << uci_pv(pos, depth, alpha, beta) << sync_endl;
        }

        // Do we need to pick now the sub-optimal best move ?
        if (skill.enabled() && skill.time_to_pick(depth))
            skill.pick_move();

        if (Options["Use Search Log"])
        {
            RootMove& rm = RootMoves[0];
            if (skill.best != MOVE_NONE)
                rm = *std::find(RootMoves.begin(), RootMoves.end(), skill.best);

            Log log(Options["Search Log Filename"]);
            log << pretty_pv(pos, depth, rm.score, Time::now() - SearchTime, rm.pv.data())
                << std::endl;
        }

        // Do we have found a "mate in x"?
        if (   Limits.mate
            && bestValue >= VALUE_MATE_IN_MAX_PLY
            && VALUE_MATE - bestValue <= 2 * Limits.mate)
            Signals.stop = true;

        // Do we have time for the next iteration? Can we stop searching now?
        if (Limits.use_time_management() && !Signals.stopOnPonderhit)
        {
            bool stop = false; // Local variable, not the volatile Signals.stop

            // Take in account some extra time if the best move has changed
            if (depth > 4 && depth < 50 &&  PVSize == 1)
                TimeMgr.pv_instability(BestMoveChanges, prevBestMoveChanges);

            // Stop search if most of available time is already consumed. We
            // probably don't have enough time to search the first move at the
            // next iteration anyway.
            if (Time::now() - SearchTime > (TimeMgr.available_time() * 62) / 100)
                stop = true;

            // Stop search early if one move seems to be much better than others
            if (    depth >= 12
                && !stop
                &&  PVSize == 1
                &&  bestValue > VALUE_MATED_IN_MAX_PLY
                && (   RootMoves.size() == 1
                    || Time::now() - SearchTime > (TimeMgr.available_time() * 20) / 100))
            {
                Value rBeta = bestValue - 2 * PawnValueMg;
                ss->excludedMove = RootMoves[0].pv[0];
                ss->skipNullMove = true;
                Value v = search<NonPV>(pos, ss, rBeta - 1, rBeta, (depth - 3) * ONE_PLY);
                ss->skipNullMove = false;
                ss->excludedMove = MOVE_NONE;

                if (v < rBeta)
                    stop = true;
            }

            if (stop)
            {
                // If we are allowed to ponder do not stop the search now but
                // keep pondering until GUI sends "ponderhit" or "stop".
                if (Limits.ponder)
                    Signals.stopOnPonderhit = true;
                else
                    Signals.stop = true;
            }
        }
#if PA_GTB
      if (UsePersistentHash) {
        PH.to_phash();
      }
#endif
      

    }
  }


  // search<>() is the main search function for both PV and non-PV nodes and for
  // normal and SplitPoint nodes. When called just after a split point the search
  // is simpler because we have already probed the hash table, done a null move
  // search, and searched the first move before splitting, we don't have to repeat
  // all this work again. We also don't need to store anything to the hash table
  // here: This is taken care of after we return from the split point.

  template <NodeType NT>
  Value search(Position& pos, Stack* ss, Value alpha, Value beta, Depth depth) {

    const bool PvNode   = (NT == PV || NT == Root || NT == SplitPointPV || NT == SplitPointRoot);
    const bool SpNode   = (NT == SplitPointPV || NT == SplitPointNonPV || NT == SplitPointRoot);
    const bool RootNode = (NT == Root || NT == SplitPointRoot);

    assert(alpha >= -VALUE_INFINITE && alpha < beta && beta <= VALUE_INFINITE);
    assert(PvNode || (alpha == beta - 1));
    assert(depth > DEPTH_ZERO);

    Move movesSearched[64];
    StateInfo st;
    const TTEntry *tte;
    SplitPoint* splitPoint;
    Key posKey;
    Move ttMove, move, excludedMove, bestMove, threatMove;
    Depth ext, newDepth;
    Value bestValue, value, ttValue;
    Value eval, nullValue, futilityValue;
    bool inCheck, givesCheck, pvMove, singularExtensionNode;
    bool captureOrPromotion, dangerous, doFullDepthSearch;
    int moveCount, playedMoveCount;

    // before doing anything, check for a draw.
    // only do the full check at the root, 2x check at lower nodes gives the best results,
    // in terms of the engine avoiding drawn lines. in qsearch, a full search seems to be ok.
    if (pos.is_draw(RootNode)) {
      return DrawValue[pos.side_to_move()];
    }

    // Step 1. Initialize node
    Thread* thisThread = pos.this_thread();
    moveCount = playedMoveCount = 0;
    inCheck = pos.checkers();

    if (SpNode)
    {
        splitPoint = ss->splitPoint;
        bestMove   = splitPoint->bestMove;
        threatMove = splitPoint->threatMove;
        bestValue  = splitPoint->bestValue;
        tte = NULL;
        ttMove = excludedMove = MOVE_NONE;
        ttValue = VALUE_NONE;

        assert(splitPoint->bestValue > -VALUE_INFINITE && splitPoint->moveCount > 0);

        goto split_point_start;
    }

    bestValue = -VALUE_INFINITE;
    ss->currentMove = threatMove = (ss+1)->excludedMove = bestMove = MOVE_NONE;
    ss->ply = (ss-1)->ply + 1;
    ss->futilityMoveCount = 0;
    (ss+1)->skipNullMove = false; (ss+1)->reduction = DEPTH_ZERO;
    (ss+2)->killers[0] = (ss+2)->killers[1] = MOVE_NONE;

    // Used to send selDepth info to GUI
    if (PvNode && thisThread->maxPly < ss->ply)
        thisThread->maxPly = ss->ply;

    if (!RootNode)
    {
        // Step 2. Check for aborted search and immediate draw
        if (Signals.stop || pos.is_draw(true/*PvNode*/) || ss->ply > MAX_PLY)
            return DrawValue[pos.side_to_move()];

        // Step 3. Mate distance pruning. Even if we mate at the next move our score
        // would be at best mate_in(ss->ply+1), but if alpha is already bigger because
        // a shorter mate was found upward in the tree then there is no need to search
        // further, we will never beat current alpha. Same logic but with reversed signs
        // applies also in the opposite condition of being mated instead of giving mate,
        // in this case return a fail-high score.
        alpha = std::max(mated_in(ss->ply), alpha);
        beta = std::min(mate_in(ss->ply+1), beta);
        if (alpha >= beta)
            return alpha;
    }

    // Step 4. Transposition table lookup
    // We don't want the score of a partial search to overwrite a previous full search
    // TT value, so we use a different position key in case of an excluded move.
    excludedMove = ss->excludedMove;
    posKey = excludedMove ? pos.exclusion_key() : pos.key();
    tte = TT.probe(posKey);
    ttMove = RootNode ? RootMoves[PVIdx].pv[0] : tte ? tte->move() : MOVE_NONE;
    ttValue = tte ? value_from_tt(tte->value(), ss->ply) : VALUE_NONE;

    // At PV nodes we check for exact scores, while at non-PV nodes we check for
    // a fail high/low. Biggest advantage at probing at PV nodes is to have a
    // smooth experience in analysis mode. We don't probe at Root nodes otherwise
    // we should also update RootMoveList to avoid bogus output.
    if (   !RootNode
        && tte
#if PA_GTB
        && ttValue != VALUE_NONE // Only in case of TT access race
        && ok_to_use_TT<PvNode ? PV : NonPV>(tte, depth, alpha, beta, ss->ply))
#else
        && tte->depth() >= depth
        && ttValue != VALUE_NONE // Only in case of TT access race
        && (           PvNode ?  tte->type() == BOUND_EXACT
            : ttValue >= beta ? (tte->type() & BOUND_LOWER)
                              : (tte->type() & BOUND_UPPER)))
#endif
    {
        TT.refresh(tte);
        ss->currentMove = ttMove; // Can be MOVE_NONE

        if (    ttValue >= beta
            &&  ttMove
            && !pos.is_capture_or_promotion(ttMove)
            &&  ttMove != ss->killers[0])
        {
            ss->killers[1] = ss->killers[0];
            ss->killers[0] = ttMove;
        }

        return ttValue;
    }

#if PA_GTB && defined(USE_EGTB)
    if (UseGaviotaTb && !ProbeOnlyAtRoot && !RootNode && popcount<Full>(pos.pieces()) <= MaxEgtbPieces) {
      int probed = 0;
      bool wantsprobe, hard, exact;
      Value val;
      int spd = Options["Soft Probe Depth"];
      int hpd = Options["Hard Probe Depth"];
      
      wantsprobe  = ((ss->ply <= 1) || (PvNode && depth >= spd - ONE_PLY) || (depth >= spd));
      hard        = (PvNode || (ss->ply <= 1) || (depth >= hpd));
      exact       = (PvNode || (ss->ply <= 1) || (alpha <= VALUE_KNOWN_WIN) || (beta >= VALUE_KNOWN_WIN));
      
      if (wantsprobe) {
        val = egtb_probe(pos, hard, exact, &probed);
        if (probed) {
          value = value_from_tt(val, ss->ply);
          TT.store(pos.key(), val, BOUND_EXACT, depth, MOVE_NONE, val, VALUE_ZERO, false);
          return value;
        }
      }
    }
#endif

    // Step 5. Evaluate the position statically and update parent's gain statistics
    if (inCheck)
        ss->staticEval = ss->evalMargin = eval = VALUE_NONE;

    else if (tte)
    {
        // Never assume anything on values stored in TT
        if (  (ss->staticEval = eval = tte->eval_value()) == VALUE_NONE
            ||(ss->evalMargin = tte->eval_margin()) == VALUE_NONE)
            eval = ss->staticEval = evaluate(pos, ss->evalMargin);

        // Can ttValue be used as a better position evaluation?
        if (ttValue != VALUE_NONE)
            if (   ((tte->type() & BOUND_LOWER) && ttValue > eval)
                || ((tte->type() & BOUND_UPPER) && ttValue < eval))
                eval = ttValue;
    }
    else
    {
        eval = ss->staticEval = evaluate(pos, ss->evalMargin);
        TT.store(posKey, VALUE_NONE, BOUND_NONE, DEPTH_NONE, MOVE_NONE,
                 ss->staticEval, ss->evalMargin);
    }

    // Update gain for the parent non-capture move given the static position
    // evaluation before and after the move.
    if (   (move = (ss-1)->currentMove) != MOVE_NULL
        && (ss-1)->staticEval != VALUE_NONE
        &&  ss->staticEval != VALUE_NONE
        && !pos.captured_piece_type()
        &&  type_of(move) == NORMAL)
    {
        Square to = to_sq(move);
        Gains.update(pos.piece_on(to), to, -(ss-1)->staticEval - ss->staticEval);
    }

    // Step 6. Razoring (is omitted in PV nodes)
    if (   !PvNode
        &&  depth < 4 * ONE_PLY
        && !inCheck
        &&  eval + razor_margin(depth) < beta
        &&  ttMove == MOVE_NONE
        &&  abs(beta) < VALUE_MATE_IN_MAX_PLY
        && !pos.pawn_on_7th(pos.side_to_move()))
    {
        Value rbeta = beta - razor_margin(depth);
        Value v = qsearch<NonPV, false>(pos, ss, rbeta-1, rbeta, DEPTH_ZERO);
        if (v < rbeta)
            // Logically we should return (v + razor_margin(depth)), but
            // surprisingly this did slightly weaker in tests.
            return v;
    }

    // Step 7. Static null move pruning (is omitted in PV nodes)
    // We're betting that the opponent doesn't have a move that will reduce
    // the score by more than futility_margin(depth) if we do a null move.
    if (   !PvNode
        && !ss->skipNullMove
        &&  depth < 4 * ONE_PLY
        && !inCheck
        &&  eval - futility_margin(depth, (ss-1)->futilityMoveCount) >= beta
        &&  abs(beta) < VALUE_MATE_IN_MAX_PLY
        &&  abs(eval) < VALUE_KNOWN_WIN
        &&  pos.non_pawn_material(pos.side_to_move()))
        return eval - futility_margin(depth, (ss-1)->futilityMoveCount);

    // Step 8. Null move search with verification search (is omitted in PV nodes)
    if (   !PvNode
        && !ss->skipNullMove
        &&  depth > ONE_PLY
        && !inCheck
        &&  eval >= beta
        &&  abs(beta) < VALUE_MATE_IN_MAX_PLY
        &&  pos.non_pawn_material(pos.side_to_move()))
    {
        ss->currentMove = MOVE_NULL;

        // Null move dynamic reduction based on depth
        Depth R = 3 * ONE_PLY + depth / 4;

        // Null move dynamic reduction based on value
        if (eval - PawnValueMg > beta)
            R += ONE_PLY;

        pos.do_null_move(st);
        (ss+1)->skipNullMove = true;
        nullValue = depth-R < ONE_PLY ? -qsearch<NonPV, false>(pos, ss+1, -beta, -alpha, DEPTH_ZERO)
                                      : - search<NonPV>(pos, ss+1, -beta, -alpha, depth-R);
        (ss+1)->skipNullMove = false;
        pos.undo_null_move();

        if (nullValue >= beta)
        {
            // Do not return unproven mate scores
            if (nullValue >= VALUE_MATE_IN_MAX_PLY)
                nullValue = beta;

            if (depth < 12 * ONE_PLY)
                return nullValue;

            // Do verification search at high depths
            ss->skipNullMove = true;
            Value v = search<NonPV>(pos, ss, alpha, beta, depth-R);
            ss->skipNullMove = false;

            if (v >= beta)
                return nullValue;
        }
        else
        {
            // The null move failed low, which means that we may be faced with
            // some kind of threat. If the previous move was reduced, check if
            // the move that refuted the null move was somehow connected to the
            // move which was reduced. If a connection is found, return a fail
            // low score (which will cause the reduced move to fail high in the
            // parent node, which will trigger a re-search with full depth).
            threatMove = (ss+1)->currentMove;

            if (   depth < 5 * ONE_PLY
                && (ss-1)->reduction
                && threatMove != MOVE_NONE
                && allows(pos, (ss-1)->currentMove, threatMove))
                return alpha;
        }
    }

    // Step 9. ProbCut (is omitted in PV nodes)
    // If we have a very good capture (i.e. SEE > seeValues[captured_piece_type])
    // and a reduced search returns a value much above beta, we can (almost) safely
    // prune the previous move.
    if (   !PvNode
        &&  depth >= 5 * ONE_PLY
        && !inCheck
        && !ss->skipNullMove
        &&  excludedMove == MOVE_NONE
        &&  abs(beta) < VALUE_MATE_IN_MAX_PLY)
    {
        Value rbeta = beta + 200;
        Depth rdepth = depth - ONE_PLY - 3 * ONE_PLY;

        assert(rdepth >= ONE_PLY);
        assert((ss-1)->currentMove != MOVE_NONE);
        assert((ss-1)->currentMove != MOVE_NULL);

        MovePicker mp(pos, ttMove, History, pos.captured_piece_type());
        CheckInfo ci(pos);

        while ((move = mp.next_move<false>()) != MOVE_NONE)
            if (pos.pl_move_is_legal(move, ci.pinned))
            {
                ss->currentMove = move;
                pos.do_move(move, st, ci, pos.move_gives_check(move, ci));
                value = -search<NonPV>(pos, ss+1, -rbeta, -rbeta+1, rdepth);
                pos.undo_move(move);
                if (value >= rbeta)
                    return value;
            }
    }

    // Step 10. Internal iterative deepening
    if (   depth >= (PvNode ? 5 * ONE_PLY : 8 * ONE_PLY)
        && ttMove == MOVE_NONE
        && (PvNode || (!inCheck && ss->staticEval + Value(256) >= beta)))
    {
        Depth d = depth - 2 * ONE_PLY - (PvNode ? DEPTH_ZERO : depth / 4);

        ss->skipNullMove = true;
        search<PvNode ? PV : NonPV>(pos, ss, alpha, beta, d);
        ss->skipNullMove = false;

        tte = TT.probe(posKey);
        ttMove = tte ? tte->move() : MOVE_NONE;
    }

split_point_start: // At split points actual search starts from here

    Square prevMoveSq = to_sq((ss-1)->currentMove);
    Move countermoves[] = { Countermoves[pos.piece_on(prevMoveSq)][prevMoveSq].first,
                            Countermoves[pos.piece_on(prevMoveSq)][prevMoveSq].second };

    MovePicker mp(pos, ttMove, depth, History, countermoves, ss, PvNode ? -VALUE_INFINITE : beta);
    CheckInfo ci(pos);
    value = bestValue; // Workaround a bogus 'uninitialized' warning under gcc
    singularExtensionNode =   !RootNode
                           && !SpNode
                           &&  depth >= (PvNode ? 6 * ONE_PLY : 8 * ONE_PLY)
                           &&  ttMove != MOVE_NONE
                           && !excludedMove // Recursive singular search is not allowed
                           && (tte->type() & BOUND_LOWER)
                           &&  tte->depth() >= depth - 3 * ONE_PLY;

    // Step 11. Loop through moves
    // Loop through all pseudo-legal moves until no moves remain or a beta cutoff occurs
    while ((move = mp.next_move<SpNode>()) != MOVE_NONE)
    {
      assert(is_ok(move));

      if (move == excludedMove)
          continue;

      // At root obey the "searchmoves" option and skip moves not listed in Root
      // Move List, as a consequence any illegal move is also skipped. In MultiPV
      // mode we also skip PV moves which have been already searched.
      if (RootNode && !std::count(RootMoves.begin() + PVIdx, RootMoves.end(), move))
          continue;

      if (SpNode)
      {
          // Shared counter cannot be decremented later if move turns out to be illegal
          if (!pos.pl_move_is_legal(move, ci.pinned))
              continue;

          moveCount = ++splitPoint->moveCount;
          splitPoint->mutex.unlock();
      }
      else
          moveCount++;

      if (RootNode)
      {
          Signals.firstRootMove = (moveCount == 1);

#if PA_GTB
          if (Time::now() - SearchTime > 3000)
#else
          if (thisThread == Threads.main_thread() && Time::now() - SearchTime > 3000)
#endif
              sync_cout << "info depth " << depth / ONE_PLY
                        << " currmove " << move_to_uci(move, pos.is_chess960())
                        << " currmovenumber " << moveCount + PVIdx << sync_endl;
      }

      ext = DEPTH_ZERO;
      captureOrPromotion = pos.is_capture_or_promotion(move);
      givesCheck = pos.move_gives_check(move, ci);
      dangerous =   givesCheck
                 || pos.is_passed_pawn_push(move)
                 || type_of(move) == CASTLE
                 || (   captureOrPromotion // Entering a pawn endgame?
                     && type_of(pos.piece_on(to_sq(move))) != PAWN
                     && type_of(move) == NORMAL
                     && (  pos.non_pawn_material(WHITE) + pos.non_pawn_material(BLACK)
                         - PieceValue[MG][pos.piece_on(to_sq(move))] == VALUE_ZERO));

      // Step 12. Extend checks and, in PV nodes, also dangerous moves
      if (PvNode && dangerous)
          ext = ONE_PLY;

      else if (givesCheck && pos.see_sign(move) >= 0)
          ext = ONE_PLY / 2;

      // Singular extension search. If all moves but one fail low on a search of
      // (alpha-s, beta-s), and just one fails high on (alpha, beta), then that move
      // is singular and should be extended. To verify this we do a reduced search
      // on all the other moves but the ttMove, if result is lower than ttValue minus
      // a margin then we extend ttMove.
      if (    singularExtensionNode
          &&  move == ttMove
          && !ext
          &&  pos.pl_move_is_legal(move, ci.pinned)
          &&  abs(ttValue) < VALUE_KNOWN_WIN)
      {
          assert(ttValue != VALUE_NONE);

          Value rBeta = ttValue - int(depth);
          ss->excludedMove = move;
          ss->skipNullMove = true;
          value = search<NonPV>(pos, ss, rBeta - 1, rBeta, depth / 2);
          ss->skipNullMove = false;
          ss->excludedMove = MOVE_NONE;

          if (value < rBeta)
              ext = ONE_PLY;
      }

      // Update current move (this must be done after singular extension search)
      newDepth = depth - ONE_PLY + ext;

      // Step 13. Futility pruning (is omitted in PV nodes)
      if (   !PvNode
          && !captureOrPromotion
          && !inCheck
          && !dangerous
       /* &&  move != ttMove Already implicit in the next condition */
          &&  bestValue > VALUE_MATED_IN_MAX_PLY)
      {
          // Move count based pruning
          if (   depth < 16 * ONE_PLY
              && moveCount >= FutilityMoveCounts[depth]
              && (!threatMove || !refutes(pos, move, threatMove)))
          {
              if (SpNode)
                  splitPoint->mutex.lock();

              continue;
          }

          // Value based pruning
          // We illogically ignore reduction condition depth >= 3*ONE_PLY for predicted depth,
          // but fixing this made program slightly weaker.
          Depth predictedDepth = newDepth - reduction<PvNode>(depth, moveCount);
          futilityValue =  ss->staticEval + ss->evalMargin + futility_margin(predictedDepth, moveCount)
                         + Gains[pos.piece_moved(move)][to_sq(move)];

          if (futilityValue < beta)
          {
              bestValue = std::max(bestValue, futilityValue);

              if (SpNode)
              {
                  splitPoint->mutex.lock();
                  if (bestValue > splitPoint->bestValue)
                      splitPoint->bestValue = bestValue;
              }
              continue;
          }

          // Prune moves with negative SEE at low depths
          if (   predictedDepth < 4 * ONE_PLY
              && pos.see_sign(move) < 0)
          {
              if (SpNode)
                  splitPoint->mutex.lock();

              continue;
          }

          // We have not pruned the move that will be searched, but remember how
          // far in the move list we are to be more aggressive in the child node.
          ss->futilityMoveCount = moveCount;
      }
      else
          ss->futilityMoveCount = 0;

      // Check for legality only before to do the move
      if (!RootNode && !SpNode && !pos.pl_move_is_legal(move, ci.pinned))
      {
          moveCount--;
          continue;
      }

      pvMove = PvNode && moveCount == 1;
      ss->currentMove = move;
      if (!SpNode && !captureOrPromotion && playedMoveCount < 64)
          movesSearched[playedMoveCount++] = move;

      // Step 14. Make the move
      pos.do_move(move, st, ci, givesCheck);

      // Step 15. Reduced depth search (LMR). If the move fails high will be
      // re-searched at full depth.
      if (    depth > 3 * ONE_PLY
          && !pvMove
          && !captureOrPromotion
          && !dangerous
          &&  move != ttMove
          &&  move != ss->killers[0]
          &&  move != ss->killers[1])
      {
          ss->reduction = reduction<PvNode>(depth, moveCount);
          if (move == countermoves[0] || move == countermoves[1])
              ss->reduction = std::max(DEPTH_ZERO, ss->reduction-ONE_PLY);

          Depth d = std::max(newDepth - ss->reduction, ONE_PLY);
          if (SpNode)
              alpha = splitPoint->alpha;

          value = -search<NonPV>(pos, ss+1, -(alpha+1), -alpha, d);

          doFullDepthSearch = (value > alpha && ss->reduction != DEPTH_ZERO);
          ss->reduction = DEPTH_ZERO;
      }
      else
          doFullDepthSearch = !pvMove;

      // Step 16. Full depth search, when LMR is skipped or fails high
      if (doFullDepthSearch)
      {
          if (SpNode)
              alpha = splitPoint->alpha;

          value = newDepth < ONE_PLY ?
                          givesCheck ? -qsearch<NonPV,  true>(pos, ss+1, -(alpha+1), -alpha, DEPTH_ZERO)
                                     : -qsearch<NonPV, false>(pos, ss+1, -(alpha+1), -alpha, DEPTH_ZERO)
                                     : - search<NonPV>(pos, ss+1, -(alpha+1), -alpha, newDepth);
      }

      // Only for PV nodes do a full PV search on the first move or after a fail
      // high, in the latter case search only if value < beta, otherwise let the
      // parent node to fail low with value <= alpha and to try another move.
      if (PvNode && (pvMove || (value > alpha && (RootNode || value < beta))))
          value = newDepth < ONE_PLY ?
                          givesCheck ? -qsearch<PV,  true>(pos, ss+1, -beta, -alpha, DEPTH_ZERO)
                                     : -qsearch<PV, false>(pos, ss+1, -beta, -alpha, DEPTH_ZERO)
                                     : - search<PV>(pos, ss+1, -beta, -alpha, newDepth);
      // Step 17. Undo move
      pos.undo_move(move);

      assert(value > -VALUE_INFINITE && value < VALUE_INFINITE);

      // Step 18. Check for new best move
      if (SpNode)
      {
          splitPoint->mutex.lock();
          bestValue = splitPoint->bestValue;
          alpha = splitPoint->alpha;
      }

      // Finished searching the move. If Signals.stop is true, the search
      // was aborted because the user interrupted the search or because we
      // ran out of time. In this case, the return value of the search cannot
      // be trusted, and we don't update the best move and/or PV.
      if (Signals.stop || thisThread->cutoff_occurred())
          return value; // To avoid returning VALUE_INFINITE

      if (RootNode)
      {
          RootMove& rm = *std::find(RootMoves.begin(), RootMoves.end(), move);

          // PV move or new best move ?
          if (pvMove || value > alpha)
          {
              rm.score = value;
              rm.extract_pv_from_tt(pos);

              // We record how often the best move has been changed in each
              // iteration. This information is used for time management: When
              // the best move changes frequently, we allocate some more time.
              if (!pvMove)
                  BestMoveChanges++;
          }
          else
              // All other moves but the PV are set to the lowest value, this
              // is not a problem when sorting becuase sort is stable and move
              // position in the list is preserved, just the PV is pushed up.
              rm.score = -VALUE_INFINITE;
      }

      if (value > bestValue)
      {
          bestValue = SpNode ? splitPoint->bestValue = value : value;

          if (value > alpha)
          {
              bestMove = SpNode ? splitPoint->bestMove = move : move;

              if (PvNode && value < beta) // Update alpha! Always alpha < beta
                  alpha = SpNode ? splitPoint->alpha = value : value;
              else
              {
                  assert(value >= beta); // Fail high

                  if (SpNode)
                      splitPoint->cutoff = true;

                  break;
              }
          }
      }

      // Step 19. Check for splitting the search
      if (   !SpNode
          &&  depth >= Threads.minimumSplitDepth
          &&  Threads.available_slave(thisThread)
          &&  thisThread->splitPointsSize < MAX_SPLITPOINTS_PER_THREAD)
      {
          assert(bestValue < beta);

          thisThread->split<FakeSplit>(pos, ss, alpha, beta, &bestValue, &bestMove,
                                       depth, threatMove, moveCount, &mp, NT);
          if (bestValue >= beta)
              break;
      }
    }

    if (SpNode)
        return bestValue;

    // Step 20. Check for mate and stalemate
    // All legal moves have been searched and if there are no legal moves, it
    // must be mate or stalemate. Note that we can have a false positive in
    // case of Signals.stop or thread.cutoff_occurred() are set, but this is
    // harmless because return value is discarded anyhow in the parent nodes.
    // If we are in a singular extension search then return a fail low score.
    // A split node has at least one move, the one tried before to be splitted.
    if (!moveCount)
        return  excludedMove ? alpha
              : inCheck ? mated_in(ss->ply) : DrawValue[pos.side_to_move()];

    // If we have pruned all the moves without searching return a fail-low score
    if (bestValue == -VALUE_INFINITE)
    {
        assert(!playedMoveCount);

        bestValue = alpha;
    }

    if (bestValue >= beta) // Failed high
    {
        TT.store(posKey, value_to_tt(bestValue, ss->ply), BOUND_LOWER, depth,
                 bestMove, ss->staticEval, ss->evalMargin);

        if (!pos.is_capture_or_promotion(bestMove) && !inCheck)
        {
            if (bestMove != ss->killers[0])
            {
                ss->killers[1] = ss->killers[0];
                ss->killers[0] = bestMove;
            }

            // Increase history value of the cut-off move
            Value bonus = Value(int(depth) * int(depth));
            History.update(pos.piece_moved(bestMove), to_sq(bestMove), bonus);
            if (is_ok((ss-1)->currentMove))
                Countermoves.update(pos.piece_on(prevMoveSq), prevMoveSq, bestMove);

            // Decrease history of all the other played non-capture moves
            for (int i = 0; i < playedMoveCount - 1; i++)
            {
                Move m = movesSearched[i];
                History.update(pos.piece_moved(m), to_sq(m), -bonus);
            }
        }
    }
    else // Failed low or PV search
        TT.store(posKey, value_to_tt(bestValue, ss->ply),
                 PvNode && bestMove != MOVE_NONE ? BOUND_EXACT : BOUND_UPPER,
                 depth, bestMove, ss->staticEval, ss->evalMargin);

    assert(bestValue > -VALUE_INFINITE && bestValue < VALUE_INFINITE);

    return bestValue;
  }


  // qsearch() is the quiescence search function, which is called by the main
  // search function when the remaining depth is zero (or, to be more precise,
  // less than ONE_PLY).

  template <NodeType NT, bool InCheck>
  Value qsearch(Position& pos, Stack* ss, Value alpha, Value beta, Depth depth) {

    const bool PvNode = (NT == PV);

    assert(NT == PV || NT == NonPV);
    assert(InCheck == !!pos.checkers());
    assert(alpha >= -VALUE_INFINITE && alpha < beta && beta <= VALUE_INFINITE);
    assert(PvNode || (alpha == beta - 1));
    assert(depth <= DEPTH_ZERO);

    StateInfo st;
    const TTEntry* tte;
    Key posKey;
    Move ttMove, move, bestMove;
    Value bestValue, value, ttValue, futilityValue, futilityBase, oldAlpha;
    bool givesCheck, enoughMaterial, evasionPrunable;
    Depth ttDepth;

    // To flag BOUND_EXACT a node with eval above alpha and no available moves
    if (PvNode)
        oldAlpha = alpha;

    ss->currentMove = bestMove = MOVE_NONE;
    ss->ply = (ss-1)->ply + 1;

    // Check for an instant draw or maximum ply reached
    if (pos.is_draw(true) || ss->ply > MAX_PLY)
        return DrawValue[pos.side_to_move()];

    // Decide whether or not to include checks, this fixes also the type of
    // TT entry depth that we are going to use. Note that in qsearch we use
    // only two types of depth in TT: DEPTH_QS_CHECKS or DEPTH_QS_NO_CHECKS.
    ttDepth = InCheck || depth >= DEPTH_QS_CHECKS ? DEPTH_QS_CHECKS
                                                  : DEPTH_QS_NO_CHECKS;

    // Transposition table lookup. At PV nodes, we don't use the TT for
    // pruning, but only for move ordering.
    posKey = pos.key();
    tte = TT.probe(posKey);
    ttMove = tte ? tte->move() : MOVE_NONE;
    ttValue = tte ? value_from_tt(tte->value(),ss->ply) : VALUE_NONE;

    if (   tte
#if PA_GTB
        && ttValue != VALUE_NONE // Only in case of TT access race
        && ok_to_use_TT<PvNode ? PV : NonPV>(tte, ttDepth, alpha, beta, ss->ply))
#else
        && tte->depth() >= ttDepth
        && ttValue != VALUE_NONE // Only in case of TT access race
        && (           PvNode ?  tte->type() == BOUND_EXACT
            : ttValue >= beta ? (tte->type() & BOUND_LOWER)
                              : (tte->type() & BOUND_UPPER)))
#endif
    {
        ss->currentMove = ttMove; // Can be MOVE_NONE
        return ttValue;
    }

    // Evaluate the position statically
    if (InCheck)
    {
        ss->staticEval = ss->evalMargin = VALUE_NONE;
        bestValue = futilityBase = -VALUE_INFINITE;
        enoughMaterial = false;
    }
    else
    {
        if (tte)
        {
            // Never assume anything on values stored in TT
            if (  (ss->staticEval = bestValue = tte->eval_value()) == VALUE_NONE
                ||(ss->evalMargin = tte->eval_margin()) == VALUE_NONE)
                ss->staticEval = bestValue = evaluate(pos, ss->evalMargin);
        }
        else
            ss->staticEval = bestValue = evaluate(pos, ss->evalMargin);

        // Stand pat. Return immediately if static value is at least beta
        if (bestValue >= beta)
        {
            if (!tte)
                TT.store(pos.key(), value_to_tt(bestValue, ss->ply), BOUND_LOWER,
                         DEPTH_NONE, MOVE_NONE, ss->staticEval, ss->evalMargin);

            return bestValue;
        }

        if (PvNode && bestValue > alpha)
            alpha = bestValue;

        futilityBase = ss->staticEval + ss->evalMargin + Value(128);
        enoughMaterial = pos.non_pawn_material(pos.side_to_move()) > RookValueMg;
    }

    // Initialize a MovePicker object for the current position, and prepare
    // to search the moves. Because the depth is <= 0 here, only captures,
    // queen promotions and checks (only if depth >= DEPTH_QS_CHECKS) will
    // be generated.
    MovePicker mp(pos, ttMove, depth, History, to_sq((ss-1)->currentMove));
    CheckInfo ci(pos);

    // Loop through the moves until no moves remain or a beta cutoff occurs
    while ((move = mp.next_move<false>()) != MOVE_NONE)
    {
      assert(is_ok(move));

      givesCheck = pos.move_gives_check(move, ci);

      // Futility pruning
      if (   !PvNode
          && !InCheck
          && !givesCheck
          &&  move != ttMove
          &&  enoughMaterial
          &&  type_of(move) != PROMOTION
          && !pos.is_passed_pawn_push(move))
      {
          futilityValue =  futilityBase
                         + PieceValue[EG][pos.piece_on(to_sq(move))]
                         + (type_of(move) == ENPASSANT ? PawnValueEg : VALUE_ZERO);

          if (futilityValue < beta)
          {
              bestValue = std::max(bestValue, futilityValue);
              continue;
          }

          // Prune moves with negative or equal SEE and also moves with positive
          // SEE where capturing piece loses a tempo and SEE < beta - futilityBase.
          if (   futilityBase < beta
              && pos.see(move, beta - futilityBase) <= 0)
          {
              bestValue = std::max(bestValue, futilityBase);
              continue;
          }
      }

      // Detect non-capture evasions that are candidate to be pruned
      evasionPrunable =   !PvNode
                       &&  InCheck
                       &&  bestValue > VALUE_MATED_IN_MAX_PLY
                       && !pos.is_capture(move)
                       && !pos.can_castle(pos.side_to_move());

      // Don't search moves with negative SEE values
      if (   !PvNode
          && (!InCheck || evasionPrunable)
          &&  move != ttMove
          &&  type_of(move) != PROMOTION
          &&  pos.see_sign(move) < 0)
          continue;

      // Don't search useless checks
      if (   !PvNode
          && !InCheck
          &&  givesCheck
          &&  move != ttMove
          && !pos.is_capture_or_promotion(move)
          &&  ss->staticEval + PawnValueMg / 4 < beta
          && !check_is_dangerous(pos, move, futilityBase, beta))
          continue;

      // Check for legality only before to do the move
      if (!pos.pl_move_is_legal(move, ci.pinned))
          continue;

      ss->currentMove = move;

      // Make and search the move
      pos.do_move(move, st, ci, givesCheck);
      value = givesCheck ? -qsearch<NT,  true>(pos, ss+1, -beta, -alpha, depth - ONE_PLY)
                         : -qsearch<NT, false>(pos, ss+1, -beta, -alpha, depth - ONE_PLY);
      pos.undo_move(move);

      assert(value > -VALUE_INFINITE && value < VALUE_INFINITE);

      // Check for new best move
      if (value > bestValue)
      {
          bestValue = value;

          if (value > alpha)
          {
              if (PvNode && value < beta) // Update alpha here! Always alpha < beta
              {
                  alpha = value;
                  bestMove = move;
              }
              else // Fail high
              {
                  TT.store(posKey, value_to_tt(value, ss->ply), BOUND_LOWER,
                           ttDepth, move, ss->staticEval, ss->evalMargin);

                  return value;
              }
          }
       }
    }

    // All legal moves have been searched. A special case: If we're in check
    // and no legal moves were found, it is checkmate.
    if (InCheck && bestValue == -VALUE_INFINITE)
        return mated_in(ss->ply); // Plies to mate from the root

    TT.store(posKey, value_to_tt(bestValue, ss->ply),
             PvNode && bestValue > oldAlpha ? BOUND_EXACT : BOUND_UPPER,
             ttDepth, bestMove, ss->staticEval, ss->evalMargin);

    assert(bestValue > -VALUE_INFINITE && bestValue < VALUE_INFINITE);

    return bestValue;
  }


  // value_to_tt() adjusts a mate score from "plies to mate from the root" to
  // "plies to mate from the current position". Non-mate scores are unchanged.
  // The function is called before storing a value to the transposition table.

  Value value_to_tt(Value v, int ply) {

    assert(v != VALUE_NONE);

    return  v >= VALUE_MATE_IN_MAX_PLY  ? v + ply
          : v <= VALUE_MATED_IN_MAX_PLY ? v - ply : v;
  }


  // value_from_tt() is the inverse of value_to_tt(): It adjusts a mate score
  // from the transposition table (where refers to the plies to mate/be mated
  // from current position) to "plies to mate/be mated from the root".

  Value value_from_tt(Value v, int ply) {

    return  v == VALUE_NONE             ? VALUE_NONE
          : v >= VALUE_MATE_IN_MAX_PLY  ? v - ply
          : v <= VALUE_MATED_IN_MAX_PLY ? v + ply : v;
  }


  // check_is_dangerous() tests if a checking move can be pruned in qsearch()

  bool check_is_dangerous(const Position& pos, Move move, Value futilityBase, Value beta)
  {
    Piece pc = pos.piece_moved(move);
    Square from = from_sq(move);
    Square to = to_sq(move);
    Color them = ~pos.side_to_move();
    Square ksq = pos.king_square(them);
    Bitboard enemies = pos.pieces(them);
    Bitboard kingAtt = pos.attacks_from<KING>(ksq);
    Bitboard occ = pos.pieces() ^ from ^ ksq;
    Bitboard oldAtt = pos.attacks_from(pc, from, occ);
    Bitboard newAtt = pos.attacks_from(pc, to, occ);

    // Checks which give opponent's king at most one escape square are dangerous
    if (!more_than_one(kingAtt & ~(enemies | newAtt | to)))
        return true;

    // Queen contact check is very dangerous
    if (type_of(pc) == QUEEN && (kingAtt & to))
        return true;

    // Creating new double threats with checks is dangerous
    Bitboard b = (enemies ^ ksq) & newAtt & ~oldAtt;
    while (b)
    {
        // Note that here we generate illegal "double move"!
        if (futilityBase + PieceValue[EG][pos.piece_on(pop_lsb(&b))] >= beta)
            return true;
    }

    return false;
  }


  // allows() tests whether the 'first' move at previous ply somehow makes the
  // 'second' move possible, for instance if the moving piece is the same in
  // both moves. Normally the second move is the threat (the best move returned
  // from a null search that fails low).

  bool allows(const Position& pos, Move first, Move second) {

    assert(is_ok(first));
    assert(is_ok(second));
    assert(color_of(pos.piece_on(from_sq(second))) == ~pos.side_to_move());
    assert(color_of(pos.piece_on(to_sq(first))) == ~pos.side_to_move());

    Square m1from = from_sq(first);
    Square m2from = from_sq(second);
    Square m1to = to_sq(first);
    Square m2to = to_sq(second);

    // The piece is the same or second's destination was vacated by the first move
    if (m1to == m2from || m2to == m1from)
        return true;

    // Second one moves through the square vacated by first one
    if (between_bb(m2from, m2to) & m1from)
      return true;

    // Second's destination is defended by the first move's piece
    Bitboard m1att = pos.attacks_from(pos.piece_on(m1to), m1to, pos.pieces() ^ m2from);
    if (m1att & m2to)
        return true;

    // Second move gives a discovered check through the first's checking piece
    if (m1att & pos.king_square(pos.side_to_move()))
    {
        assert(between_bb(m1to, pos.king_square(pos.side_to_move())) & m2from);
        return true;
    }

    return false;
  }


  // refutes() tests whether a 'first' move is able to defend against a 'second'
  // opponent's move. In this case will not be pruned. Normally the second move
  // is the threat (the best move returned from a null search that fails low).

  bool refutes(const Position& pos, Move first, Move second) {

    assert(is_ok(first));
    assert(is_ok(second));

    Square m1from = from_sq(first);
    Square m2from = from_sq(second);
    Square m1to = to_sq(first);
    Square m2to = to_sq(second);

    // Don't prune moves of the threatened piece
    if (m1from == m2to)
        return true;

    // If the threatened piece has value less than or equal to the value of the
    // threat piece, don't prune moves which defend it.
    if (    pos.is_capture(second)
        && (   PieceValue[MG][pos.piece_on(m2from)] >= PieceValue[MG][pos.piece_on(m2to)]
            || type_of(pos.piece_on(m2from)) == KING))
    {
        // Update occupancy as if the piece and the threat are moving
        Bitboard occ = pos.pieces() ^ m1from ^ m1to ^ m2from;
        Piece pc = pos.piece_on(m1from);

        // The moved piece attacks the square 'tto' ?
        if (pos.attacks_from(pc, m1to, occ) & m2to)
            return true;

        // Scan for possible X-ray attackers behind the moved piece
        Bitboard xray =  (attacks_bb<  ROOK>(m2to, occ) & pos.pieces(color_of(pc), QUEEN, ROOK))
                       | (attacks_bb<BISHOP>(m2to, occ) & pos.pieces(color_of(pc), QUEEN, BISHOP));

        // Verify attackers are triggered by our move and not already existing
        if (xray && (xray ^ (xray & pos.attacks_from<QUEEN>(m2to))))
            return true;
    }

    // Don't prune safe moves which block the threat path
    if ((between_bb(m2from, m2to) & m1to) && pos.see_sign(first) >= 0)
        return true;

    return false;
  }

  
  // When playing with strength handicap choose best move among the MultiPV set
  // using a statistical rule dependent on 'level'. Idea by Heinz van Saanen.

  Move Skill::pick_move() {

    static RKISS rk;

    // PRNG sequence should be not deterministic
    for (int i = Time::now() % 50; i > 0; i--)
        rk.rand<unsigned>();

    // RootMoves are already sorted by score in descending order
    int variance = std::min(RootMoves[0].score - RootMoves[PVSize - 1].score, PawnValueMg);
    int weakness = 120 - 2 * level;
    int max_s = -VALUE_INFINITE;
    best = MOVE_NONE;

    // Choose best move. For each move score we add two terms both dependent on
    // weakness, one deterministic and bigger for weaker moves, and one random,
    // then we choose the move with the resulting highest score.
    for (size_t i = 0; i < PVSize; i++)
    {
        int s = RootMoves[i].score;

        // Don't allow crazy blunders even at very low skills
        if (i > 0 && RootMoves[i-1].score > s + 2 * PawnValueMg)
            break;

        // This is our magic formula
        s += (  weakness * int(RootMoves[0].score - s)
              + variance * (rk.rand<unsigned>() % weakness)) / 128;

        if (s > max_s)
        {
            max_s = s;
            best = RootMoves[i].pv[0];
        }
    }
    return best;
  }


  // uci_pv() formats PV information according to UCI protocol. UCI requires
  // to send all the PV lines also if are still to be searched and so refer to
  // the previous search score.

  string uci_pv(const Position& pos, int depth, Value alpha, Value beta) {

    std::stringstream s;
    Time::point elapsed = Time::now() - SearchTime + 1;
    size_t uciPVSize = std::min((size_t)Options["MultiPV"], RootMoves.size());
    int selDepth = 0;

    for (size_t i = 0; i < Threads.size(); i++)
        if (Threads[i]->maxPly > selDepth)
            selDepth = Threads[i]->maxPly;

    for (size_t i = 0; i < uciPVSize; i++)
    {
        bool updated = (i <= PVIdx);

        if (depth == 1 && !updated)
            continue;

        int d   = updated ? depth : depth - 1;
        Value v = updated ? RootMoves[i].score : RootMoves[i].prevScore;

        if (s.rdbuf()->in_avail()) // Not at first line
            s << "\n";

        s << "info depth " << d
          << " seldepth "  << selDepth
          << " score "     << (i == PVIdx ? score_to_uci(v, alpha, beta) : score_to_uci(v))
          << " nodes "     << pos.nodes_searched()
          << " nps "       << pos.nodes_searched() * 1000 / elapsed
          << " time "      << elapsed
          << " multipv "   << i + 1
#if PA_GTB && defined(USE_EGTB)
          << " tbhits "    << pos.tb_hits()
#endif
          << " pv";

        for (size_t j = 0; RootMoves[i].pv[j] != MOVE_NONE; j++)
            s <<  " " << move_to_uci(RootMoves[i].pv[j], pos.is_chess960());
    }

    return s.str();
  }

} // namespace


#if PA_GTB && defined(USE_EGTB)
void RootMove::extract_pv_from_tb(Position& pos) {
  
  StateInfo state[MAX_PLY_PLUS_2], *st = state;
  int ply = 0;
  Move m = pv[0];
  int success;
  
  pv.clear();
  
  do {
    pv.push_back(m);
    
    assert(MoveList<LEGAL>(pos).contains(pv[ply]));
    
    pos.do_move(pv[ply++], *st++);
    egtb_probe_root(pos, &m, &success);
  } while (   success
           && pos.is_pseudo_legal(m) // Local copy, TT could change
           && pos.pl_move_is_legal(m, pos.pinned_pieces())
           && ply < MAX_PLY
           && (!pos.is_draw(true) || ply < 2));
  
  pv.push_back(MOVE_NONE); // Must be zero-terminating
  
  while (ply) pos.undo_move(pv[--ply]);
}
#endif

/// RootMove::extract_pv_from_tt() builds a PV by adding moves from the TT table.
/// We consider also failing high nodes and not only BOUND_EXACT nodes so to
/// allow to always have a ponder move even when we fail high at root, and a
/// long PV to print that is important for position analysis.

void RootMove::extract_pv_from_tt(Position& pos) {

  StateInfo state[MAX_PLY_PLUS_2], *st = state;
  TTEntry* tte;
  int ply = 0;
  Move m = pv[0];

  pv.clear();

  do {
      pv.push_back(m);

      assert(MoveList<LEGAL>(pos).contains(pv[ply]));

      pos.do_move(pv[ply++], *st++);
      tte = TT.probe(pos.key());

  } while (   tte
           && pos.is_pseudo_legal(m = tte->move()) // Local copy, TT could change
           && pos.pl_move_is_legal(m, pos.pinned_pieces())
           && ply < MAX_PLY
           && (!pos.is_draw(true) || ply < 2));

  pv.push_back(MOVE_NONE); // Must be zero-terminating

  while (ply) pos.undo_move(pv[--ply]);
}


/// RootMove::insert_pv_in_tt() is called at the end of a search iteration, and
/// inserts the PV back into the TT. This makes sure the old PV moves are searched
/// first, even if the old TT entries have been overwritten.

void RootMove::insert_pv_in_tt(Position& pos) {

  StateInfo state[MAX_PLY_PLUS_2], *st = state;
  TTEntry* tte;
  int ply = 0;

  do {
      tte = TT.probe(pos.key());

      if (!tte || tte->move() != pv[ply]) // Don't overwrite correct entries
          TT.store(pos.key(), VALUE_NONE, BOUND_NONE, DEPTH_NONE, pv[ply], VALUE_NONE, VALUE_NONE);

      assert(MoveList<LEGAL>(pos).contains(pv[ply]));

      pos.do_move(pv[ply++], *st++);

  } while (pv[ply] != MOVE_NONE);

  while (ply) pos.undo_move(pv[--ply]);
}


/// Thread::idle_loop() is where the thread is parked when it has no work to do

void Thread::idle_loop() {

  // Pointer 'this_sp' is not null only if we are called from split(), and not
  // at the thread creation. So it means we are the split point's master.
  SplitPoint* this_sp = splitPointsSize ? activeSplitPoint : NULL;

  assert(!this_sp || (this_sp->masterThread == this && searching));

  while (true)
  {
      // If we are not searching, wait for a condition to be signaled instead of
      // wasting CPU time polling for work.
      while ((!searching && Threads.sleepWhileIdle) || exit)
      {
          if (exit)
          {
              assert(!this_sp);
              return;
          }

          // Grab the lock to avoid races with Thread::notify_one()
          mutex.lock();

          // If we are master and all slaves have finished then exit idle_loop
          if (this_sp && !this_sp->slavesMask)
          {
              mutex.unlock();
              break;
          }

          // Do sleep after retesting sleep conditions under lock protection, in
          // particular we need to avoid a deadlock in case a master thread has,
          // in the meanwhile, allocated us and sent the notify_one() call before
          // we had the chance to grab the lock.
          if (!searching && !exit)
              sleepCondition.wait(mutex);

          mutex.unlock();
      }

      // If this thread has been assigned work, launch a search
      if (searching)
      {
          assert(!exit);

          Threads.mutex.lock();

          assert(searching);
          SplitPoint* sp = activeSplitPoint;

          Threads.mutex.unlock();

          Stack stack[MAX_PLY_PLUS_2], *ss = stack+1; // To allow referencing (ss-1)
          Position pos(*sp->pos, this);

          memcpy(ss-1, sp->ss-1, 4 * sizeof(Stack));
          ss->splitPoint = sp;

          sp->mutex.lock();

          assert(activePosition == NULL);

          activePosition = &pos;

          switch (sp->nodeType) {
          case Root:
              search<SplitPointRoot>(pos, ss, sp->alpha, sp->beta, sp->depth);
              break;
          case PV:
              search<SplitPointPV>(pos, ss, sp->alpha, sp->beta, sp->depth);
              break;
          case NonPV:
              search<SplitPointNonPV>(pos, ss, sp->alpha, sp->beta, sp->depth);
              break;
          default:
              assert(false);
          }

          assert(searching);

          searching = false;
          activePosition = NULL;
          sp->slavesMask &= ~(1ULL << idx);
          sp->nodes += pos.nodes_searched();
#if PA_GTB && defined(USE_EGTB)
          sp->tbhits += pos.tb_hits();
#endif

          // Wake up master thread so to allow it to return from the idle loop
          // in case we are the last slave of the split point.
          if (    Threads.sleepWhileIdle
              &&  this != sp->masterThread
              && !sp->slavesMask)
          {
              assert(!sp->masterThread->searching);
              sp->masterThread->notify_one();
          }

          // After releasing the lock we cannot access anymore any SplitPoint
          // related data in a safe way becuase it could have been released under
          // our feet by the sp master. Also accessing other Thread objects is
          // unsafe because if we are exiting there is a chance are already freed.
          sp->mutex.unlock();
      }

      // If this thread is the master of a split point and all slaves have finished
      // their work at this split point, return from the idle loop.
      if (this_sp && !this_sp->slavesMask)
      {
          this_sp->mutex.lock();
          bool finished = !this_sp->slavesMask; // Retest under lock protection
          this_sp->mutex.unlock();
          if (finished)
              return;
      }
  }
}


/// check_time() is called by the timer thread when the timer triggers. It is
/// used to print debug info and, more important, to detect when we are out of
/// available time and so stop the search.

void check_time() {

  static Time::point lastInfoTime = Time::now();
  int64_t nodes = 0; // Workaround silly 'uninitialized' gcc warning

  if (Time::now() - lastInfoTime >= 1000)
  {
      lastInfoTime = Time::now();
      dbg_print();
  }

  if (Limits.ponder)
      return;

  if (Limits.nodes)
  {
      Threads.mutex.lock();

      nodes = RootPos.nodes_searched();

      // Loop across all split points and sum accumulated SplitPoint nodes plus
      // all the currently active positions nodes.
      for (size_t i = 0; i < Threads.size(); i++)
          for (int j = 0; j < Threads[i]->splitPointsSize; j++)
          {
              SplitPoint& sp = Threads[i]->splitPoints[j];

              sp.mutex.lock();

              nodes += sp.nodes;
              Bitboard sm = sp.slavesMask;
              while (sm)
              {
                  Position* pos = Threads[pop_lsb(&sm)]->activePosition;
                  if (pos)
                      nodes += pos->nodes_searched();
              }

              sp.mutex.unlock();
          }

      Threads.mutex.unlock();
  }

  Time::point elapsed = Time::now() - SearchTime;
  bool stillAtFirstMove =    Signals.firstRootMove
                         && !Signals.failedLowAtRoot
                         &&  elapsed > TimeMgr.available_time();

  bool noMoreTime =   elapsed > TimeMgr.maximum_time() - 2 * TimerResolution
                   || stillAtFirstMove;

  if (   (Limits.use_time_management() && noMoreTime)
      || (Limits.movetime && elapsed >= Limits.movetime)
      || (Limits.nodes && nodes >= Limits.nodes))
      Signals.stop = true;
}<|MERGE_RESOLUTION|>--- conflicted
+++ resolved
@@ -350,14 +350,10 @@
     int depth, prevBestMoveChanges;
     Value bestValue, alpha, beta, delta;
 
-<<<<<<< HEAD
 #if PA_GTB && defined(USE_EGTB)
     pos.set_tb_hits(0); // reset tbhits before doing the root search
 #endif
-    memset(ss, 0, 4 * sizeof(Stack));
-=======
     memset(ss-1, 0, 4 * sizeof(Stack));
->>>>>>> 1b7223a5
     depth = BestMoveChanges = 0;
     bestValue = delta = -VALUE_INFINITE;
     (ss-1)->currentMove = MOVE_NULL; // Hack to skip update gains
@@ -679,7 +675,6 @@
             ss->killers[1] = ss->killers[0];
             ss->killers[0] = ttMove;
         }
-
         return ttValue;
     }
 
@@ -1610,7 +1605,7 @@
     return false;
   }
 
-  
+
   // When playing with strength handicap choose best move among the MultiPV set
   // using a statistical rule dependent on 'level'. Idea by Heinz van Saanen.
 
