/*
  Stockfish, a UCI chess playing engine derived from Glaurung 2.1
  Copyright (C) 2004-2008 Tord Romstad (Glaurung author)
  Copyright (C) 2008-2014 Marco Costalba, Joona Kiiski, Tord Romstad

  Stockfish is free software: you can redistribute it and/or modify
  it under the terms of the GNU General Public License as published by
  the Free Software Foundation, either version 3 of the License, or
  (at your option) any later version.

  Stockfish is distributed in the hope that it will be useful,
  but WITHOUT ANY WARRANTY; without even the implied warranty of
  MERCHANTABILITY or FITNESS FOR A PARTICULAR PURPOSE.  See the
  GNU General Public License for more details.

  You should have received a copy of the GNU General Public License
  along with this program.  If not, see <http://www.gnu.org/licenses/>.
*/

#include <algorithm>
#include <cassert>
#include <cfloat>
#include <cmath>
#include <cstring>
#include <iostream>
#include <sstream>

#include "bitcount.h"
#include "book.h"
#include "evaluate.h"
#include "movegen.h"
#include "movepick.h"
#include "notation.h"
#include "search.h"
#include "tbprobe.h"
#include "timeman.h"
#include "thread.h"
#include "tt.h"
#include "ucioption.h"

namespace Search {

  volatile SignalsType Signals;
  LimitsType Limits;
  std::vector<RootMove> RootMoves;
  Position RootPos;
  Color RootColor;
  Time::point SearchTime;
  StateStackPtr SetupStates;
  int TBCardinality;
  uint64_t TBHits;
  bool RootInTB;
  bool TB50MoveRule;
  Depth TBProbeDepth;
  Value TBScore;
}

using std::string;
using Eval::evaluate;
using namespace Search;

namespace {

  // Set to true to force running with one thread. Used for debugging
  const bool FakeSplit = false;

  // Different node types, used as template parameter
  enum NodeType { Root, PV, NonPV, SplitPointRoot, SplitPointPV, SplitPointNonPV };

  // Dynamic razoring margin based on depth
  inline Value razor_margin(Depth d) { return Value(512 + 16 * int(d)); }

  // Futility lookup tables (initialized at startup) and their access functions
  int FutilityMoveCounts[2][32]; // [improving][depth]

  inline Value futility_margin(Depth d) {
    return Value(100 * int(d));
  }

  // Reduction lookup tables (initialized at startup) and their access function
  int8_t Reductions[2][2][64][64]; // [pv][improving][depth][moveNumber]

  template <bool PvNode> inline Depth reduction(bool i, Depth d, int mn) {

    return (Depth) Reductions[PvNode][i][std::min(int(d) / ONE_PLY, 63)][std::min(mn, 63)];
  }

  size_t MultiPV, PVIdx;
  TimeManager TimeMgr;
  double BestMoveChanges;
  Value DrawValue[COLOR_NB];
  HistoryStats History;
  GainsStats Gains;
  MovesStats Countermoves, Followupmoves;

  template <NodeType NT>
  Value search(Position& pos, Stack* ss, Value alpha, Value beta, Depth depth, bool cutNode);

  template <NodeType NT, bool InCheck>
  Value qsearch(Position& pos, Stack* ss, Value alpha, Value beta, Depth depth);

  void id_loop(Position& pos);
  Value value_to_tt(Value v, int ply);
  Value value_from_tt(Value v, int ply);
  void update_stats(Position& pos, Stack* ss, Move move, Depth depth, Move* quiets, int quietsCnt);
  string uci_pv(const Position& pos, int depth, Value alpha, Value beta);

  struct Skill {
    Skill(int l) : level(l), best(MOVE_NONE) {}
   ~Skill() {
      if (enabled()) // Swap best PV line with the sub-optimal one
          std::swap(RootMoves[0], *std::find(RootMoves.begin(),
                    RootMoves.end(), best ? best : pick_move()));
    }

    bool enabled() const { return level < 20; }
    bool time_to_pick(int depth) const { return depth == 1 + level; }
    Move pick_move();

    int level;
    Move best;
  };

} // namespace


/// Search::init() is called during startup to initialize various lookup tables

void Search::init() {

  int d;  // depth (ONE_PLY == 2)
  int hd; // half depth (ONE_PLY == 1)
  int mc; // moveCount

  // Init reductions array
  for (hd = 1; hd < 64; ++hd) for (mc = 1; mc < 64; ++mc)
  {
      double    pvRed = 0.00 + log(double(hd)) * log(double(mc)) / 3.00;
      double nonPVRed = 0.33 + log(double(hd)) * log(double(mc)) / 2.25;
      Reductions[1][1][hd][mc] = (int8_t) (   pvRed >= 1.0 ? floor(   pvRed * int(ONE_PLY)) : 0);
      Reductions[0][1][hd][mc] = (int8_t) (nonPVRed >= 1.0 ? floor(nonPVRed * int(ONE_PLY)) : 0);

      Reductions[1][0][hd][mc] = Reductions[1][1][hd][mc];
      Reductions[0][0][hd][mc] = Reductions[0][1][hd][mc];

      if (Reductions[0][0][hd][mc] > 2 * ONE_PLY)
          Reductions[0][0][hd][mc] += ONE_PLY;

      else if (Reductions[0][0][hd][mc] > 1 * ONE_PLY)
          Reductions[0][0][hd][mc] += ONE_PLY / 2;
  }

  // Init futility move count array
  for (d = 0; d < 32; ++d)
  {
      FutilityMoveCounts[0][d] = int(2.4 + 0.222 * pow(d + 0.00, 1.8));
      FutilityMoveCounts[1][d] = int(3.0 + 0.300 * pow(d + 0.98, 1.8));
  }
}


/// Search::perft() is our utility to verify move generation. All the leaf nodes
/// up to the given depth are generated and counted and the sum returned.

static uint64_t perft(Position& pos, Depth depth) {

  StateInfo st;
  uint64_t cnt = 0;
  CheckInfo ci(pos);
  const bool leaf = depth == 2 * ONE_PLY;

  for (MoveList<LEGAL> it(pos); *it; ++it)
  {
      pos.do_move(*it, st, ci, pos.gives_check(*it, ci));
      cnt += leaf ? MoveList<LEGAL>(pos).size() : ::perft(pos, depth - ONE_PLY);
      pos.undo_move(*it);
  }
  return cnt;
}

uint64_t Search::perft(Position& pos, Depth depth) {
  return depth > ONE_PLY ? ::perft(pos, depth) : MoveList<LEGAL>(pos).size();
}

/// Search::think() is the external interface to Stockfish's search, and is
/// called by the main thread when the program receives the UCI 'go' command. It
/// searches from RootPos and at the end prints the "bestmove" to output.

void Search::think() {

  static PolyglotBook book; // Defined static to initialize the PRNG only once
  int piecesCnt;

  RootColor = RootPos.side_to_move();
  TimeMgr.init(Limits, RootPos.game_ply(), RootColor);
  TBHits = TBCardinality = 0;
  RootInTB = false;

  int cf = Options["Contempt Factor"] * PawnValueEg / 100; // From centipawns
  DrawValue[ RootColor] = VALUE_DRAW - Value(cf);
  DrawValue[~RootColor] = VALUE_DRAW + Value(cf);

  if (RootMoves.empty())
  {
      RootMoves.push_back(MOVE_NONE);
      sync_cout << "info depth 0 score "
                << score_to_uci(RootPos.checkers() ? -VALUE_MATE : VALUE_DRAW)
                << sync_endl;

      goto finalize;
  }

  if (Options["OwnBook"] && !Limits.infinite && !Limits.mate)
  {
      Move bookMove = book.probe(RootPos, Options["Book File"], Options["Best Book Move"]);

      if (bookMove && std::count(RootMoves.begin(), RootMoves.end(), bookMove))
      {
          std::swap(RootMoves[0], *std::find(RootMoves.begin(), RootMoves.end(), bookMove));
          goto finalize;
      }
  }

  if (Options["Write Search Log"])
  {
      Log log(Options["Search Log Filename"]);
      log << "\nSearching: "  << RootPos.fen()
          << "\ninfinite: "   << Limits.infinite
          << " ponder: "      << Limits.ponder
          << " time: "        << Limits.time[RootColor]
          << " increment: "   << Limits.inc[RootColor]
          << " moves to go: " << Limits.movestogo
          << "\n" << std::endl;
  }

  piecesCnt = popcount<Full>(RootPos.pieces());
  TBCardinality = Options["SyzygyProbeLimit"];
  if (TBCardinality > Tablebases::TBLargest)
      TBCardinality = Tablebases::TBLargest;
  TB50MoveRule = Options["Syzygy50MoveRule"];
  TBProbeDepth = Options["SyzygyProbeDepth"] * ONE_PLY;

  if (piecesCnt <= TBCardinality)
  {
      TBHits = RootMoves.size();

      // If the current root position is in the tablebases then RootMoves
      // contains only moves that preserve the draw or win.
      RootInTB = Tablebases::root_probe(RootPos, TBScore);

      if (RootInTB)
      {
          TBCardinality = 0; // Do not probe tablebases during the search

          // It might be a good idea to mangle the hash key (xor it
          // with a fixed value) in order to "clear" the hash table of
          // the results of previous probes. However, that would have to
          // be done from within the Position class, so we skip it for now.

          // Optional: decrease target time.
      }
      else // If DTZ tables are missing, use WDL tables as a fallback
      {
          // Filter out moves that do not preserve a draw or win.
          RootInTB = Tablebases::root_probe_wdl(RootPos, TBScore);

          // Only probe during search if winning.
          if (TBScore <= VALUE_DRAW)
              TBCardinality = 0;
      }

      if (!RootInTB)
      {
          TBHits = 0;
      }
      else if (!TB50MoveRule)
      {
          TBScore = TBScore > VALUE_DRAW ? VALUE_MATE - MAX_PLY - 1
                  : TBScore < VALUE_DRAW ? -VALUE_MATE + MAX_PLY + 1
                  : TBScore;
      }
  }

  // Reset the threads, still sleeping: will wake up at split time
  for (size_t i = 0; i < Threads.size(); ++i)
      Threads[i]->maxPly = 0;

  Threads.sleepWhileIdle = Options["Idle Threads Sleep"];
  Threads.timer->run = true;
  Threads.timer->notify_one(); // Wake up the recurring timer

  id_loop(RootPos); // Let's start searching !

  Threads.timer->run = false; // Stop the timer
  Threads.sleepWhileIdle = true; // Send idle threads to sleep

  if (RootInTB)
  {
      // If we mangled the hash key, unmangle it here
  }

  if (Options["Write Search Log"])
  {
      Time::point elapsed = Time::now() - SearchTime + 1;

      Log log(Options["Search Log Filename"]);
      log << "Nodes: "          << RootPos.nodes_searched()
          << "\nNodes/second: " << RootPos.nodes_searched() * 1000 / elapsed
          << "\nBest move: "    << move_to_san(RootPos, RootMoves[0].pv[0]);

      StateInfo st;
      RootPos.do_move(RootMoves[0].pv[0], st);
      log << "\nPonder move: " << move_to_san(RootPos, RootMoves[0].pv[1]) << std::endl;
      RootPos.undo_move(RootMoves[0].pv[0]);
  }

finalize:

  // When search is stopped this info is not printed
  sync_cout << "info nodes " << RootPos.nodes_searched()
            << " tbhits " << TBHits
            << " time " << Time::now() - SearchTime + 1 << sync_endl;

  // When we reach the maximum depth, we can arrive here without a raise of
  // Signals.stop. However, if we are pondering or in an infinite search,
  // the UCI protocol states that we shouldn't print the best move before the
  // GUI sends a "stop" or "ponderhit" command. We therefore simply wait here
  // until the GUI sends one of those commands (which also raises Signals.stop).
  if (!Signals.stop && (Limits.ponder || Limits.infinite))
  {
      Signals.stopOnPonderhit = true;
      RootPos.this_thread()->wait_for(Signals.stop);
  }

  // Best move could be MOVE_NONE when searching on a stalemate position
  sync_cout << "bestmove " << move_to_uci(RootMoves[0].pv[0], RootPos.is_chess960())
            << " ponder "  << move_to_uci(RootMoves[0].pv[1], RootPos.is_chess960())
            << sync_endl;
}


namespace {

  // id_loop() is the main iterative deepening loop. It calls search() repeatedly
  // with increasing depth until the allocated thinking time has been consumed,
  // user stops the search, or the maximum search depth is reached.

  void id_loop(Position& pos) {

    Stack stack[MAX_PLY_PLUS_6], *ss = stack+2; // To allow referencing (ss-2)
    int depth;
    Value bestValue, alpha, beta, delta;

    std::memset(ss-2, 0, 5 * sizeof(Stack));
    (ss-1)->currentMove = MOVE_NULL; // Hack to skip update gains

    depth = 0;
    BestMoveChanges = 0;
    bestValue = delta = alpha = -VALUE_INFINITE;
    beta = VALUE_INFINITE;

    TT.new_search();
    History.clear();
    Gains.clear();
    Countermoves.clear();
    Followupmoves.clear();

    MultiPV = Options["MultiPV"];
    Skill skill(Options["Skill Level"]);

    // Do we have to play with skill handicap? In this case enable MultiPV search
    // that we will use behind the scenes to retrieve a set of possible moves.
    if (skill.enabled() && MultiPV < 4)
        MultiPV = 4;

    MultiPV = std::min(MultiPV, RootMoves.size());

    // Iterative deepening loop until requested to stop or target depth reached
    while (++depth <= MAX_PLY && !Signals.stop && (!Limits.depth || depth <= Limits.depth))
    {
        // Age out PV variability metric
        BestMoveChanges *= 0.5;

        // Save the last iteration's scores before first PV line is searched and
        // all the move scores except the (new) PV are set to -VALUE_INFINITE.
        for (size_t i = 0; i < RootMoves.size(); ++i)
            RootMoves[i].prevScore = RootMoves[i].score;

        // MultiPV loop. We perform a full root search for each PV line
        for (PVIdx = 0; PVIdx < MultiPV && !Signals.stop; ++PVIdx)
        {
            // Reset aspiration window starting size
            if (depth >= 5)
            {
                delta = Value(16);
                alpha = std::max(RootMoves[PVIdx].prevScore - delta,-VALUE_INFINITE);
                beta  = std::min(RootMoves[PVIdx].prevScore + delta, VALUE_INFINITE);
            }

            // Start with a small aspiration window and, in the case of a fail
            // high/low, re-search with a bigger window until we're not failing
            // high/low anymore.
            while (true)
            {
                bestValue = search<Root>(pos, ss, alpha, beta, depth * ONE_PLY, false);

                // Bring the best move to the front. It is critical that sorting
                // is done with a stable algorithm because all the values but the
                // first and eventually the new best one are set to -VALUE_INFINITE
                // and we want to keep the same order for all the moves except the
                // new PV that goes to the front. Note that in case of MultiPV
                // search the already searched PV lines are preserved.
                std::stable_sort(RootMoves.begin() + PVIdx, RootMoves.end());

                // Write PV back to transposition table in case the relevant
                // entries have been overwritten during the search.
                for (size_t i = 0; i <= PVIdx; ++i)
                    RootMoves[i].insert_pv_in_tt(pos);

                // If search has been stopped break immediately. Sorting and
                // writing PV back to TT is safe because RootMoves is still
                // valid, although it refers to previous iteration.
                if (Signals.stop)
                    break;

                // When failing high/low give some update (without cluttering
                // the UI) before a re-search.
                if (  (bestValue <= alpha || bestValue >= beta)
                    && Time::now() - SearchTime > 3000)
                    sync_cout << uci_pv(pos, depth, alpha, beta) << sync_endl;

                // In case of failing low/high increase aspiration window and
                // re-search, otherwise exit the loop.
                if (bestValue <= alpha)
                {
                    alpha = std::max(bestValue - delta, -VALUE_INFINITE);

                    Signals.failedLowAtRoot = true;
                    Signals.stopOnPonderhit = false;
                }
                else if (bestValue >= beta)
                    beta = std::min(bestValue + delta, VALUE_INFINITE);

                else
                    break;

                delta += delta / 2;

                assert(alpha >= -VALUE_INFINITE && beta <= VALUE_INFINITE);
            }

            // Sort the PV lines searched so far and update the GUI
            std::stable_sort(RootMoves.begin(), RootMoves.begin() + PVIdx + 1);

            if (PVIdx + 1 == MultiPV || Time::now() - SearchTime > 3000)
                sync_cout << uci_pv(pos, depth, alpha, beta) << sync_endl;
        }

        // If skill levels are enabled and time is up, pick a sub-optimal best move
        if (skill.enabled() && skill.time_to_pick(depth))
            skill.pick_move();

        if (Options["Write Search Log"])
        {
            RootMove& rm = RootMoves[0];
            if (skill.best != MOVE_NONE)
                rm = *std::find(RootMoves.begin(), RootMoves.end(), skill.best);

            Log log(Options["Search Log Filename"]);
            log << pretty_pv(pos, depth, rm.score, Time::now() - SearchTime, &rm.pv[0])
                << std::endl;
        }

        // Have we found a "mate in x"?
        if (   Limits.mate
            && bestValue >= VALUE_MATE_IN_MAX_PLY
            && VALUE_MATE - bestValue <= 2 * Limits.mate)
            Signals.stop = true;

        // Do we have time for the next iteration? Can we stop searching now?
        if (Limits.use_time_management() && !Signals.stop && !Signals.stopOnPonderhit)
        {
            // Take some extra time if the best move has changed
            if (depth > 4 && depth < 50 &&  MultiPV == 1)
                TimeMgr.pv_instability(BestMoveChanges);

            // Stop the search if only one legal move is available or all
            // of the available time has been used.
            if (   RootMoves.size() == 1
                || Time::now() - SearchTime > TimeMgr.available_time())
            {
                // If we are allowed to ponder do not stop the search now but
                // keep pondering until the GUI sends "ponderhit" or "stop".
                if (Limits.ponder)
                    Signals.stopOnPonderhit = true;
                else
                    Signals.stop = true;
            }
        }
    }
  }


  // search<>() is the main search function for both PV and non-PV nodes and for
  // normal and SplitPoint nodes. When called just after a split point the search
  // is simpler because we have already probed the hash table, done a null move
  // search, and searched the first move before splitting, so we don't have to
  // repeat all this work again. We also don't need to store anything to the hash
  // table here: This is taken care of after we return from the split point.

  template <NodeType NT>
  Value search(Position& pos, Stack* ss, Value alpha, Value beta, Depth depth, bool cutNode) {

    const bool PvNode   = (NT == PV || NT == Root || NT == SplitPointPV || NT == SplitPointRoot);
    const bool SpNode   = (NT == SplitPointPV || NT == SplitPointNonPV || NT == SplitPointRoot);
    const bool RootNode = (NT == Root || NT == SplitPointRoot);

    assert(-VALUE_INFINITE <= alpha && alpha < beta && beta <= VALUE_INFINITE);
    assert(PvNode || (alpha == beta - 1));
    assert(depth > DEPTH_ZERO);

    Move quietsSearched[64];
    StateInfo st;
    const TTEntry *tte;
    SplitPoint* splitPoint;
    Key posKey;
    Move ttMove, move, excludedMove, bestMove;
    Depth ext, newDepth, predictedDepth;
    Value bestValue, value, ttValue, eval, nullValue, futilityValue;
    bool inCheck, givesCheck, pvMove, singularExtensionNode, improving;
    bool captureOrPromotion, dangerous, doFullDepthSearch;
    int moveCount, quietCount;

    // Step 1. Initialize node
    Thread* thisThread = pos.this_thread();
    inCheck = pos.checkers();

    if (SpNode)
    {
        splitPoint = ss->splitPoint;
        bestMove   = splitPoint->bestMove;
        bestValue  = splitPoint->bestValue;
        tte = NULL;
        ttMove = excludedMove = MOVE_NONE;
        ttValue = VALUE_NONE;

        assert(splitPoint->bestValue > -VALUE_INFINITE && splitPoint->moveCount > 0);

        goto moves_loop;
    }

    moveCount = quietCount = 0;
    bestValue = -VALUE_INFINITE;
    ss->currentMove = ss->ttMove = (ss+1)->excludedMove = bestMove = MOVE_NONE;
    ss->ply = (ss-1)->ply + 1;
    (ss+1)->skipNullMove = false; (ss+1)->reduction = DEPTH_ZERO;
    (ss+2)->killers[0] = (ss+2)->killers[1] = MOVE_NONE;

    // Used to send selDepth info to GUI
    if (PvNode && thisThread->maxPly < ss->ply)
        thisThread->maxPly = ss->ply;

    if (!RootNode)
    {
        // Step 2. Check for aborted search and immediate draw
        if (Signals.stop || pos.is_draw() || ss->ply > MAX_PLY)
            return ss->ply > MAX_PLY && !inCheck ? evaluate(pos) : DrawValue[pos.side_to_move()];

        // Step 3. Mate distance pruning. Even if we mate at the next move our score
        // would be at best mate_in(ss->ply+1), but if alpha is already bigger because
        // a shorter mate was found upward in the tree then there is no need to search
        // because we will never beat the current alpha. Same logic but with reversed
        // signs applies also in the opposite condition of being mated instead of giving
        // mate. In this case return a fail-high score.
        alpha = std::max(mated_in(ss->ply), alpha);
        beta = std::min(mate_in(ss->ply+1), beta);
        if (alpha >= beta)
            return alpha;
    }

    // Step 4. Transposition table lookup
    // We don't want the score of a partial search to overwrite a previous full search
    // TT value, so we use a different position key in case of an excluded move.
    excludedMove = ss->excludedMove;
    posKey = excludedMove ? pos.exclusion_key() : pos.key();
    tte = TT.probe(posKey);
    ss->ttMove = ttMove = RootNode ? RootMoves[PVIdx].pv[0] : tte ? tte->move() : MOVE_NONE;
    ttValue = tte ? value_from_tt(tte->value(), ss->ply) : VALUE_NONE;

    // At PV nodes we check for exact scores, whilst at non-PV nodes we check for
    // a fail high/low. The biggest advantage to probing at PV nodes is to have a
    // smooth experience in analysis mode. We don't probe at Root nodes otherwise
    // we should also update RootMoveList to avoid bogus output.
    if (   !RootNode
        && tte
        && tte->depth() >= depth
        && ttValue != VALUE_NONE // Only in case of TT access race
        && (           PvNode ?  tte->bound() == BOUND_EXACT
            : ttValue >= beta ? (tte->bound() &  BOUND_LOWER)
                              : (tte->bound() &  BOUND_UPPER)))
    {
        ss->currentMove = ttMove; // Can be MOVE_NONE

        // If ttMove is quiet, update killers, history, counter move and followup move on TT hit
        if (ttValue >= beta && ttMove && !pos.capture_or_promotion(ttMove) && !inCheck)
            update_stats(pos, ss, ttMove, depth, NULL, 0);

        return ttValue;
    }

    // Step 4a. Tablebase probe
    if (   !RootNode
        && depth >= TBProbeDepth
        && popcount<Full>(pos.pieces()) <= TBCardinality
        && pos.rule50_count() == 0)
    {
        int found, v = Tablebases::probe_wdl(pos, &found);

        if (found)
        {
            TBHits++;

            if (TB50MoveRule) {
                value = v < -1 ? -VALUE_MATE + MAX_PLY + ss->ply
                      : v >  1 ?  VALUE_MATE - MAX_PLY - ss->ply
                      : VALUE_DRAW + 2 * v;
            }
            else
            {
                value = v < 0 ? -VALUE_MATE + MAX_PLY + ss->ply
                      : v > 0 ?  VALUE_MATE - MAX_PLY - ss->ply
                      : VALUE_DRAW;
            }

            TT.store(posKey, value_to_tt(value, ss->ply), BOUND_EXACT,
                     depth + 6 * ONE_PLY, MOVE_NONE, VALUE_NONE);

            return value;
        }
    }

    // Step 5. Evaluate the position statically and update parent's gain statistics
    if (inCheck)
    {
        ss->staticEval = eval = VALUE_NONE;
        goto moves_loop;
    }

    else if (tte)
    {
        // Never assume anything on values stored in TT
        if ((ss->staticEval = eval = tte->eval_value()) == VALUE_NONE)
            eval = ss->staticEval = evaluate(pos);

        // Can ttValue be used as a better position evaluation?
        if (ttValue != VALUE_NONE)
            if (tte->bound() & (ttValue > eval ? BOUND_LOWER : BOUND_UPPER))
                eval = ttValue;
    }
    else
    {
        eval = ss->staticEval = evaluate(pos);
        TT.store(posKey, VALUE_NONE, BOUND_NONE, DEPTH_NONE, MOVE_NONE, ss->staticEval);
    }

    if (   !pos.captured_piece_type()
        &&  ss->staticEval != VALUE_NONE
        && (ss-1)->staticEval != VALUE_NONE
        && (move = (ss-1)->currentMove) != MOVE_NULL
        &&  type_of(move) == NORMAL)
    {
        Square to = to_sq(move);
        Gains.update(pos.piece_on(to), to, -(ss-1)->staticEval - ss->staticEval);
    }

    // Step 6. Razoring (skipped when in check)
    if (   !PvNode
        &&  depth < 4 * ONE_PLY
        &&  eval + razor_margin(depth) <= alpha
        &&  ttMove == MOVE_NONE
        &&  abs(beta) < VALUE_MATE_IN_MAX_PLY
        && !pos.pawn_on_7th(pos.side_to_move()))
    {
        Value ralpha = alpha - razor_margin(depth);
        Value v = qsearch<NonPV, false>(pos, ss, ralpha, ralpha+1, DEPTH_ZERO);
        if (v <= ralpha)
            return v;
    }

    // Step 7. Futility pruning: child node (skipped when in check)
    if (   !PvNode
        && !ss->skipNullMove
        &&  depth < 7 * ONE_PLY
        &&  eval - futility_margin(depth) >= beta
        &&  abs(beta) < VALUE_MATE_IN_MAX_PLY
        &&  abs(eval) < VALUE_KNOWN_WIN
        &&  pos.non_pawn_material(pos.side_to_move()))
        return eval - futility_margin(depth);

    // Step 8. Null move search with verification search (is omitted in PV nodes)
    if (   !PvNode
        && !ss->skipNullMove
        &&  depth >= 2 * ONE_PLY
        &&  eval >= beta
        &&  abs(beta) < VALUE_MATE_IN_MAX_PLY
        &&  pos.non_pawn_material(pos.side_to_move()))
    {
        ss->currentMove = MOVE_NULL;

        assert(eval - beta >= 0);

        // Null move dynamic reduction based on depth and value
        Depth R =  3 * ONE_PLY
                 + depth / 4
                 + int(eval - beta) / PawnValueMg * ONE_PLY;

        pos.do_null_move(st);
        (ss+1)->skipNullMove = true;
        nullValue = depth-R < ONE_PLY ? -qsearch<NonPV, false>(pos, ss+1, -beta, -beta+1, DEPTH_ZERO)
                                      : - search<NonPV>(pos, ss+1, -beta, -beta+1, depth-R, !cutNode);
        (ss+1)->skipNullMove = false;
        pos.undo_null_move();

        if (nullValue >= beta)
        {
            // Do not return unproven mate scores
            if (nullValue >= VALUE_MATE_IN_MAX_PLY)
                nullValue = beta;

            if (depth < 12 * ONE_PLY)
                return nullValue;

            // Do verification search at high depths
            ss->skipNullMove = true;
            Value v = depth-R < ONE_PLY ? qsearch<NonPV, false>(pos, ss, beta-1, beta, DEPTH_ZERO)
                                        :  search<NonPV>(pos, ss, beta-1, beta, depth-R, false);
            ss->skipNullMove = false;

            if (v >= beta)
                return nullValue;
        }
    }

    // Step 9. ProbCut (skipped when in check)
    // If we have a very good capture (i.e. SEE > seeValues[captured_piece_type])
    // and a reduced search returns a value much above beta, we can (almost) safely
    // prune the previous move.
    if (   !PvNode
        &&  depth >= 5 * ONE_PLY
        && !ss->skipNullMove
        &&  abs(beta) < VALUE_MATE_IN_MAX_PLY)
    {
        Value rbeta = std::min(beta + 200, VALUE_INFINITE);
        Depth rdepth = depth - 4 * ONE_PLY;

        assert(rdepth >= ONE_PLY);
        assert((ss-1)->currentMove != MOVE_NONE);
        assert((ss-1)->currentMove != MOVE_NULL);

        MovePicker mp(pos, ttMove, History, pos.captured_piece_type());
        CheckInfo ci(pos);

        while ((move = mp.next_move<false>()) != MOVE_NONE)
            if (pos.legal(move, ci.pinned))
            {
                ss->currentMove = move;
                pos.do_move(move, st, ci, pos.gives_check(move, ci));
                value = -search<NonPV>(pos, ss+1, -rbeta, -rbeta+1, rdepth, !cutNode);
                pos.undo_move(move);
                if (value >= rbeta)
                    return value;
            }
    }

    // Step 10. Internal iterative deepening (skipped when in check)
    if (    depth >= (PvNode ? 5 * ONE_PLY : 8 * ONE_PLY)
        && !ttMove
        && (PvNode || ss->staticEval + Value(256) >= beta))
    {
        Depth d = depth - 2 * ONE_PLY - (PvNode ? DEPTH_ZERO : depth / 4);

        ss->skipNullMove = true;
        search<PvNode ? PV : NonPV>(pos, ss, alpha, beta, d, true);
        ss->skipNullMove = false;

        tte = TT.probe(posKey);
        ttMove = tte ? tte->move() : MOVE_NONE;
    }

moves_loop: // When in check and at SpNode search starts from here

    Square prevMoveSq = to_sq((ss-1)->currentMove);
    Move countermoves[] = { Countermoves[pos.piece_on(prevMoveSq)][prevMoveSq].first,
                            Countermoves[pos.piece_on(prevMoveSq)][prevMoveSq].second };

    Square prevOwnMoveSq = to_sq((ss-2)->currentMove);
    Move followupmoves[] = { Followupmoves[pos.piece_on(prevOwnMoveSq)][prevOwnMoveSq].first,
                             Followupmoves[pos.piece_on(prevOwnMoveSq)][prevOwnMoveSq].second };

    MovePicker mp(pos, ttMove, depth, History, countermoves, followupmoves, ss);
    CheckInfo ci(pos);
    value = bestValue; // Workaround a bogus 'uninitialized' warning under gcc
    improving =   ss->staticEval >= (ss-2)->staticEval
               || ss->staticEval == VALUE_NONE
               ||(ss-2)->staticEval == VALUE_NONE;

    singularExtensionNode =   !RootNode
                           && !SpNode
                           &&  depth >= 8 * ONE_PLY
                           &&  ttMove != MOVE_NONE
                           && !excludedMove // Recursive singular search is not allowed
                           && (tte->bound() & BOUND_LOWER)
                           &&  tte->depth() >= depth - 3 * ONE_PLY;

    // Step 11. Loop through moves
    // Loop through all pseudo-legal moves until no moves remain or a beta cutoff occurs
    while ((move = mp.next_move<SpNode>()) != MOVE_NONE)
    {
      assert(is_ok(move));

      if (move == excludedMove)
          continue;

      // At root obey the "searchmoves" option and skip moves not listed in Root
      // Move List. As a consequence any illegal move is also skipped. In MultiPV
      // mode we also skip PV moves which have been already searched.
      if (RootNode && !std::count(RootMoves.begin() + PVIdx, RootMoves.end(), move))
          continue;

      if (SpNode)
      {
          // Shared counter cannot be decremented later if the move turns out to be illegal
          if (!pos.legal(move, ci.pinned))
              continue;

          moveCount = ++splitPoint->moveCount;
          splitPoint->mutex.unlock();
      }
      else
          ++moveCount;

      if (RootNode)
      {
          Signals.firstRootMove = (moveCount == 1);

          if (thisThread == Threads.main() && Time::now() - SearchTime > 3000)
              sync_cout << "info depth " << depth / ONE_PLY
                        << " currmove " << move_to_uci(move, pos.is_chess960())
                        << " currmovenumber " << moveCount + PVIdx << sync_endl;
      }

      ext = DEPTH_ZERO;
      captureOrPromotion = pos.capture_or_promotion(move);

      givesCheck =  type_of(move) == NORMAL && !ci.dcCandidates
                  ? ci.checkSq[type_of(pos.piece_on(from_sq(move)))] & to_sq(move)
                  : pos.gives_check(move, ci);

      dangerous =   givesCheck
                 || type_of(move) != NORMAL
                 || pos.advanced_pawn_push(move);

      // Step 12. Extend checks
      if (givesCheck && pos.see_sign(move) >= VALUE_ZERO)
          ext = ONE_PLY;

      // Singular extension search. If all moves but one fail low on a search of
      // (alpha-s, beta-s), and just one fails high on (alpha, beta), then that move
      // is singular and should be extended. To verify this we do a reduced search
      // on all the other moves but the ttMove and if the result is lower than
      // ttValue minus a margin then we extend the ttMove.
      if (    singularExtensionNode
          &&  move == ttMove
          && !ext
          &&  pos.legal(move, ci.pinned)
          &&  abs(ttValue) < VALUE_KNOWN_WIN)
      {
          assert(ttValue != VALUE_NONE);

          Value rBeta = ttValue - int(depth);
          ss->excludedMove = move;
          ss->skipNullMove = true;
          value = search<NonPV>(pos, ss, rBeta - 1, rBeta, depth / 2, cutNode);
          ss->skipNullMove = false;
          ss->excludedMove = MOVE_NONE;

          if (value < rBeta)
              ext = ONE_PLY;
      }

      // Update the current move (this must be done after singular extension search)
      newDepth = depth - ONE_PLY + ext;

      // Step 13. Pruning at shallow depth (exclude PV nodes)
      if (   !PvNode
          && !captureOrPromotion
          && !inCheck
          && !dangerous
       /* &&  move != ttMove Already implicit in the next condition */
          &&  bestValue > VALUE_MATED_IN_MAX_PLY)
      {
          // Move count based pruning
          if (   depth < 16 * ONE_PLY
              && moveCount >= FutilityMoveCounts[improving][depth] )
          {
              if (SpNode)
                  splitPoint->mutex.lock();

              continue;
          }

          predictedDepth = newDepth - reduction<PvNode>(improving, depth, moveCount);

          // Futility pruning: parent node
          if (predictedDepth < 7 * ONE_PLY)
          {
              futilityValue = ss->staticEval + futility_margin(predictedDepth)
                            + Value(128) + Gains[pos.moved_piece(move)][to_sq(move)];

              if (futilityValue <= alpha)
              {
                  bestValue = std::max(bestValue, futilityValue);

                  if (SpNode)
                  {
                      splitPoint->mutex.lock();
                      if (bestValue > splitPoint->bestValue)
                          splitPoint->bestValue = bestValue;
                  }
                  continue;
              }
          }

          // Prune moves with negative SEE at low depths
          if (predictedDepth < 4 * ONE_PLY && pos.see_sign(move) < VALUE_ZERO)
          {
              if (SpNode)
                  splitPoint->mutex.lock();

              continue;
          }
      }

      // Check for legality just before making the move
      if (!RootNode && !SpNode && !pos.legal(move, ci.pinned))
      {
          moveCount--;
          continue;
      }

      pvMove = PvNode && moveCount == 1;
      ss->currentMove = move;
      if (!SpNode && !captureOrPromotion && quietCount < 64)
          quietsSearched[quietCount++] = move;

      // Step 14. Make the move
      pos.do_move(move, st, ci, givesCheck);

      // Step 15. Reduced depth search (LMR). If the move fails high it will be
      // re-searched at full depth.
      if (    depth >= 3 * ONE_PLY
          && !pvMove
          && !captureOrPromotion
          &&  move != ttMove
          &&  move != ss->killers[0]
          &&  move != ss->killers[1])
      {
          ss->reduction = reduction<PvNode>(improving, depth, moveCount);

          if (!PvNode && cutNode)
              ss->reduction += ONE_PLY;

          else if (History[pos.piece_on(to_sq(move))][to_sq(move)] < 0)
              ss->reduction += ONE_PLY / 2;

          if (move == countermoves[0] || move == countermoves[1])
              ss->reduction = std::max(DEPTH_ZERO, ss->reduction - ONE_PLY);

          Depth d = std::max(newDepth - ss->reduction, ONE_PLY);
          if (SpNode)
              alpha = splitPoint->alpha;

          value = -search<NonPV>(pos, ss+1, -(alpha+1), -alpha, d, true);

          // Research at intermediate depth if reduction is very high
          if (value > alpha && ss->reduction >= 4 * ONE_PLY)
          {
              Depth d2 = std::max(newDepth - 2 * ONE_PLY, ONE_PLY);
              value = -search<NonPV>(pos, ss+1, -(alpha+1), -alpha, d2, true);
          }

          doFullDepthSearch = (value > alpha && ss->reduction != DEPTH_ZERO);
          ss->reduction = DEPTH_ZERO;
      }
      else
          doFullDepthSearch = !pvMove;

      // Step 16. Full depth search, when LMR is skipped or fails high
      if (doFullDepthSearch)
      {
          if (SpNode)
              alpha = splitPoint->alpha;

          value = newDepth < ONE_PLY ?
                          givesCheck ? -qsearch<NonPV,  true>(pos, ss+1, -(alpha+1), -alpha, DEPTH_ZERO)
                                     : -qsearch<NonPV, false>(pos, ss+1, -(alpha+1), -alpha, DEPTH_ZERO)
                                     : - search<NonPV>(pos, ss+1, -(alpha+1), -alpha, newDepth, !cutNode);
      }

      // For PV nodes only, do a full PV search on the first move or after a fail
      // high (in the latter case search only if value < beta), otherwise let the
      // parent node fail low with value <= alpha and to try another move.
      if (PvNode && (pvMove || (value > alpha && (RootNode || value < beta))))
          value = newDepth < ONE_PLY ?
                          givesCheck ? -qsearch<PV,  true>(pos, ss+1, -beta, -alpha, DEPTH_ZERO)
                                     : -qsearch<PV, false>(pos, ss+1, -beta, -alpha, DEPTH_ZERO)
                                     : - search<PV>(pos, ss+1, -beta, -alpha, newDepth, false);
      // Step 17. Undo move
      pos.undo_move(move);

      assert(value > -VALUE_INFINITE && value < VALUE_INFINITE);

      // Step 18. Check for new best move
      if (SpNode)
      {
          splitPoint->mutex.lock();
          bestValue = splitPoint->bestValue;
          alpha = splitPoint->alpha;
      }

      // Finished searching the move. If Signals.stop is true, the search
      // was aborted because the user interrupted the search or because we
      // ran out of time. In this case, the return value of the search cannot
      // be trusted, and we don't update the best move and/or PV.
      if (Signals.stop || thisThread->cutoff_occurred())
          return value; // To avoid returning VALUE_INFINITE

      if (RootNode)
      {
          RootMove& rm = *std::find(RootMoves.begin(), RootMoves.end(), move);

          // PV move or new best move ?
          if (pvMove || value > alpha)
          {
              rm.score = value;
              rm.extract_pv_from_tt(pos);

              // We record how often the best move has been changed in each
              // iteration. This information is used for time management: When
              // the best move changes frequently, we allocate some more time.
              if (!pvMove)
                  ++BestMoveChanges;
          }
          else
              // All other moves but the PV are set to the lowest value: this is
              // not a problem when sorting because the sort is stable and the
              // move position in the list is preserved - just the PV is pushed up.
              rm.score = -VALUE_INFINITE;
      }

      if (value > bestValue)
      {
          bestValue = SpNode ? splitPoint->bestValue = value : value;

          if (value > alpha)
          {
              bestMove = SpNode ? splitPoint->bestMove = move : move;

              if (PvNode && value < beta) // Update alpha! Always alpha < beta
                  alpha = SpNode ? splitPoint->alpha = value : value;
              else
              {
                  assert(value >= beta); // Fail high

                  if (SpNode)
                      splitPoint->cutoff = true;

                  break;
              }
          }
      }

      // Step 19. Check for splitting the search
      if (   !SpNode
          &&  depth >= Threads.minimumSplitDepth
          &&  Threads.available_slave(thisThread)
          &&  thisThread->splitPointsSize < MAX_SPLITPOINTS_PER_THREAD)
      {
          assert(bestValue < beta);

          thisThread->split<FakeSplit>(pos, ss, alpha, beta, &bestValue, &bestMove,
                                       depth, moveCount, &mp, NT, cutNode);
          if (bestValue >= beta)
              break;
      }
    }

    if (SpNode)
        return bestValue;

    // Step 20. Check for mate and stalemate
    // All legal moves have been searched and if there are no legal moves, it
    // must be mate or stalemate. Note that we can have a false positive in
    // case of Signals.stop or thread.cutoff_occurred() are set, but this is
    // harmless because return value is discarded anyhow in the parent nodes.
    // If we are in a singular extension search then return a fail low score.
    // A split node has at least one move - the one tried before to be split.
    if (!moveCount)
        return  excludedMove ? alpha
              : inCheck ? mated_in(ss->ply) : DrawValue[pos.side_to_move()];

    // If we have pruned all the moves without searching return a fail-low score
    if (bestValue == -VALUE_INFINITE)
        bestValue = alpha;

    TT.store(posKey, value_to_tt(bestValue, ss->ply),
             bestValue >= beta  ? BOUND_LOWER :
             PvNode && bestMove ? BOUND_EXACT : BOUND_UPPER,
             depth, bestMove, ss->staticEval);

    // Quiet best move: update killers, history, countermoves and followupmoves
    if (bestValue >= beta && !pos.capture_or_promotion(bestMove) && !inCheck)
        update_stats(pos, ss, bestMove, depth, quietsSearched, quietCount - 1);

    assert(bestValue > -VALUE_INFINITE && bestValue < VALUE_INFINITE);

    return bestValue;
  }


  // qsearch() is the quiescence search function, which is called by the main
  // search function when the remaining depth is zero (or, to be more precise,
  // less than ONE_PLY).

  template <NodeType NT, bool InCheck>
  Value qsearch(Position& pos, Stack* ss, Value alpha, Value beta, Depth depth) {

    const bool PvNode = (NT == PV);

    assert(NT == PV || NT == NonPV);
    assert(InCheck == !!pos.checkers());
    assert(alpha >= -VALUE_INFINITE && alpha < beta && beta <= VALUE_INFINITE);
    assert(PvNode || (alpha == beta - 1));
    assert(depth <= DEPTH_ZERO);

    StateInfo st;
    const TTEntry* tte;
    Key posKey;
    Move ttMove, move, bestMove;
    Value bestValue, value, ttValue, futilityValue, futilityBase, oldAlpha;
    bool givesCheck, evasionPrunable;
    Depth ttDepth;

    // To flag BOUND_EXACT a node with eval above alpha and no available moves
    if (PvNode)
        oldAlpha = alpha;

    ss->currentMove = bestMove = MOVE_NONE;
    ss->ply = (ss-1)->ply + 1;

    // Check for an instant draw or if the maximum ply has been reached
    if (pos.is_draw() || ss->ply > MAX_PLY)
        return ss->ply > MAX_PLY && !InCheck ? evaluate(pos) : DrawValue[pos.side_to_move()];

    // Decide whether or not to include checks: this fixes also the type of
    // TT entry depth that we are going to use. Note that in qsearch we use
    // only two types of depth in TT: DEPTH_QS_CHECKS or DEPTH_QS_NO_CHECKS.
    ttDepth = InCheck || depth >= DEPTH_QS_CHECKS ? DEPTH_QS_CHECKS
                                                  : DEPTH_QS_NO_CHECKS;

    // Transposition table lookup
    posKey = pos.key();
    tte = TT.probe(posKey);
    ttMove = tte ? tte->move() : MOVE_NONE;
    ttValue = tte ? value_from_tt(tte->value(),ss->ply) : VALUE_NONE;

    if (   tte
        && tte->depth() >= ttDepth
        && ttValue != VALUE_NONE // Only in case of TT access race
        && (           PvNode ?  tte->bound() == BOUND_EXACT
            : ttValue >= beta ? (tte->bound() &  BOUND_LOWER)
                              : (tte->bound() &  BOUND_UPPER)))
    {
        ss->currentMove = ttMove; // Can be MOVE_NONE
        return ttValue;
    }

    // Evaluate the position statically
    if (InCheck)
    {
        ss->staticEval = VALUE_NONE;
        bestValue = futilityBase = -VALUE_INFINITE;
    }
    else
    {
        if (tte)
        {
            // Never assume anything on values stored in TT
            if ((ss->staticEval = bestValue = tte->eval_value()) == VALUE_NONE)
                ss->staticEval = bestValue = evaluate(pos);

            // Can ttValue be used as a better position evaluation?
            if (ttValue != VALUE_NONE)
                if (tte->bound() & (ttValue > bestValue ? BOUND_LOWER : BOUND_UPPER))
                    bestValue = ttValue;
        }
        else
            ss->staticEval = bestValue = evaluate(pos);

        // Stand pat. Return immediately if static value is at least beta
        if (bestValue >= beta)
        {
            if (!tte)
                TT.store(pos.key(), value_to_tt(bestValue, ss->ply), BOUND_LOWER,
                         DEPTH_NONE, MOVE_NONE, ss->staticEval);

            return bestValue;
        }

        if (PvNode && bestValue > alpha)
            alpha = bestValue;

        futilityBase = bestValue + Value(128);
    }

    // Initialize a MovePicker object for the current position, and prepare
    // to search the moves. Because the depth is <= 0 here, only captures,
    // queen promotions and checks (only if depth >= DEPTH_QS_CHECKS) will
    // be generated.
    MovePicker mp(pos, ttMove, depth, History, to_sq((ss-1)->currentMove));
    CheckInfo ci(pos);

    // Loop through the moves until no moves remain or a beta cutoff occurs
    while ((move = mp.next_move<false>()) != MOVE_NONE)
    {
      assert(is_ok(move));

      givesCheck =  type_of(move) == NORMAL && !ci.dcCandidates
                  ? ci.checkSq[type_of(pos.piece_on(from_sq(move)))] & to_sq(move)
                  : pos.gives_check(move, ci);

      // Futility pruning
      if (   !PvNode
          && !InCheck
          && !givesCheck
          &&  move != ttMove
          &&  futilityBase > -VALUE_KNOWN_WIN
          && !pos.advanced_pawn_push(move))
      {
          assert(type_of(move) != ENPASSANT); // Due to !pos.advanced_pawn_push

          futilityValue = futilityBase + PieceValue[EG][pos.piece_on(to_sq(move))];

          if (futilityValue < beta)
          {
              bestValue = std::max(bestValue, futilityValue);
              continue;
          }

          if (futilityBase < beta && pos.see(move) <= VALUE_ZERO)
          {
              bestValue = std::max(bestValue, futilityBase);
              continue;
          }
      }

      // Detect non-capture evasions that are candidates to be pruned
      evasionPrunable =    InCheck
                       &&  bestValue > VALUE_MATED_IN_MAX_PLY
                       && !pos.capture(move)
                       && !pos.can_castle(pos.side_to_move());

      // Don't search moves with negative SEE values
      if (   !PvNode
          && (!InCheck || evasionPrunable)
          &&  move != ttMove
          &&  type_of(move) != PROMOTION
          &&  pos.see_sign(move) < VALUE_ZERO)
          continue;

      // Check for legality just before making the move
      if (!pos.legal(move, ci.pinned))
          continue;

      ss->currentMove = move;

      // Make and search the move
      pos.do_move(move, st, ci, givesCheck);
      value = givesCheck ? -qsearch<NT,  true>(pos, ss+1, -beta, -alpha, depth - ONE_PLY)
                         : -qsearch<NT, false>(pos, ss+1, -beta, -alpha, depth - ONE_PLY);
      pos.undo_move(move);

      assert(value > -VALUE_INFINITE && value < VALUE_INFINITE);

      // Check for new best move
      if (value > bestValue)
      {
          bestValue = value;

          if (value > alpha)
          {
              if (PvNode && value < beta) // Update alpha here! Always alpha < beta
              {
                  alpha = value;
                  bestMove = move;
              }
              else // Fail high
              {
                  TT.store(posKey, value_to_tt(value, ss->ply), BOUND_LOWER,
                           ttDepth, move, ss->staticEval);

                  return value;
              }
          }
       }
    }

    // All legal moves have been searched. A special case: If we're in check
    // and no legal moves were found, it is checkmate.
    if (InCheck && bestValue == -VALUE_INFINITE)
        return mated_in(ss->ply); // Plies to mate from the root

    TT.store(posKey, value_to_tt(bestValue, ss->ply),
             PvNode && bestValue > oldAlpha ? BOUND_EXACT : BOUND_UPPER,
             ttDepth, bestMove, ss->staticEval);

    assert(bestValue > -VALUE_INFINITE && bestValue < VALUE_INFINITE);

    return bestValue;
  }


  // value_to_tt() adjusts a mate score from "plies to mate from the root" to
  // "plies to mate from the current position". Non-mate scores are unchanged.
  // The function is called before storing a value in the transposition table.

  Value value_to_tt(Value v, int ply) {

    assert(v != VALUE_NONE);

    return  v >= VALUE_MATE_IN_MAX_PLY  ? v + ply
          : v <= VALUE_MATED_IN_MAX_PLY ? v - ply : v;
  }


  // value_from_tt() is the inverse of value_to_tt(): It adjusts a mate score
  // from the transposition table (which refers to the plies to mate/be mated
  // from current position) to "plies to mate/be mated from the root".

  Value value_from_tt(Value v, int ply) {

    return  v == VALUE_NONE             ? VALUE_NONE
          : v >= VALUE_MATE_IN_MAX_PLY  ? v - ply
          : v <= VALUE_MATED_IN_MAX_PLY ? v + ply : v;
  }


  // update_stats() updates killers, history, countermoves and followupmoves stats after a fail-high
  // of a quiet move.

  void update_stats(Position& pos, Stack* ss, Move move, Depth depth, Move* quiets, int quietsCnt) {

    if (ss->killers[0] != move)
    {
        ss->killers[1] = ss->killers[0];
        ss->killers[0] = move;
    }

    // Increase history value of the cut-off move and decrease all the other
    // played quiet moves.
    Value bonus = Value(int(depth) * int(depth));
    History.update(pos.moved_piece(move), to_sq(move), bonus);
    for (int i = 0; i < quietsCnt; ++i)
    {
        Move m = quiets[i];
        History.update(pos.moved_piece(m), to_sq(m), -bonus);
    }

    if (is_ok((ss-1)->currentMove))
    {
        Square prevMoveSq = to_sq((ss-1)->currentMove);
        Countermoves.update(pos.piece_on(prevMoveSq), prevMoveSq, move);
    }

    if (is_ok((ss-2)->currentMove) && (ss-1)->currentMove == (ss-1)->ttMove)
    {
        Square prevOwnMoveSq = to_sq((ss-2)->currentMove);
        Followupmoves.update(pos.piece_on(prevOwnMoveSq), prevOwnMoveSq, move);
    }
  }


  // When playing with a strength handicap, choose best move among the MultiPV
  // set using a statistical rule dependent on 'level'. Idea by Heinz van Saanen.

  Move Skill::pick_move() {

    static RKISS rk;

    // PRNG sequence should be not deterministic
    for (int i = Time::now() % 50; i > 0; --i)
        rk.rand<unsigned>();

    // RootMoves are already sorted by score in descending order
    int variance = std::min(RootMoves[0].score - RootMoves[MultiPV - 1].score, PawnValueMg);
    int weakness = 120 - 2 * level;
    int max_s = -VALUE_INFINITE;
    best = MOVE_NONE;

    // Choose best move. For each move score we add two terms both dependent on
    // weakness. One deterministic and bigger for weaker moves, and one random,
    // then we choose the move with the resulting highest score.
    for (size_t i = 0; i < MultiPV; ++i)
    {
        int s = RootMoves[i].score;

        // Don't allow crazy blunders even at very low skills
        if (i > 0 && RootMoves[i-1].score > s + 2 * PawnValueMg)
            break;

        // This is our magic formula
        s += (  weakness * int(RootMoves[0].score - s)
              + variance * (rk.rand<unsigned>() % weakness)) / 128;

        if (s > max_s)
        {
            max_s = s;
            best = RootMoves[i].pv[0];
        }
    }
    return best;
  }


  // uci_pv() formats PV information according to the UCI protocol. UCI
  // requires that all (if any) unsearched PV lines are sent using a previous
  // search score.

  string uci_pv(const Position& pos, int depth, Value alpha, Value beta) {

    std::stringstream ss;
    Time::point elapsed = Time::now() - SearchTime + 1;
    size_t uciPVSize = std::min((size_t)Options["MultiPV"], RootMoves.size());
    int selDepth = 0;

    for (size_t i = 0; i < Threads.size(); ++i)
        if (Threads[i]->maxPly > selDepth)
            selDepth = Threads[i]->maxPly;

    for (size_t i = 0; i < uciPVSize; ++i)
    {
        bool updated = (i <= PVIdx);

        if (depth == 1 && !updated)
            continue;

        int d   = updated ? depth : depth - 1;
        Value v = updated ? RootMoves[i].score : RootMoves[i].prevScore;

<<<<<<< HEAD
	bool tb = RootInTB;
        if (tb)
        {
	    if (abs(v) >= VALUE_MATE - MAX_PLY)
                tb = false;
            else
                v = TBScore;
        }

        if (s.rdbuf()->in_avail()) // Not at first line
            s << "\n";

        s << "info depth " << d
          << " seldepth "  << selDepth
          << " score "     << ((!tb && i == PVIdx) ? score_to_uci(v, alpha, beta) : score_to_uci(v))
          << " nodes "     << pos.nodes_searched()
          << " nps "       << pos.nodes_searched() * 1000 / elapsed
          << " tbhits "    << TBHits
          << " time "      << elapsed
          << " multipv "   << i + 1
          << " pv";
=======
        if (ss.rdbuf()->in_avail()) // Not at first line
            ss << "\n";

        ss << "info depth " << d
           << " seldepth "  << selDepth
           << " score "     << (i == PVIdx ? score_to_uci(v, alpha, beta) : score_to_uci(v))
           << " nodes "     << pos.nodes_searched()
           << " nps "       << pos.nodes_searched() * 1000 / elapsed
           << " time "      << elapsed
           << " multipv "   << i + 1
           << " pv";
>>>>>>> 0d8a4c75

        for (size_t j = 0; RootMoves[i].pv[j] != MOVE_NONE; ++j)
            ss << " " << move_to_uci(RootMoves[i].pv[j], pos.is_chess960());
    }

    return ss.str();
  }

} // namespace


/// RootMove::extract_pv_from_tt() builds a PV by adding moves from the TT table.
/// We also consider both failing high nodes and BOUND_EXACT nodes here to
/// ensure that we have a ponder move even when we fail high at root. This
/// results in a long PV to print that is important for position analysis.

void RootMove::extract_pv_from_tt(Position& pos) {

  StateInfo state[MAX_PLY_PLUS_6], *st = state;
  const TTEntry* tte;
  int ply = 0;
  Move m = pv[0];

  pv.clear();

  do {
      pv.push_back(m);

      assert(MoveList<LEGAL>(pos).contains(pv[ply]));

      pos.do_move(pv[ply++], *st++);
      tte = TT.probe(pos.key());

  } while (   tte
           && pos.pseudo_legal(m = tte->move()) // Local copy, TT could change
           && pos.legal(m, pos.pinned_pieces(pos.side_to_move()))
           && ply < MAX_PLY
           && (!pos.is_draw() || ply < 2));

  pv.push_back(MOVE_NONE); // Must be zero-terminating

  while (ply) pos.undo_move(pv[--ply]);
}


/// RootMove::insert_pv_in_tt() is called at the end of a search iteration, and
/// inserts the PV back into the TT. This makes sure the old PV moves are searched
/// first, even if the old TT entries have been overwritten.

void RootMove::insert_pv_in_tt(Position& pos) {

  StateInfo state[MAX_PLY_PLUS_6], *st = state;
  const TTEntry* tte;
  int ply = 0;

  do {
      tte = TT.probe(pos.key());

      if (!tte || tte->move() != pv[ply]) // Don't overwrite correct entries
          TT.store(pos.key(), VALUE_NONE, BOUND_NONE, DEPTH_NONE, pv[ply], VALUE_NONE);

      assert(MoveList<LEGAL>(pos).contains(pv[ply]));

      pos.do_move(pv[ply++], *st++);

  } while (pv[ply] != MOVE_NONE);

  while (ply) pos.undo_move(pv[--ply]);
}


/// Thread::idle_loop() is where the thread is parked when it has no work to do

void Thread::idle_loop() {

  // Pointer 'this_sp' is not null only if we are called from split(), and not
  // at the thread creation. This means we are the split point's master.
  SplitPoint* this_sp = splitPointsSize ? activeSplitPoint : NULL;

  assert(!this_sp || (this_sp->masterThread == this && searching));

  while (true)
  {
      // If we are not searching, wait for a condition to be signaled instead of
      // wasting CPU time polling for work.
      while ((!searching && Threads.sleepWhileIdle) || exit)
      {
          if (exit)
          {
              assert(!this_sp);
              return;
          }

          // Grab the lock to avoid races with Thread::notify_one()
          mutex.lock();

          // If we are master and all slaves have finished then exit idle_loop
          if (this_sp && this_sp->slavesMask.none())
          {
              mutex.unlock();
              break;
          }

          // Do sleep after retesting sleep conditions under lock protection. In
          // particular we need to avoid a deadlock in case a master thread has,
          // in the meanwhile, allocated us and sent the notify_one() call before
          // we had the chance to grab the lock.
          if (!searching && !exit)
              sleepCondition.wait(mutex);

          mutex.unlock();
      }

      // If this thread has been assigned work, launch a search
      if (searching)
      {
          assert(!exit);

          Threads.mutex.lock();

          assert(searching);
          assert(activeSplitPoint);
          SplitPoint* sp = activeSplitPoint;

          Threads.mutex.unlock();

          Stack stack[MAX_PLY_PLUS_6], *ss = stack+2; // To allow referencing (ss-2)
          Position pos(*sp->pos, this);

          std::memcpy(ss-2, sp->ss-2, 5 * sizeof(Stack));
          ss->splitPoint = sp;

          sp->mutex.lock();

          assert(activePosition == NULL);

          activePosition = &pos;

          switch (sp->nodeType) {
          case Root:
              search<SplitPointRoot>(pos, ss, sp->alpha, sp->beta, sp->depth, sp->cutNode);
              break;
          case PV:
              search<SplitPointPV>(pos, ss, sp->alpha, sp->beta, sp->depth, sp->cutNode);
              break;
          case NonPV:
              search<SplitPointNonPV>(pos, ss, sp->alpha, sp->beta, sp->depth, sp->cutNode);
              break;
          default:
              assert(false);
          }

          assert(searching);

          searching = false;
          activePosition = NULL;
          sp->slavesMask.reset(idx);
          sp->nodes += pos.nodes_searched();

          // Wake up the master thread so to allow it to return from the idle
          // loop in case we are the last slave of the split point.
          if (    Threads.sleepWhileIdle
              &&  this != sp->masterThread
              &&  sp->slavesMask.none())
          {
              assert(!sp->masterThread->searching);
              sp->masterThread->notify_one();
          }

          // After releasing the lock we can't access any SplitPoint related data
          // in a safe way because it could have been released under our feet by
          // the sp master. Also accessing other Thread objects is unsafe because
          // if we are exiting there is a chance that they are already freed.
          sp->mutex.unlock();
      }

      // If this thread is the master of a split point and all slaves have finished
      // their work at this split point, return from the idle loop.
      if (this_sp && this_sp->slavesMask.none())
      {
          this_sp->mutex.lock();
          bool finished = this_sp->slavesMask.none(); // Retest under lock protection
          this_sp->mutex.unlock();
          if (finished)
              return;
      }
  }
}


/// check_time() is called by the timer thread when the timer triggers. It is
/// used to print debug info and, more importantly, to detect when we are out of
/// available time and thus stop the search.

void check_time() {

  static Time::point lastInfoTime = Time::now();
  int64_t nodes = 0; // Workaround silly 'uninitialized' gcc warning

  if (Time::now() - lastInfoTime >= 1000)
  {
      lastInfoTime = Time::now();
      dbg_print();
  }

  if (Limits.ponder)
      return;

  if (Limits.nodes)
  {
      Threads.mutex.lock();

      nodes = RootPos.nodes_searched();

      // Loop across all split points and sum accumulated SplitPoint nodes plus
      // all the currently active positions nodes.
      for (size_t i = 0; i < Threads.size(); ++i)
          for (int j = 0; j < Threads[i]->splitPointsSize; ++j)
          {
              SplitPoint& sp = Threads[i]->splitPoints[j];

              sp.mutex.lock();

              nodes += sp.nodes;

              for (size_t idx = 0; idx < Threads.size(); ++idx)
                  if (sp.slavesMask.test(idx) && Threads[idx]->activePosition)
                      nodes += Threads[idx]->activePosition->nodes_searched();

              sp.mutex.unlock();
          }

      Threads.mutex.unlock();
  }

  Time::point elapsed = Time::now() - SearchTime;
  bool stillAtFirstMove =    Signals.firstRootMove
                         && !Signals.failedLowAtRoot
                         &&  elapsed > TimeMgr.available_time() * 75 / 100;

  bool noMoreTime =   elapsed > TimeMgr.maximum_time() - 2 * TimerThread::Resolution
                   || stillAtFirstMove;

  if (   (Limits.use_time_management() && noMoreTime)
      || (Limits.movetime && elapsed >= Limits.movetime)
      || (Limits.nodes && nodes >= Limits.nodes))
      Signals.stop = true;
}<|MERGE_RESOLUTION|>--- conflicted
+++ resolved
@@ -1457,7 +1457,6 @@
         int d   = updated ? depth : depth - 1;
         Value v = updated ? RootMoves[i].score : RootMoves[i].prevScore;
 
-<<<<<<< HEAD
 	bool tb = RootInTB;
         if (tb)
         {
@@ -1467,31 +1466,18 @@
                 v = TBScore;
         }
 
-        if (s.rdbuf()->in_avail()) // Not at first line
-            s << "\n";
-
-        s << "info depth " << d
-          << " seldepth "  << selDepth
-          << " score "     << ((!tb && i == PVIdx) ? score_to_uci(v, alpha, beta) : score_to_uci(v))
-          << " nodes "     << pos.nodes_searched()
-          << " nps "       << pos.nodes_searched() * 1000 / elapsed
-          << " tbhits "    << TBHits
-          << " time "      << elapsed
-          << " multipv "   << i + 1
-          << " pv";
-=======
         if (ss.rdbuf()->in_avail()) // Not at first line
             ss << "\n";
 
         ss << "info depth " << d
            << " seldepth "  << selDepth
-           << " score "     << (i == PVIdx ? score_to_uci(v, alpha, beta) : score_to_uci(v))
+           << " score "     << ((!tb && i == PVIdx) ? score_to_uci(v, alpha, beta) : score_to_uci(v))
            << " nodes "     << pos.nodes_searched()
            << " nps "       << pos.nodes_searched() * 1000 / elapsed
+           << " tbhits "    << TBHits
            << " time "      << elapsed
            << " multipv "   << i + 1
            << " pv";
->>>>>>> 0d8a4c75
 
         for (size_t j = 0; RootMoves[i].pv[j] != MOVE_NONE; ++j)
             ss << " " << move_to_uci(RootMoves[i].pv[j], pos.is_chess960());
