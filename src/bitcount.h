--- conflicted
+++ resolved
@@ -37,22 +37,17 @@
 #endif
 };
 
-<<<<<<< HEAD
-/// Determine at compile time the best popcount<> specialization according if
-/// platform is 32 or 64 bits, to the maximum number of nonzero bits to count
-/// and if hardware popcnt instruction is available.
+/// Determine at compile time the best popcount<> specialization according to
+/// whether the platform is 32 or 64 bit, the maximum number of non-zero
+/// bits to count and if the hardware popcnt instruction is available.
 #ifdef PA_GTB
 const BitCountType Full  = CNT_PA_GTB_FULL;
 const BitCountType Max15  = CNT_PA_GTB_MAX15;
 #else
-=======
-/// Determine at compile time the best popcount<> specialization according to
-/// whether the platform is 32 or 64 bit, the maximum number of non-zero
-/// bits to count and if the hardware popcnt instruction is available.
->>>>>>> e49eb671
 const BitCountType Full  = HasPopCnt ? CNT_HW_POPCNT : Is64Bit ? CNT_64 : CNT_32;
 const BitCountType Max15 = HasPopCnt ? CNT_HW_POPCNT : Is64Bit ? CNT_64_MAX15 : CNT_32_MAX15;
 #endif
+
 
 /// popcount() counts the number of non-zero bits in a bitboard
 template<BitCountType> inline int popcount(Bitboard);
