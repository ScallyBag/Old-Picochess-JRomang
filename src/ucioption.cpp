/*
  Stockfish, a UCI chess playing engine derived from Glaurung 2.1
  Copyright (C) 2004-2008 Tord Romstad (Glaurung author)
  Copyright (C) 2008-2014 Marco Costalba, Joona Kiiski, Tord Romstad

  Stockfish is free software: you can redistribute it and/or modify
  it under the terms of the GNU General Public License as published by
  the Free Software Foundation, either version 3 of the License, or
  (at your option) any later version.

  Stockfish is distributed in the hope that it will be useful,
  but WITHOUT ANY WARRANTY; without even the implied warranty of
  MERCHANTABILITY or FITNESS FOR A PARTICULAR PURPOSE.  See the
  GNU General Public License for more details.

  You should have received a copy of the GNU General Public License
  along with this program.  If not, see <http://www.gnu.org/licenses/>.
*/

#include <algorithm>
#include <cassert>
#include <cstdlib>
#include <sstream>

#include "evaluate.h"
#include "misc.h"
#include "thread.h"
#include "tt.h"
#include "ucioption.h"
#include "tbprobe.h"

using std::string;

UCI::OptionsMap Options; // Global object

namespace UCI {

/// 'On change' actions, triggered by an option's value change
void on_logger(const Option& o) { start_logger(o); }
void on_eval(const Option&) { Eval::init(); }
void on_threads(const Option&) { Threads.read_uci_options(); }
void on_hash_size(const Option& o) { TT.resize(o); }
void on_clear_hash(const Option&) { TT.clear(); }
void on_tb_path(const Option& o) { Tablebases::init(o); }


/// Our case insensitive less() function as required by UCI protocol
bool ci_less(char c1, char c2) { return tolower(c1) < tolower(c2); }

bool CaseInsensitiveLess::operator() (const string& s1, const string& s2) const {
  return std::lexicographical_compare(s1.begin(), s1.end(), s2.begin(), s2.end(), ci_less);
}


/// init() initializes the UCI options to their hard-coded default values

void init(OptionsMap& o) {

  o["Write Debug Log"]             = Option(false, on_logger);
  o["Write Search Log"]            = Option(false);
  o["Search Log Filename"]         = Option("SearchLog.txt");
  o["Book File"]                   = Option("book.bin");
  o["Best Book Move"]              = Option(false);
  o["Contempt Factor"]             = Option(0, -50,  50);
  o["Mobility (Midgame)"]          = Option(100, 0, 200, on_eval);
  o["Mobility (Endgame)"]          = Option(100, 0, 200, on_eval);
  o["Pawn Structure (Midgame)"]    = Option(100, 0, 200, on_eval);
  o["Pawn Structure (Endgame)"]    = Option(100, 0, 200, on_eval);
  o["Passed Pawns (Midgame)"]      = Option(100, 0, 200, on_eval);
  o["Passed Pawns (Endgame)"]      = Option(100, 0, 200, on_eval);
  o["Space"]                       = Option(100, 0, 200, on_eval);
  o["Aggressiveness"]              = Option(100, 0, 200, on_eval);
  o["Cowardice"]                   = Option(100, 0, 200, on_eval);
  o["Min Split Depth"]             = Option(0, 0, 12, on_threads);
  o["Max Threads per Split Point"] = Option(5, 4,  8, on_threads);
  o["Threads"]                     = Option(1, 1, MAX_THREADS, on_threads);
  o["Idle Threads Sleep"]          = Option(true);
  o["Hash"]                        = Option(32, 1, 16384, on_hash_size);
  o["Clear Hash"]                  = Option(on_clear_hash);
  o["Ponder"]                      = Option(true);
  o["OwnBook"]                     = Option(false);
  o["MultiPV"]                     = Option(1, 1, 500);
  o["Skill Level"]                 = Option(20, 0, 20);
  o["Emergency Move Horizon"]      = Option(40, 0, 50);
  o["Emergency Base Time"]         = Option(60, 0, 30000);
  o["Emergency Move Time"]         = Option(30, 0, 5000);
  o["Minimum Thinking Time"]       = Option(20, 0, 5000);
  o["Slow Mover"]                  = Option(80, 10, 1000);
  o["UCI_Chess960"]                = Option(false);
<<<<<<< HEAD
  o["UCI_AnalyseMode"]             = Option(false, on_eval);
  o["SyzygyPath"]                  = Option("", on_tb_path);
  o["SyzygyProbeDepth"]            = Option(1, 1, 100);
  o["Syzygy50MoveRule"]            = Option(true);
  o["SyzygyProbeLimit"]            = Option(6, 0, 6);
=======
>>>>>>> de2ba708
}


/// operator<<() is used to print all the options default values in chronological
/// insertion order (the idx field) and in the format defined by the UCI protocol.

std::ostream& operator<<(std::ostream& os, const OptionsMap& om) {

  for (size_t idx = 0; idx < om.size(); ++idx)
      for (OptionsMap::const_iterator it = om.begin(); it != om.end(); ++it)
          if (it->second.idx == idx)
          {
              const Option& o = it->second;
              os << "\noption name " << it->first << " type " << o.type;

              if (o.type != "button")
                  os << " default " << o.defaultValue;

              if (o.type == "spin")
                  os << " min " << o.min << " max " << o.max;

              break;
          }
  return os;
}


/// Option class constructors and conversion operators

Option::Option(const char* v, OnChange f) : type("string"), min(0), max(0), idx(Options.size()), on_change(f)
{ defaultValue = currentValue = v; }

Option::Option(bool v, OnChange f) : type("check"), min(0), max(0), idx(Options.size()), on_change(f)
{ defaultValue = currentValue = (v ? "true" : "false"); }

Option::Option(OnChange f) : type("button"), min(0), max(0), idx(Options.size()), on_change(f)
{}

Option::Option(int v, int minv, int maxv, OnChange f) : type("spin"), min(minv), max(maxv), idx(Options.size()), on_change(f)
{ std::ostringstream ss; ss << v; defaultValue = currentValue = ss.str(); }


Option::operator int() const {
  assert(type == "check" || type == "spin");
  return (type == "spin" ? atoi(currentValue.c_str()) : currentValue == "true");
}

Option::operator std::string() const {
  assert(type == "string");
  return currentValue;
}


/// operator=() updates currentValue and triggers on_change() action. It's up to
/// the GUI to check for option's limits, but we could receive the new value from
/// the user by console window, so let's check the bounds anyway.

Option& Option::operator=(const string& v) {

  assert(!type.empty());

  if (   (type != "button" && v.empty())
      || (type == "check" && v != "true" && v != "false")
      || (type == "spin" && (atoi(v.c_str()) < min || atoi(v.c_str()) > max)))
      return *this;

  if (type != "button")
      currentValue = v;

  if (on_change)
      on_change(*this);

  return *this;
}

} // namespace UCI<|MERGE_RESOLUTION|>--- conflicted
+++ resolved
@@ -87,14 +87,10 @@
   o["Minimum Thinking Time"]       = Option(20, 0, 5000);
   o["Slow Mover"]                  = Option(80, 10, 1000);
   o["UCI_Chess960"]                = Option(false);
-<<<<<<< HEAD
-  o["UCI_AnalyseMode"]             = Option(false, on_eval);
   o["SyzygyPath"]                  = Option("", on_tb_path);
   o["SyzygyProbeDepth"]            = Option(1, 1, 100);
   o["Syzygy50MoveRule"]            = Option(true);
   o["SyzygyProbeLimit"]            = Option(6, 0, 6);
-=======
->>>>>>> de2ba708
 }
 
 
