/*
  Stockfish, a UCI chess playing engine derived from Glaurung 2.1
  Copyright (C) 2004-2008 Tord Romstad (Glaurung author)
  Copyright (C) 2008-2014 Marco Costalba, Joona Kiiski, Tord Romstad

  Stockfish is free software: you can redistribute it and/or modify
  it under the terms of the GNU General Public License as published by
  the Free Software Foundation, either version 3 of the License, or
  (at your option) any later version.

  Stockfish is distributed in the hope that it will be useful,
  but WITHOUT ANY WARRANTY; without even the implied warranty of
  MERCHANTABILITY or FITNESS FOR A PARTICULAR PURPOSE.  See the
  GNU General Public License for more details.

  You should have received a copy of the GNU General Public License
  along with this program.  If not, see <http://www.gnu.org/licenses/>.
*/

#include <algorithm>
#include <cassert>
#include <cstdlib>
#include <sstream>

#include "evaluate.h"
#include "misc.h"
#include "thread.h"
#include "tt.h"
#include "ucioption.h"
#ifdef PA_GTB
#include "phash.h"
#endif

using std::string;

UCI::OptionsMap Options; // Global object

namespace UCI {

/// 'On change' actions, triggered by an option's value change
void on_logger(const Option& o) { start_logger(o); }
void on_eval(const Option&) { Eval::init(); }
void on_threads(const Option&) { Threads.read_uci_options(); }
void on_hash_size(const Option& o) { TT.resize(o); }
void on_clear_hash(const Option&) { TT.clear(); }
#ifdef PA_GTB
  void on_clear_phash(const Option&) { PHInst.wantsclear_phash(); }
  void on_prune_phash(const Option&) { PHInst.wantsprune_phash(); }
  void on_merge_phash(const Option&) { PHInst.wantsmerge_phash(); }
#endif

/// Our case insensitive less() function as required by UCI protocol
bool ci_less(char c1, char c2) { return tolower(c1) < tolower(c2); }

bool CaseInsensitiveLess::operator() (const string& s1, const string& s2) const {
  return std::lexicographical_compare(s1.begin(), s1.end(), s2.begin(), s2.end(), ci_less);
}


/// init() initializes the UCI options to their hard-coded default values

void init(OptionsMap& o) {

<<<<<<< HEAD
  o["Write Debug Log"]             = Option(false, on_logger);
  o["Write Search Log"]            = Option(false);
  o["Search Log Filename"]         = Option("SearchLog.txt");
  o["Book File"]                   = Option("book.bin");
  o["Best Book Move"]              = Option(false);
  o["Contempt Factor"]             = Option(0, -50,  50);
  o["Mobility (Midgame)"]          = Option(100, 0, 200, on_eval);
  o["Mobility (Endgame)"]          = Option(100, 0, 200, on_eval);
  o["Pawn Structure (Midgame)"]    = Option(100, 0, 200, on_eval);
  o["Pawn Structure (Endgame)"]    = Option(100, 0, 200, on_eval);
  o["Passed Pawns (Midgame)"]      = Option(100, 0, 200, on_eval);
  o["Passed Pawns (Endgame)"]      = Option(100, 0, 200, on_eval);
  o["Space"]                       = Option(100, 0, 200, on_eval);
  o["Aggressiveness"]              = Option(100, 0, 200, on_eval);
  o["Cowardice"]                   = Option(100, 0, 200, on_eval);
  o["Min Split Depth"]             = Option(0, 0, 12, on_threads);
  o["Max Threads per Split Point"] = Option(5, 4,  8, on_threads);
  o["Threads"]                     = Option(1, 1, MAX_THREADS, on_threads);
  o["Idle Threads Sleep"]          = Option(false);
  o["Hash"]                        = Option(32, 1, 8192, on_hash_size);
  o["Clear Hash"]                  = Option(on_clear_hash);
  o["Ponder"]                      = Option(true);
  o["OwnBook"]                     = Option(false);
  o["MultiPV"]                     = Option(1, 1, 500);
  o["Skill Level"]                 = Option(20, 0, 20);
  o["Emergency Move Horizon"]      = Option(40, 0, 50);
  o["Emergency Base Time"]         = Option(60, 0, 30000);
  o["Emergency Move Time"]         = Option(30, 0, 5000);
  o["Minimum Thinking Time"]       = Option(20, 0, 5000);
  o["Slow Mover"]                  = Option(70, 10, 1000);
  o["UCI_Chess960"]                = Option(false);
  o["UCI_AnalyseMode"]             = Option(false, on_eval);
#ifdef PA_GTB
  o["Use Persistent Hash"]         = Option(false);
  o["Persistent Hash File"]        = Option("stockfish.hsh");
  o["Clear Persistent Hash"]       = Option(on_clear_phash);
  o["Persistent Hash Depth"]       = Option(20, 10, 99);
  o["Persistent Hash Size"]        = Option(32, 4, 1024);
  o["Prune Persistent Hash"]       = Option(on_prune_phash);
  o["Persistent Hash Merge File"]  = Option("stockfish_merge.hsh");
  o["Merge Persistent Hash"]       = Option(on_merge_phash);
  o["Persistent Hash As Book Depth"] = Option(0, 0, 99);
#ifdef USE_EGTB
  o["UseGaviotaTb"]                = Option(true);
  o["ProbeOnlyAtRoot"]             = Option(false);
  o["GaviotaTbPath"]               = Option("c:/gtb");
  o["GaviotaTbCache"]              = Option(32, 4, 1024);
  o["Soft Probe Depth"]            = Option(10, 2, 99);
  o["Hard Probe Depth"]            = Option(16, 2, 99);
  StrVector schemes(5);
  schemes[0] = "Uncompressed";
  schemes[1] = "Huffman (cp1)";
  schemes[2] = "LZF (cp2)";
  schemes[3] = "Zlib-9 (cp3)";
  schemes[4] = "LZMA-5-4k (cp4)";
  o["GaviotaTbCompression"]        = Option(schemes[4], schemes);
#endif
#endif
=======
  o["Write Debug Log"]          << Option(false, on_logger);
  o["Write Search Log"]         << Option(false);
  o["Search Log Filename"]      << Option("SearchLog.txt");
  o["Book File"]                << Option("book.bin");
  o["Best Book Move"]           << Option(false);
  o["Contempt Factor"]          << Option(0, -50,  50);
  o["Mobility (Midgame)"]       << Option(100, 0, 200, on_eval);
  o["Mobility (Endgame)"]       << Option(100, 0, 200, on_eval);
  o["Pawn Structure (Midgame)"] << Option(100, 0, 200, on_eval);
  o["Pawn Structure (Endgame)"] << Option(100, 0, 200, on_eval);
  o["Passed Pawns (Midgame)"]   << Option(100, 0, 200, on_eval);
  o["Passed Pawns (Endgame)"]   << Option(100, 0, 200, on_eval);
  o["Space"]                    << Option(100, 0, 200, on_eval);
  o["King Safety"]              << Option(100, 0, 200, on_eval);
  o["Min Split Depth"]          << Option(0, 0, 12, on_threads);
  o["Threads"]                  << Option(1, 1, MAX_THREADS, on_threads);
  o["Hash"]                     << Option(32, 1, 16384, on_hash_size);
  o["Clear Hash"]               << Option(on_clear_hash);
  o["Ponder"]                   << Option(true);
  o["OwnBook"]                  << Option(false);
  o["MultiPV"]                  << Option(1, 1, 500);
  o["Skill Level"]              << Option(20, 0, 20);
  o["Emergency Move Horizon"]   << Option(40, 0, 50);
  o["Emergency Base Time"]      << Option(60, 0, 30000);
  o["Emergency Move Time"]      << Option(30, 0, 5000);
  o["Minimum Thinking Time"]    << Option(20, 0, 5000);
  o["Slow Mover"]               << Option(80, 10, 1000);
  o["UCI_Chess960"]             << Option(false);
>>>>>>> e49eb671
}


/// operator<<() is used to print all the options default values in chronological
/// insertion order (the idx field) and in the format defined by the UCI protocol.

std::ostream& operator<<(std::ostream& os, const OptionsMap& om) {

  for (size_t idx = 0; idx <= om.size(); idx++)
      for (OptionsMap::const_iterator it = om.begin(); it != om.end(); ++it)
          if (it->second.idx == idx)
          {
              const Option& o = it->second;
              os << "\noption name " << it->first << " type " << o.type;

              if (o.type != "button")
                  os << " default " << o.defaultValue;

              if (o.type == "spin")
                  os << " min " << o.min << " max " << o.max;

#if defined(PA_GTB) && defined(USE_EGTB)
              if (o.type == "combo")
              {
                for (StrVector::const_iterator itc = it->second.comboValues.begin(); itc != it->second.comboValues.end(); ++itc)
                  os << " var " << *itc;
              }
#endif
              break;
          }
  return os;
}


/// Option class constructors and conversion operators

Option::Option(const char* v, OnChange f) : type("string"), min(0), max(0), on_change(f)
{ defaultValue = currentValue = v; }

Option::Option(bool v, OnChange f) : type("check"), min(0), max(0), on_change(f)
{ defaultValue = currentValue = (v ? "true" : "false"); }

Option::Option(OnChange f) : type("button"), min(0), max(0), on_change(f)
{}

Option::Option(int v, int minv, int maxv, OnChange f) : type("spin"), min(minv), max(maxv), on_change(f)
{ std::ostringstream ss; ss << v; defaultValue = currentValue = ss.str(); }

#if defined(PA_GTB) && defined (USE_EGTB)
Option::Option(string def, StrVector values, Fn *f) : defaultValue(def), currentValue(def), type("combo"), min(0), max(0), comboValues(values), idx(Options.size()), on_change(f)
{}
#endif

Option::operator int() const {
  assert(   type == "check"
         || type == "spin"
#if defined(PA_GTB) && defined (USE_EGTB)
         || type == "combo"
#endif
         );
  return ((   type == "spin"
#if defined(PA_GTB) && defined (USE_EGTB)
           || type == "combo"
#endif
           ) ? atoi(currentValue.c_str()) : currentValue == "true");
}

Option::operator std::string() const {
  assert(type == "string" || type == "combo");
  return currentValue;
}


/// operator<<() inits options and assigns idx in the correct printing order

void Option::operator<<(const Option& o) {

  static size_t insert_order = 0;

  *this = o;
  idx = insert_order++;
}


/// operator=() updates currentValue and triggers on_change() action. It's up to
/// the GUI to check for option's limits, but we could receive the new value from
/// the user by console window, so let's check the bounds anyway.

Option& Option::operator=(const string& v) {

  assert(!type.empty());

  if (   (type != "button" && v.empty())
      || (type == "check" && v != "true" && v != "false")
      || (type == "spin" && (atoi(v.c_str()) < min || atoi(v.c_str()) > max)))
      return *this;

  if (type != "button")
      currentValue = v;

  if (on_change)
      on_change(*this);

  return *this;
}

} // namespace UCI<|MERGE_RESOLUTION|>--- conflicted
+++ resolved
@@ -61,66 +61,6 @@
 
 void init(OptionsMap& o) {
 
-<<<<<<< HEAD
-  o["Write Debug Log"]             = Option(false, on_logger);
-  o["Write Search Log"]            = Option(false);
-  o["Search Log Filename"]         = Option("SearchLog.txt");
-  o["Book File"]                   = Option("book.bin");
-  o["Best Book Move"]              = Option(false);
-  o["Contempt Factor"]             = Option(0, -50,  50);
-  o["Mobility (Midgame)"]          = Option(100, 0, 200, on_eval);
-  o["Mobility (Endgame)"]          = Option(100, 0, 200, on_eval);
-  o["Pawn Structure (Midgame)"]    = Option(100, 0, 200, on_eval);
-  o["Pawn Structure (Endgame)"]    = Option(100, 0, 200, on_eval);
-  o["Passed Pawns (Midgame)"]      = Option(100, 0, 200, on_eval);
-  o["Passed Pawns (Endgame)"]      = Option(100, 0, 200, on_eval);
-  o["Space"]                       = Option(100, 0, 200, on_eval);
-  o["Aggressiveness"]              = Option(100, 0, 200, on_eval);
-  o["Cowardice"]                   = Option(100, 0, 200, on_eval);
-  o["Min Split Depth"]             = Option(0, 0, 12, on_threads);
-  o["Max Threads per Split Point"] = Option(5, 4,  8, on_threads);
-  o["Threads"]                     = Option(1, 1, MAX_THREADS, on_threads);
-  o["Idle Threads Sleep"]          = Option(false);
-  o["Hash"]                        = Option(32, 1, 8192, on_hash_size);
-  o["Clear Hash"]                  = Option(on_clear_hash);
-  o["Ponder"]                      = Option(true);
-  o["OwnBook"]                     = Option(false);
-  o["MultiPV"]                     = Option(1, 1, 500);
-  o["Skill Level"]                 = Option(20, 0, 20);
-  o["Emergency Move Horizon"]      = Option(40, 0, 50);
-  o["Emergency Base Time"]         = Option(60, 0, 30000);
-  o["Emergency Move Time"]         = Option(30, 0, 5000);
-  o["Minimum Thinking Time"]       = Option(20, 0, 5000);
-  o["Slow Mover"]                  = Option(70, 10, 1000);
-  o["UCI_Chess960"]                = Option(false);
-  o["UCI_AnalyseMode"]             = Option(false, on_eval);
-#ifdef PA_GTB
-  o["Use Persistent Hash"]         = Option(false);
-  o["Persistent Hash File"]        = Option("stockfish.hsh");
-  o["Clear Persistent Hash"]       = Option(on_clear_phash);
-  o["Persistent Hash Depth"]       = Option(20, 10, 99);
-  o["Persistent Hash Size"]        = Option(32, 4, 1024);
-  o["Prune Persistent Hash"]       = Option(on_prune_phash);
-  o["Persistent Hash Merge File"]  = Option("stockfish_merge.hsh");
-  o["Merge Persistent Hash"]       = Option(on_merge_phash);
-  o["Persistent Hash As Book Depth"] = Option(0, 0, 99);
-#ifdef USE_EGTB
-  o["UseGaviotaTb"]                = Option(true);
-  o["ProbeOnlyAtRoot"]             = Option(false);
-  o["GaviotaTbPath"]               = Option("c:/gtb");
-  o["GaviotaTbCache"]              = Option(32, 4, 1024);
-  o["Soft Probe Depth"]            = Option(10, 2, 99);
-  o["Hard Probe Depth"]            = Option(16, 2, 99);
-  StrVector schemes(5);
-  schemes[0] = "Uncompressed";
-  schemes[1] = "Huffman (cp1)";
-  schemes[2] = "LZF (cp2)";
-  schemes[3] = "Zlib-9 (cp3)";
-  schemes[4] = "LZMA-5-4k (cp4)";
-  o["GaviotaTbCompression"]        = Option(schemes[4], schemes);
-#endif
-#endif
-=======
   o["Write Debug Log"]          << Option(false, on_logger);
   o["Write Search Log"]         << Option(false);
   o["Search Log Filename"]      << Option("SearchLog.txt");
@@ -149,7 +89,36 @@
   o["Minimum Thinking Time"]    << Option(20, 0, 5000);
   o["Slow Mover"]               << Option(80, 10, 1000);
   o["UCI_Chess960"]             << Option(false);
->>>>>>> e49eb671
+
+// ??
+  o["UCI_AnalyseMode"]          << Option(false, on_eval);
+
+#ifdef PA_GTB
+  o["Use Persistent Hash"]         << Option(false);
+  o["Persistent Hash File"]        << Option("stockfish.hsh");
+  o["Clear Persistent Hash"]       << Option(on_clear_phash);
+  o["Persistent Hash Depth"]       << Option(20, 10, 99);
+  o["Persistent Hash Size"]        << Option(32, 4, 1024);
+  o["Prune Persistent Hash"]       << Option(on_prune_phash);
+  o["Persistent Hash Merge File"]  << Option("stockfish_merge.hsh");
+  o["Merge Persistent Hash"]       << Option(on_merge_phash);
+  o["Persistent Hash As Book Depth"] << Option(0, 0, 99);
+#ifdef USE_EGTB
+  o["UseGaviotaTb"]                << Option(true);
+  o["ProbeOnlyAtRoot"]             << Option(false);
+  o["GaviotaTbPath"]               << Option("c:/gtb");
+  o["GaviotaTbCache"]              << Option(32, 4, 1024);
+  o["Soft Probe Depth"]            << Option(10, 2, 99);
+  o["Hard Probe Depth"]            << Option(16, 2, 99);
+  StrVector schemes(5);
+  schemes[0] = "Uncompressed";
+  schemes[1] = "Huffman (cp1)";
+  schemes[2] = "LZF (cp2)";
+  schemes[3] = "Zlib-9 (cp3)";
+  schemes[4] = "LZMA-5-4k (cp4)";
+  o["GaviotaTbCompression"]        << Option(schemes[4], schemes);
+#endif
+#endif
 }
 
 
@@ -199,7 +168,7 @@
 { std::ostringstream ss; ss << v; defaultValue = currentValue = ss.str(); }
 
 #if defined(PA_GTB) && defined (USE_EGTB)
-Option::Option(string def, StrVector values, Fn *f) : defaultValue(def), currentValue(def), type("combo"), min(0), max(0), comboValues(values), idx(Options.size()), on_change(f)
+Option::Option(string def, StrVector values, OnChange f) : defaultValue(def), currentValue(def), type("combo"), min(0), max(0), comboValues(values), idx(Options.size()), on_change(f)
 {}
 #endif
 
