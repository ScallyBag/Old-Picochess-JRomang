/*
  Stockfish, a UCI chess playing engine derived from Glaurung 2.1
  Copyright (C) 2004-2008 Tord Romstad (Glaurung author)
  Copyright (C) 2008-2013 Marco Costalba, Joona Kiiski, Tord Romstad

  Stockfish is free software: you can redistribute it and/or modify
  it under the terms of the GNU General Public License as published by
  the Free Software Foundation, either version 3 of the License, or
  (at your option) any later version.

  Stockfish is distributed in the hope that it will be useful,
  but WITHOUT ANY WARRANTY; without even the implied warranty of
  MERCHANTABILITY or FITNESS FOR A PARTICULAR PURPOSE.  See the
  GNU General Public License for more details.

  You should have received a copy of the GNU General Public License
  along with this program.  If not, see <http://www.gnu.org/licenses/>.
*/

#include <algorithm>
#include <cassert>
#include <cstdlib>
#include <sstream>

#include "evaluate.h"
#include "misc.h"
#include "thread.h"
#include "tt.h"
#include "ucioption.h"
#ifdef PA_GTB
#include "phash.h"
#endif

using std::string;

UCI::OptionsMap Options; // Global object

namespace UCI {

/// 'On change' actions, triggered by an option's value change
void on_logger(const Option& o) { start_logger(o); }
void on_eval(const Option&) { Eval::init(); }
void on_threads(const Option&) { Threads.read_uci_options(); }
void on_hash_size(const Option& o) { TT.set_size(o); }
void on_clear_hash(const Option&) { TT.clear(); }
#ifdef PA_GTB
  void on_clear_phash(const Option&) { PHInst.wantsclear_phash(); }
  void on_prune_phash(const Option&) { PHInst.wantsprune_phash(); }
  void on_merge_phash(const Option&) { PHInst.wantsmerge_phash(); }
#endif

/// Our case insensitive less() function as required by UCI protocol
bool ci_less(char c1, char c2) { return tolower(c1) < tolower(c2); }

bool CaseInsensitiveLess::operator() (const string& s1, const string& s2) const {
  return std::lexicographical_compare(s1.begin(), s1.end(), s2.begin(), s2.end(), ci_less);
}


/// init() initializes the UCI options to their hard coded default values

void init(OptionsMap& o) {

  o["Write Debug Log"]             = Option(false, on_logger);
  o["Write Search Log"]            = Option(false);
  o["Search Log Filename"]         = Option("SearchLog.txt");
  o["Book File"]                   = Option("book.bin");
  o["Best Book Move"]              = Option(false);
  o["Contempt Factor"]             = Option(0, -50,  50);
  o["Mobility (Midgame)"]          = Option(100, 0, 200, on_eval);
  o["Mobility (Endgame)"]          = Option(100, 0, 200, on_eval);
  o["Pawn Structure (Midgame)"]    = Option(100, 0, 200, on_eval);
  o["Pawn Structure (Endgame)"]    = Option(100, 0, 200, on_eval);
  o["Passed Pawns (Midgame)"]      = Option(100, 0, 200, on_eval);
  o["Passed Pawns (Endgame)"]      = Option(100, 0, 200, on_eval);
  o["Space"]                       = Option(100, 0, 200, on_eval);
  o["Aggressiveness"]              = Option(100, 0, 200, on_eval);
  o["Cowardice"]                   = Option(100, 0, 200, on_eval);
  o["Min Split Depth"]             = Option(0, 0, 12, on_threads);
  o["Max Threads per Split Point"] = Option(5, 4,  8, on_threads);
  o["Threads"]                     = Option(1, 1, MAX_THREADS, on_threads);
  o["Idle Threads Sleep"]          = Option(true);
  o["Hash"]                        = Option(32, 1, 8192, on_hash_size);
  o["Clear Hash"]                  = Option(on_clear_hash);
  o["Ponder"]                      = Option(true);
  o["OwnBook"]                     = Option(false);
  o["MultiPV"]                     = Option(1, 1, 500);
  o["Skill Level"]                 = Option(20, 0, 20);
  o["Emergency Move Horizon"]      = Option(40, 0, 50);
  o["Emergency Base Time"]         = Option(60, 0, 30000);
  o["Emergency Move Time"]         = Option(30, 0, 5000);
  o["Minimum Thinking Time"]       = Option(20, 0, 5000);
  o["Slow Mover"]                  = Option(70, 10, 1000);
  o["UCI_Chess960"]                = Option(false);
  o["UCI_AnalyseMode"]             = Option(false, on_eval);
#ifdef PA_GTB
  o["Use Persistent Hash"]         = Option(false);
  o["Persistent Hash File"]        = Option("stockfish.hsh");
  o["Clear Persistent Hash"]       = Option(on_clear_phash);
  o["Persistent Hash Depth"]       = Option(20, 10, 99);
  o["Persistent Hash Size"]        = Option(32, 4, 1024);
  o["Prune Persistent Hash"]       = Option(on_prune_phash);
  o["Persistent Hash Merge File"]  = Option("stockfish_merge.hsh");
  o["Merge Persistent Hash"]       = Option(on_merge_phash);
  o["Persistent Hash As Book Depth"] = Option(0, 0, 99);
#ifdef USE_EGTB
  o["UseGaviotaTb"]                = Option(true);
  o["ProbeOnlyAtRoot"]             = Option(false);
  o["GaviotaTbPath"]               = Option("c:/gtb");
  o["GaviotaTbCache"]              = Option(32, 4, 1024);
  o["Soft Probe Depth"]            = Option(10, 2, 99);
  o["Hard Probe Depth"]            = Option(16, 2, 99);
  StrVector schemes(5);
  schemes[0] = "Uncompressed";
  schemes[1] = "Huffman (cp1)";
  schemes[2] = "LZF (cp2)";
  schemes[3] = "Zlib-9 (cp3)";
  schemes[4] = "LZMA-5-4k (cp4)";
  o["GaviotaTbCompression"]        = Option(schemes[4], schemes);
#endif
#endif
}


/// operator<<() is used to print all the options default values in chronological
/// insertion order (the idx field) and in the format defined by the UCI protocol.

std::ostream& operator<<(std::ostream& os, const OptionsMap& om) {

<<<<<<< HEAD
  for (size_t idx = 0; idx <= om.size(); idx++)
=======
  for (size_t idx = 0; idx < om.size(); ++idx)
>>>>>>> b15e148b
      for (OptionsMap::const_iterator it = om.begin(); it != om.end(); ++it)
          if (it->second.idx == idx)
          {
              const Option& o = it->second;
              os << "\noption name " << it->first << " type " << o.type;

              if (o.type != "button")
                  os << " default " << o.defaultValue;

              if (o.type == "spin")
                  os << " min " << o.min << " max " << o.max;

#if defined(PA_GTB) && defined(USE_EGTB)
              if (o.type == "combo")
              {
                for (StrVector::const_iterator itc = it->second.comboValues.begin(); itc != it->second.comboValues.end(); ++itc)
                  os << " var " << *itc;
              }
#endif
              break;
          }
  return os;
}


/// Option c'tors and conversion operators

Option::Option(const char* v, Fn* f) : type("string"), min(0), max(0), idx(Options.size()), on_change(f)
{ defaultValue = currentValue = v; }

Option::Option(bool v, Fn* f) : type("check"), min(0), max(0), idx(Options.size()), on_change(f)
{ defaultValue = currentValue = (v ? "true" : "false"); }

Option::Option(Fn* f) : type("button"), min(0), max(0), idx(Options.size()), on_change(f)
{}

Option::Option(int v, int minv, int maxv, Fn* f) : type("spin"), min(minv), max(maxv), idx(Options.size()), on_change(f)
{ std::ostringstream ss; ss << v; defaultValue = currentValue = ss.str(); }

#if defined(PA_GTB) && defined (USE_EGTB)
Option::Option(string def, StrVector values, Fn *f) : defaultValue(def), currentValue(def), type("combo"), min(0), max(0), comboValues(values), idx(Options.size()), on_change(f)
{}
#endif

Option::operator int() const {
  assert(   type == "check"
         || type == "spin"
#if defined(PA_GTB) && defined (USE_EGTB)
         || type == "combo"
#endif
         );
  return ((   type == "spin"
#if defined(PA_GTB) && defined (USE_EGTB)
           || type == "combo"
#endif
           ) ? atoi(currentValue.c_str()) : currentValue == "true");
}

Option::operator std::string() const {
  assert(type == "string" || type == "combo");
  return currentValue;
}


/// operator=() updates currentValue and triggers on_change() action. It's up to
/// the GUI to check for option's limits, but we could receive the new value from
/// the user by console window, so let's check the bounds anyway.

Option& Option::operator=(const string& v) {

  assert(!type.empty());

  if (   (type != "button" && v.empty())
      || (type == "check" && v != "true" && v != "false")
      || (type == "spin" && (atoi(v.c_str()) < min || atoi(v.c_str()) > max)))
      return *this;

  if (type != "button")
      currentValue = v;

  if (on_change)
      (*on_change)(*this);

  return *this;
}

} // namespace UCI<|MERGE_RESOLUTION|>--- conflicted
+++ resolved
@@ -127,11 +127,7 @@
 
 std::ostream& operator<<(std::ostream& os, const OptionsMap& om) {
 
-<<<<<<< HEAD
   for (size_t idx = 0; idx <= om.size(); idx++)
-=======
-  for (size_t idx = 0; idx < om.size(); ++idx)
->>>>>>> b15e148b
       for (OptionsMap::const_iterator it = om.begin(); it != om.end(); ++it)
           if (it->second.idx == idx)
           {
