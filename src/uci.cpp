--- conflicted
+++ resolved
@@ -91,22 +91,10 @@
 
           benchmark(pos, ss);
       }
-<<<<<<< HEAD
-
       else if (token == "dgt" && (is >> token)) // Read USB port
       {
-    	  DGT::loop(token);
+          DGT::loop(token);
       }
-
-      else if (token == "key") sync_cout <<   "position key: " << hex << pos.key()
-                                         << "\nmaterial key: " << pos.material_key()
-                                         << "\npawn key:     " << pos.pawn_key()
-                                         << sync_endl;
-
-      else if (token == "uci") sync_cout << "id name " << engine_info(true)
-                                         << "\n"       << Options
-                                         << "\nuciok"  << sync_endl;
-=======
       else if (token == "key")
           sync_cout << hex << uppercase << setfill('0')
                     << "position key: "   << setw(16) << pos.key()
@@ -118,7 +106,6 @@
           sync_cout << "id name " << engine_info(true)
                     << "\n"       << Options
                     << "\nuciok"  << sync_endl;
->>>>>>> a95cbca5
 
       else if (token == "ucinewgame") TT.clear();
       else if (token == "go")         go(pos, is);
