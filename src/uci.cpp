--- conflicted
+++ resolved
@@ -122,16 +122,12 @@
       else if (token == "bench")      benchmark(pos, is);
       else if (token == "d")          sync_cout << pos.pretty() << sync_endl;
       else if (token == "isready")    sync_cout << "readyok" << sync_endl;
-<<<<<<< HEAD
-      else if (token == "eval")       sync_cout << Eval::trace(pos) << sync_endl;
 #ifdef PA_GTB
       else if (token == "importepd")  PersistentHash::import_epd(is);
 #ifdef PHASH_DEBUG
       else if (token == "exercise")   PersistentHash::exercise(is);
 #endif
 #endif
-=======
->>>>>>> 15616ad1
       else
           sync_cout << "Unknown command: " << cmd << sync_endl;
 
@@ -208,7 +204,7 @@
 #endif
   }
 
-  
+
   // go() is called when engine receives the "go" UCI command. The function sets
   // the thinking time and other parameters from the input string, and starts
   // the search.
