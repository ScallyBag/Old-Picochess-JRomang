/*
  Stockfish, a UCI chess playing engine derived from Glaurung 2.1
  Copyright (C) 2004-2008 Tord Romstad (Glaurung author)
  Copyright (C) 2008-2014 Marco Costalba, Joona Kiiski, Tord Romstad

  Stockfish is free software: you can redistribute it and/or modify
  it under the terms of the GNU General Public License as published by
  the Free Software Foundation, either version 3 of the License, or
  (at your option) any later version.

  Stockfish is distributed in the hope that it will be useful,
  but WITHOUT ANY WARRANTY; without even the implied warranty of
  MERCHANTABILITY or FITNESS FOR A PARTICULAR PURPOSE.  See the
  GNU General Public License for more details.

  You should have received a copy of the GNU General Public License
  along with this program.  If not, see <http://www.gnu.org/licenses/>.
*/

#include <iostream>

#include "bitboard.h"
#include "evaluate.h"
#include "position.h"
#include "search.h"
#include "tbprobe.h"
#include "thread.h"
#include "tt.h"
#include "ucioption.h"

int main(int argc, char* argv[]) {

  std::cout << engine_info() << std::endl;

  UCI::init(Options);
  Bitboards::init();
  Position::init();
  Bitbases::init_kpk();
  Search::init();
  Pawns::init();
  Eval::init();
  Threads.init();
<<<<<<< HEAD
  TT.set_size(Options["Hash"]);
  Tablebases::init(Options["SyzygyPath"]);
=======
  TT.resize(Options["Hash"]);
>>>>>>> a3544fbe

  UCI::loop(argc, argv);

  Threads.exit();
}<|MERGE_RESOLUTION|>--- conflicted
+++ resolved
@@ -40,12 +40,8 @@
   Pawns::init();
   Eval::init();
   Threads.init();
-<<<<<<< HEAD
-  TT.set_size(Options["Hash"]);
+  TT.resize(Options["Hash"]);
   Tablebases::init(Options["SyzygyPath"]);
-=======
-  TT.resize(Options["Hash"]);
->>>>>>> a3544fbe
 
   UCI::loop(argc, argv);
 
