/*
  Stockfish, a UCI chess playing engine derived from Glaurung 2.1
  Copyright (C) 2004-2008 Tord Romstad (Glaurung author)
  Copyright (C) 2008-2014 Marco Costalba, Joona Kiiski, Tord Romstad

  Stockfish is free software: you can redistribute it and/or modify
  it under the terms of the GNU General Public License as published by
  the Free Software Foundation, either version 3 of the License, or
  (at your option) any later version.

  Stockfish is distributed in the hope that it will be useful,
  but WITHOUT ANY WARRANTY; without even the implied warranty of
  MERCHANTABILITY or FITNESS FOR A PARTICULAR PURPOSE.  See the
  GNU General Public License for more details.

  You should have received a copy of the GNU General Public License
  along with this program.  If not, see <http://www.gnu.org/licenses/>.
*/

#include <cassert>
#include <iomanip>
#include <sstream>
#include <stack>

#include "movegen.h"
#include "notation.h"
#include "position.h"

using namespace std;

static const char* PieceToChar[COLOR_NB] = { " PNBRQK", " pnbrqk" };


/// score_to_uci() converts a value to a string suitable for use with the UCI
/// protocol specifications:
///
/// cp <x>     The score from the engine's point of view in centipawns.
/// mate <y>   Mate in y moves, not plies. If the engine is getting mated
///            use negative values for y.

string score_to_uci(Value v, Value alpha, Value beta) {

  stringstream ss;

  if (abs(v) < VALUE_MATE_IN_MAX_PLY)
      ss << "cp " << v * 100 / PawnValueEg;
  else
      ss << "mate " << (v > 0 ? VALUE_MATE - v + 1 : -VALUE_MATE - v) / 2;

  ss << (v >= beta ? " lowerbound" : v <= alpha ? " upperbound" : "");

  return ss.str();
}


/// move_to_uci() converts a move to a string in coordinate notation
/// (g1f3, a7a8q, etc.). The only special case is castling moves, where we print
/// in the e1g1 notation in normal chess mode, and in e1h1 notation in chess960
/// mode. Internally castling moves are always encoded as "king captures rook".

const string move_to_uci(Move m, bool chess960) {

  Square from = from_sq(m);
  Square to = to_sq(m);

  if (m == MOVE_NONE)
      return "(none)";

  if (m == MOVE_NULL)
      return "0000";

  if (type_of(m) == CASTLING && !chess960)
      to = make_square(to > from ? FILE_G : FILE_C, rank_of(from));

  string move = to_string(from) + to_string(to);

  if (type_of(m) == PROMOTION)
      move += PieceToChar[BLACK][promotion_type(m)]; // Lower case

  return move;
}


/// move_from_uci() takes a position and a string representing a move in
/// simple coordinate notation and returns an equivalent legal Move if any.

Move move_from_uci(const Position& pos, string& str) {

  if (str.length() == 5) // Junior could send promotion piece in uppercase
      str[4] = char(tolower(str[4]));

  for (MoveList<LEGAL> it(pos); *it; ++it)
      if (str == move_to_uci(*it, pos.is_chess960()))
          return *it;

  return MOVE_NONE;
}


/// move_to_san() takes a position and a legal Move as input and returns its
/// short algebraic notation representation.

const string move_to_san(Position& pos, Move m) {

  if (m == MOVE_NONE)
      return "(none)";

  if (m == MOVE_NULL)
      return "(null)";

  assert(MoveList<LEGAL>(pos).contains(m));

  Bitboard others, b;
  string san;
  Color us = pos.side_to_move();
  Square from = from_sq(m);
  Square to = to_sq(m);
  Piece pc = pos.piece_on(from);
  PieceType pt = type_of(pc);

  if (type_of(m) == CASTLING)
      san = to > from ? "O-O" : "O-O-O";
  else
  {
      if (pt != PAWN)
      {
          san = PieceToChar[WHITE][pt]; // Upper case

          // A disambiguation occurs if we have more then one piece of type 'pt'
          // that can reach 'to' with a legal move.
          others = b = (pos.attacks_from(pc, to) & pos.pieces(us, pt)) ^ from;

          while (b)
          {
              Square s = pop_lsb(&b);
              if (!pos.legal(make_move(s, to), pos.pinned_pieces(us)))
                  others ^= s;
          }

          if (!others)
          { /* Disambiguation is not needed */ }

          else if (!(others & file_bb(from)))
              san += to_char(file_of(from));

          else if (!(others & rank_bb(from)))
              san += to_char(rank_of(from));

          else
              san += to_string(from);
      }
      else if (pos.capture(m))
          san = to_char(file_of(from));

      if (pos.capture(m))
          san += 'x';

      san += to_string(to);

      if (type_of(m) == PROMOTION)
          san += string("=") + PieceToChar[WHITE][promotion_type(m)];
  }

  if (pos.gives_check(m, CheckInfo(pos)))
  {
      StateInfo st;
      pos.do_move(m, st);
      san += MoveList<LEGAL>(pos).size() ? "+" : "#";
      pos.undo_move(m);
  }

  return san;
}


/// pretty_pv() formats human-readable search information, typically to be
/// appended to the search log file. It uses the two helpers below to pretty
/// format the time and score respectively.

static string format(int64_t msecs) {

  const int MSecMinute = 1000 * 60;
  const int MSecHour   = 1000 * 60 * 60;

  int64_t hours   =   msecs / MSecHour;
  int64_t minutes =  (msecs % MSecHour) / MSecMinute;
  int64_t seconds = ((msecs % MSecHour) % MSecMinute) / 1000;

  stringstream ss;

  if (hours)
      ss << hours << ':';

  ss << setfill('0') << setw(2) << minutes << ':' << setw(2) << seconds;

  return ss.str();
}

static string format(Value v) {

  stringstream ss;

  if (v >= VALUE_MATE_IN_MAX_PLY)
      ss << "#" << (VALUE_MATE - v + 1) / 2;

  else if (v <= VALUE_MATED_IN_MAX_PLY)
      ss << "-#" << (VALUE_MATE + v) / 2;

  else
      ss << setprecision(2) << fixed << showpos << double(v) / PawnValueEg;

  return ss.str();
}

string pretty_pv(Position& pos, int depth, Value value, int64_t msecs, Move pv[]) {

  const uint64_t K = 1000;
  const uint64_t M = 1000000;

  std::stack<StateInfo> st;
  Move* m = pv;
  string san, str, padding;
  stringstream ss;

  ss << setw(2) << depth << setw(8) << format(value) << setw(8) << format(msecs);

  if (pos.nodes_searched() < M)
      ss << setw(8) << pos.nodes_searched() / 1 << "  ";

  else if (pos.nodes_searched() < K * M)
      ss << setw(7) << pos.nodes_searched() / K << "K  ";

  else
      ss << setw(7) << pos.nodes_searched() / M << "M  ";

  str = ss.str();
  padding = string(str.length(), ' ');

  while (*m != MOVE_NONE)
  {
      san = move_to_san(pos, *m) + ' ';

      if ((str.length() + san.length()) % 80 <= san.length()) // Exceed 80 cols
          str += "\n" + padding;

      str += san;

      st.push(StateInfo());
      pos.do_move(*m++, st.top());
  }

  while (m != pv)
      pos.undo_move(*--m);

<<<<<<< HEAD
  return s.str();
}

#ifdef PA_GTB
Value uci_to_score(std::string &str)
{
  Value uci = (Value)atoi(str.c_str());
  Value v = VALUE_NONE;

  if (uci > 32000) {
    v = VALUE_MATE - (32767 - uci);
  } else if (uci < -32000) {
    v = -VALUE_MATE + (32767 + uci);
  } else {
    v = uci * int(PawnValueMg) / 100;
  }
  return v;
}

#include "misc.h"

//#define SAN_DEBUG

enum { SAN_MOVE_NORMAL, SAN_PAWN_CAPTURE };

template <int MoveType> inline Move test_move(Position &pos, Square fromsquare, Square tosquare, PieceType promotion)
{
  Move move;

  if (MoveType == SAN_MOVE_NORMAL) {
    if (promotion != NO_PIECE_TYPE) {
      move = make<PROMOTION>(fromsquare, tosquare, promotion);
    } else {
      move = make<NORMAL>(fromsquare, tosquare);
    }
  } else if (MoveType == SAN_PAWN_CAPTURE) {
    if (pos.ep_square() == tosquare) {
      move = make<ENPASSANT>(fromsquare, tosquare);
    } else {
      if (promotion != NO_PIECE_TYPE) {
        move = make<PROMOTION>(fromsquare, tosquare, promotion);
      } else {
        move = make<NORMAL>(fromsquare, tosquare);
      }
    }
  }
  if (pos.pseudo_legal(move) && pos.legal(move, pos.pinned_pieces(pos.side_to_move()))) {
#ifdef SAN_DEBUG
    sync_cout << "found a move: " << move_to_uci(move, false) << sync_endl;
#endif
    return move;
  } else {
#ifdef SAN_DEBUG
    sync_cout << "invalid move: " << move_to_uci(move, false) << sync_endl;
#endif
    return MOVE_NONE; // invalid;
  }
  return MOVE_NONE;
}

Move san_to_move(Position& pos, std::string& str)
{
  std::string uci = str;
  PieceType promotion = NO_PIECE_TYPE;
  bool castles = false;
  bool capture = false;
  Move move = MOVE_NONE;
  
  size_t idx = uci.find_first_of("+#");
  if (idx != std::string::npos) {
    uci.erase(idx); // erase to end of the string
  }
  idx = uci.find_first_of("=");
  if (idx != std::string::npos) {
    char promo = uci.at(idx);
    switch(promo) {
      case 'Q': promotion = QUEEN; break;
      case 'R': promotion = ROOK; break;
      case 'B': promotion = BISHOP; break;
      case 'N': promotion = KNIGHT; break;
      default: return MOVE_NONE; // invalid
    }
    uci.erase(idx);
  } else { // check the last char, is it QRBN?
    char promo2 = uci.at(uci.size() - 1);
    switch(promo2) {
      case 'Q': promotion = QUEEN; break;
      case 'R': promotion = ROOK; break;
      case 'B': promotion = BISHOP; break;
      case 'N': promotion = KNIGHT; break;
      default: ; // nixda
    }
    if (promotion != NO_PIECE_TYPE)
      uci.erase(uci.size() - 1);
  }
  idx = uci.find_first_of("x");
  if (idx != std::string::npos) {
    capture = true;
    uci.erase(idx, 1);
  }
  
  char piece = str.at(0);
  PieceType piecetype;
  std::string thepiece;
  
  switch(piece) {
    case 'N': piecetype = KNIGHT; break;
    case 'B': piecetype = BISHOP; break;
    case 'R': piecetype = ROOK; break;
    case 'Q': piecetype = QUEEN; break;
    case 'K': piecetype = KING; break;
    case '0':
    case 'O':
      castles = true; piecetype = NO_PIECE_TYPE; break;
    default: piecetype = PAWN;
  }
  
#ifdef SAN_DEBUG
  switch(int(piecetype)) {
    case KNIGHT: thepiece = "knight"; break;
    case BISHOP: thepiece = "bishop"; break;
    case ROOK: thepiece = "rook"; break;
    case QUEEN: thepiece = "queen"; break;
    case KING: thepiece = "king"; break;
    case PAWN: thepiece = "pawn"; break;
    case NO_PIECE_TYPE: thepiece = "castles"; break;
  }

  sync_cout << "restring: " << uci << "; piece type: " << thepiece << sync_endl;
#endif

  if (castles) { // chess 960?
    if (uci == "0-0" || uci == "O-O") {
      if (pos.side_to_move() == WHITE) {
        move = make<CASTLE>(SQ_E1, SQ_H1);
      } else {
        move = make<CASTLE>(SQ_E8, SQ_H8);
      }
    } else if (uci == "0-0-0" || uci == "O-O-O") {
      if (pos.side_to_move() == WHITE) {
        move = make<CASTLE>(SQ_E1, SQ_A1);
      } else {
        move = make<CASTLE>(SQ_E8, SQ_A8);
      }
    }
    if (pos.pseudo_legal(move) && pos.legal(move, pos.pinned_pieces(pos.side_to_move()))) {
      return move;
    }
    return MOVE_NONE; // invalid
  }
  
  // normal move or promotion
  int torank = uci.at(uci.size() - 1) - '1';
  int tofile = uci.at(uci.size() - 2) - 'a';
  int disambig_r = -1;
  int disambig_f = -1;
  if (piecetype != PAWN && piecetype != KING && uci.size() > 3) {
    char ambig = uci.at(uci.size() - 3);
    if (ambig >= 'a' && ambig <= 'h') {
      disambig_f = ambig - 'a';
    } else if (ambig >= '1' && ambig <= '8') {
      disambig_r = ambig - '1';
    } else {
      return MOVE_NONE; // invalid;
    }
  }

  Square tosquare = Square((torank * 8) + tofile);
  const Square *pl;
  int piececount;

  switch (piecetype) {
    case PAWN:
      pl = pos.list<PAWN>(pos.side_to_move());
      piececount = pos.count<PAWN>(pos.side_to_move());
      break;
    case KNIGHT:
      pl = pos.list<KNIGHT>(pos.side_to_move());
      piececount = pos.count<KNIGHT>(pos.side_to_move());
      break;
    case BISHOP:
      pl = pos.list<BISHOP>(pos.side_to_move());
      piececount = pos.count<BISHOP>(pos.side_to_move());
      break;
    case ROOK:
      pl = pos.list<ROOK>(pos.side_to_move());
      piececount = pos.count<ROOK>(pos.side_to_move());
      break;
    case QUEEN:
      pl = pos.list<QUEEN>(pos.side_to_move());
      piececount = pos.count<QUEEN>(pos.side_to_move());
      break;
    case KING:
      pl = pos.list<KING>(pos.side_to_move());
      piececount = pos.count<KING>(pos.side_to_move());
      break;
    default:
      return MOVE_NONE; // invalid
  }

  if (piececount == 1) {
    if (piecetype != PAWN || !capture) {
      move = test_move<SAN_MOVE_NORMAL>(pos, *pl, tosquare, promotion);
    } else {
      move = test_move<SAN_PAWN_CAPTURE>(pos, *pl, tosquare, promotion);
    }
    if (move != MOVE_NONE) {
      return move;
    } else {
      return MOVE_NONE;
    }
  } else if (piececount > 1) {
    Square s;
    while ((s = *pl++) != SQ_NONE) {
      Square ss = SQ_NONE;
#ifdef SAN_DEBUG
      sync_cout << "  looking at " << char((s % 8) + 'a') << char ((s / 8) + '1') << sync_endl;
#endif
      if (disambig_r >=0 || disambig_f >= 0) {
        if (disambig_r >= 0 && rank_of(s) == Rank(disambig_r)) {
          ss = s;
        } else if (disambig_f >= 0 && file_of(s) == File(disambig_f)) {
          ss = s;
        }
      } else {
        ss = s;
      }
      if (ss != SQ_NONE) {
        if (piecetype != PAWN || !capture) {
          move = test_move<SAN_MOVE_NORMAL>(pos, ss, tosquare, promotion);
        } else {
          move = test_move<SAN_PAWN_CAPTURE>(pos, ss, tosquare, promotion);
        }
        if (move != MOVE_NONE) {
          return move;
        } else {
          ; // don't return, we just need to keep trying
        }
      }
    }
  }
  return MOVE_NONE;
}
#endif
=======
  return str;
}
>>>>>>> e49eb671
<|MERGE_RESOLUTION|>--- conflicted
+++ resolved
@@ -252,8 +252,7 @@
   while (m != pv)
       pos.undo_move(*--m);
 
-<<<<<<< HEAD
-  return s.str();
+  return str;
 }
 
 #ifdef PA_GTB
@@ -387,15 +386,15 @@
   if (castles) { // chess 960?
     if (uci == "0-0" || uci == "O-O") {
       if (pos.side_to_move() == WHITE) {
-        move = make<CASTLE>(SQ_E1, SQ_H1);
+        move = make<CASTLING>(SQ_E1, SQ_H1);
       } else {
-        move = make<CASTLE>(SQ_E8, SQ_H8);
+        move = make<CASTLING>(SQ_E8, SQ_H8);
       }
     } else if (uci == "0-0-0" || uci == "O-O-O") {
       if (pos.side_to_move() == WHITE) {
-        move = make<CASTLE>(SQ_E1, SQ_A1);
+        move = make<CASTLING>(SQ_E1, SQ_A1);
       } else {
-        move = make<CASTLE>(SQ_E8, SQ_A8);
+        move = make<CASTLING>(SQ_E8, SQ_A8);
       }
     }
     if (pos.pseudo_legal(move) && pos.legal(move, pos.pinned_pieces(pos.side_to_move()))) {
@@ -496,8 +495,4 @@
   }
   return MOVE_NONE;
 }
-#endif
-=======
-  return str;
-}
->>>>>>> e49eb671
+#endif