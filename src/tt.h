/*
  Stockfish, a UCI chess playing engine derived from Glaurung 2.1
  Copyright (C) 2004-2008 Tord Romstad (Glaurung author)
  Copyright (C) 2008-2013 Marco Costalba, Joona Kiiski, Tord Romstad

  Stockfish is free software: you can redistribute it and/or modify
  it under the terms of the GNU General Public License as published by
  the Free Software Foundation, either version 3 of the License, or
  (at your option) any later version.

  Stockfish is distributed in the hope that it will be useful,
  but WITHOUT ANY WARRANTY; without even the implied warranty of
  MERCHANTABILITY or FITNESS FOR A PARTICULAR PURPOSE.  See the
  GNU General Public License for more details.

  You should have received a copy of the GNU General Public License
  along with this program.  If not, see <http://www.gnu.org/licenses/>.
*/

#ifndef TT_H_INCLUDED
#define TT_H_INCLUDED

#include "misc.h"
#include "types.h"
#ifdef PA_GTB
#include "phash.h"
#include "ucioption.h"
#endif

/// The TTEntry is the 128 bit transposition table entry, defined as below:
///
/// key: 32 bit
/// move: 16 bit
/// bound type: 8 bit
/// generation: 8 bit
/// value: 16 bit
/// depth: 16 bit
/// static value: 16 bit
/// static margin: 16 bit

struct TTEntry {

<<<<<<< HEAD
  void save(Key k64, uint32_t k, Value v, Bound b, Depth d, Move m, int g, Value ev, Value em, bool interested) {
=======
  void save(uint32_t k, Value v, Bound b, Depth d, Move m, int g, Value ev) {
>>>>>>> 9763c69f

    key32        = (uint32_t)k;
    move16       = (uint16_t)m;
    bound8       = (uint8_t)b;
    generation8  = (uint8_t)g;
    value16      = (int16_t)v;
    depth16      = (int16_t)d;
    evalValue    = (int16_t)ev;
<<<<<<< HEAD
    evalMargin   = (int16_t)em;
    if (interested && (b & ~BOUND_ROOT) == BOUND_EXACT && m != MOVE_NONE && Options["Use Persistent Hash"]) {
      if (DEPTH_IS_VALID(d, (Options["Persistent Hash Depth"] * ONE_PLY))) {
        phash_store(k64, v, b, d, m, ev, em);
      }
    }
=======
>>>>>>> 9763c69f
  }
  void set_generation(uint8_t g) { generation8 = g; }

  uint32_t key() const      { return key32; }
  Depth depth() const       { return (Depth)depth16; }
  Move move() const         { return (Move)move16; }
  Value value() const       { return (Value)value16; }
  Bound bound() const       { return (Bound)(bound8 & ~BOUND_ROOT); }
  int generation() const    { return (int)generation8; }
  Value eval_value() const  { return (Value)evalValue; }

private:
  void phash_store(Key k64, Value v, Bound b, Depth d, Move m, Value ev, Value em);

  uint32_t key32;
  uint16_t move16;
  uint8_t bound8, generation8;
  int16_t value16, depth16, evalValue;
};


struct PHEntry {

  void save(Key k64, uint32_t UNUSED(k), Value UNUSED(v), Bound b, Depth d, Move m, int g, Value UNUSED(ev), Value UNUSED(em), bool UNUSED(interested)) {

    key64        = (Key)k64;
    move16       = (uint16_t)m;
    bound8       = (uint8_t)b;
    generation8  = (uint8_t)g;
    depth16      = (int16_t)d;
  }

  void set_generation(uint8_t g) { generation8 = g; }

  uint32_t key() const      { return key64 >> 32; }
  Key fullkey() const       { return key64; }
  Depth depth() const       { return (Depth)depth16; }
  Move move() const         { return (Move)move16; }
  Bound bound() const       { return (Bound)(bound8 & ~BOUND_ROOT); }
  Bound fulltype() const    { return (Bound)bound8; }
  int generation() const    { return (int)generation8; }

private:
  Key key64;
  uint16_t move16;
  uint8_t bound8, generation8;
  int16_t depth16;
  uint8_t padding[2];
};
  


/// A TranspositionTable consists of a power of 2 number of clusters and each
/// cluster consists of ClusterSize number of TTEntry. Each non-empty entry
/// contains information of exactly one position. Size of a cluster shall not be
/// bigger than a cache line size. In case it is less, it should be padded to
/// guarantee always aligned accesses.

template<class T>
class TranspositionTable {

  static const unsigned ClusterSize = 4; // A cluster is 64 Bytes

public:
 ~TranspositionTable() { free(mem); }
  void new_search() { ++generation; }

  const T* probe(const Key key) const;
  T* first_entry(const Key key) const;
  void refresh(const T* tte) const;
  void set_size(size_t mbSize);
  void clear();
<<<<<<< HEAD
  void store(const Key key, Value v, Bound type, Depth d, Move m, Value statV, Value kingD);
  void store(const Key key, Value v, Bound type, Depth d, Move m, Value statV, Value kingD, bool interested);
  void from_phash() {}
  void to_phash() {}
=======
  void store(const Key key, Value v, Bound type, Depth d, Move m, Value statV);
>>>>>>> 9763c69f

private:
  uint32_t hashMask;
  T* table;
  void* mem;
  uint8_t generation; // Size must be not bigger than TTEntry::generation8
};

extern TranspositionTable<TTEntry> TT;
extern TranspositionTable<PHEntry> PH;


/// TranspositionTable::first_entry() returns a pointer to the first entry of
/// a cluster given a position. The lowest order bits of the key are used to
/// get the index of the cluster.

template<class T>
inline T* TranspositionTable<T>::first_entry(const Key key) const {

  return table + ((uint32_t)key & hashMask);
}


/// TranspositionTable::refresh() updates the 'generation' value of the TTEntry
/// to avoid aging. Normally called after a TT hit.

template<class T>
inline void TranspositionTable<T>::refresh(const T* tte) const {

  const_cast<T*>(tte)->set_generation(generation);
}

// These declarations are mandatory, or the compiler will optimize the specialization out!
template<>
void TranspositionTable<PHEntry>::from_phash();
template<>
void TranspositionTable<PHEntry>::to_phash();

#endif // #ifndef TT_H_INCLUDED<|MERGE_RESOLUTION|>--- conflicted
+++ resolved
@@ -40,11 +40,7 @@
 
 struct TTEntry {
 
-<<<<<<< HEAD
-  void save(Key k64, uint32_t k, Value v, Bound b, Depth d, Move m, int g, Value ev, Value em, bool interested) {
-=======
-  void save(uint32_t k, Value v, Bound b, Depth d, Move m, int g, Value ev) {
->>>>>>> 9763c69f
+  void save(Key k64, uint32_t k, Value v, Bound b, Depth d, Move m, int g, Value ev, bool interested) {
 
     key32        = (uint32_t)k;
     move16       = (uint16_t)m;
@@ -53,15 +49,11 @@
     value16      = (int16_t)v;
     depth16      = (int16_t)d;
     evalValue    = (int16_t)ev;
-<<<<<<< HEAD
-    evalMargin   = (int16_t)em;
     if (interested && (b & ~BOUND_ROOT) == BOUND_EXACT && m != MOVE_NONE && Options["Use Persistent Hash"]) {
       if (DEPTH_IS_VALID(d, (Options["Persistent Hash Depth"] * ONE_PLY))) {
-        phash_store(k64, v, b, d, m, ev, em);
+        phash_store(k64, v, b, d, m, ev);
       }
     }
-=======
->>>>>>> 9763c69f
   }
   void set_generation(uint8_t g) { generation8 = g; }
 
@@ -74,7 +66,7 @@
   Value eval_value() const  { return (Value)evalValue; }
 
 private:
-  void phash_store(Key k64, Value v, Bound b, Depth d, Move m, Value ev, Value em);
+  void phash_store(Key k64, Value v, Bound b, Depth d, Move m, Value ev);
 
   uint32_t key32;
   uint16_t move16;
@@ -85,7 +77,7 @@
 
 struct PHEntry {
 
-  void save(Key k64, uint32_t UNUSED(k), Value UNUSED(v), Bound b, Depth d, Move m, int g, Value UNUSED(ev), Value UNUSED(em), bool UNUSED(interested)) {
+  void save(Key k64, uint32_t UNUSED(k), Value UNUSED(v), Bound b, Depth d, Move m, int g, Value UNUSED(ev), bool UNUSED(interested)) {
 
     key64        = (Key)k64;
     move16       = (uint16_t)m;
@@ -134,14 +126,10 @@
   void refresh(const T* tte) const;
   void set_size(size_t mbSize);
   void clear();
-<<<<<<< HEAD
-  void store(const Key key, Value v, Bound type, Depth d, Move m, Value statV, Value kingD);
-  void store(const Key key, Value v, Bound type, Depth d, Move m, Value statV, Value kingD, bool interested);
+  void store(const Key key, Value v, Bound type, Depth d, Move m, Value statV);
+  void store(const Key key, Value v, Bound type, Depth d, Move m, Value statV, bool interested);
   void from_phash() {}
   void to_phash() {}
-=======
-  void store(const Key key, Value v, Bound type, Depth d, Move m, Value statV);
->>>>>>> 9763c69f
 
 private:
   uint32_t hashMask;
