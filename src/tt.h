--- conflicted
+++ resolved
@@ -27,6 +27,39 @@
 #include "ucioption.h"
 #endif
 
+
+/// A TranspositionTable consists of a power of 2 number of clusters and each
+/// cluster consists of ClusterSize number of TTEntry. Each non-empty entry
+/// contains information of exactly one position. The size of a cluster should
+/// not be bigger than a cache line size. In case it is less, it should be padded
+/// to guarantee always aligned accesses.
+
+template<class T>
+class TranspositionTable {
+
+  static const unsigned ClusterSize = 4; // A cluster is 64 Bytes
+
+public:
+  ~TranspositionTable() { free(mem); }
+  void new_search() { ++generation; }
+
+  const T* probe(const Key key) const;
+  T* first_entry(const Key key) const;
+  void resize(uint64_t mbSize);
+  void clear();
+  void store(const Key key, Value v, Bound type, Depth d, Move m, Value statV);
+  void store(const Key key, Value v, Bound type, Depth d, Move m, Value statV, bool interested);
+  void from_phash() {}
+  void to_phash() {}
+
+private:
+  uint32_t hashMask;
+  T* table;
+  void* mem;
+  uint8_t generation; // Size must be not bigger than TTEntry::generation8
+};
+
+
 /// The TTEntry is the 128 bit transposition table entry, defined as below:
 ///
 /// key: 32 bit
@@ -41,20 +74,6 @@
 
   void save(Key k64, uint32_t k, Value v, Bound b, Depth d, Move m, int g, Value ev, bool interested) {
 
-<<<<<<< HEAD
-    key32        = (uint32_t)k;
-    move16       = (uint16_t)m;
-    bound8       = (uint8_t)b;
-    generation8  = (uint8_t)g;
-    value16      = (int16_t)v;
-    depth16      = (int16_t)d;
-    evalValue    = (int16_t)ev;
-    if (interested && (b & ~BOUND_ROOT) == BOUND_EXACT && m != MOVE_NONE && Options["Use Persistent Hash"]) {
-      if (DEPTH_IS_VALID(d, (Options["Persistent Hash Depth"] * ONE_PLY))) {
-        phash_store(k64, v, b, d, m, ev);
-      }
-    }
-=======
     key32       = (uint32_t)k;
     move16      = (uint16_t)m;
     bound8      = (uint8_t)b;
@@ -62,21 +81,14 @@
     value16     = (int16_t)v;
     depth16     = (int16_t)d;
     evalValue   = (int16_t)ev;
->>>>>>> e49eb671
+    if (interested && (b & ~BOUND_ROOT) == BOUND_EXACT && m != MOVE_NONE && Options["Use Persistent Hash"]) {
+      if (DEPTH_IS_VALID(d, (Options["Persistent Hash Depth"] * ONE_PLY))) {
+        phash_store(k64, v, b, d, m, ev);
+      }
+    }
   }
+  void set_generation(uint8_t g) { generation8 = g; }
 
-<<<<<<< HEAD
-  uint32_t key() const      { return key32; }
-  Depth depth() const       { return (Depth)depth16; }
-  Move move() const         { return (Move)move16; }
-  Value value() const       { return (Value)value16; }
-  Bound bound() const       { return (Bound)(bound8 & ~BOUND_ROOT); }
-  int generation() const    { return (int)generation8; }
-  Value eval_value() const  { return (Value)evalValue; }
-
-private:
-  void phash_store(Key k64, Value v, Bound b, Depth d, Move m, Value ev);
-=======
   uint32_t key() const     { return key32; }
   Move move() const        { return (Move)move16; }
   Bound bound() const      { return (Bound)bound8; }
@@ -85,8 +97,9 @@
   Value eval_value() const { return (Value)evalValue; }
 
 private:
-  friend class TranspositionTable;
->>>>>>> e49eb671
+  friend class TranspositionTable<TTEntry>;
+
+  void phash_store(Key k64, Value v, Bound b, Depth d, Move m, Value ev);
 
   uint32_t key32;
   uint16_t move16;
@@ -105,7 +118,6 @@
     generation8  = (uint8_t)g;
     depth16      = (int16_t)d;
   }
-
   void set_generation(uint8_t g) { generation8 = g; }
 
   uint32_t key() const      { return key64 >> 32; }
@@ -114,55 +126,17 @@
   Move move() const         { return (Move)move16; }
   Bound bound() const       { return (Bound)(bound8 & ~BOUND_ROOT); }
   Bound fulltype() const    { return (Bound)bound8; }
-  int generation() const    { return (int)generation8; }
 
 private:
+  friend class TranspositionTable<PHEntry>;
+
   Key key64;
   uint16_t move16;
   uint8_t bound8, generation8;
   int16_t depth16;
   uint8_t padding[2];
 };
-  
 
-
-/// A TranspositionTable consists of a power of 2 number of clusters and each
-/// cluster consists of ClusterSize number of TTEntry. Each non-empty entry
-/// contains information of exactly one position. The size of a cluster should
-/// not be bigger than a cache line size. In case it is less, it should be padded
-/// to guarantee always aligned accesses.
-
-template<class T>
-class TranspositionTable {
-
-  static const unsigned ClusterSize = 4; // A cluster is 64 Bytes
-
-public:
- ~TranspositionTable() { free(mem); }
-  void new_search() { ++generation; }
-
-<<<<<<< HEAD
-  const T* probe(const Key key) const;
-  T* first_entry(const Key key) const;
-  void refresh(const T* tte) const;
-  void set_size(size_t mbSize);
-=======
-  const TTEntry* probe(const Key key) const;
-  TTEntry* first_entry(const Key key) const;
-  void resize(uint64_t mbSize);
->>>>>>> e49eb671
-  void clear();
-  void store(const Key key, Value v, Bound type, Depth d, Move m, Value statV);
-  void store(const Key key, Value v, Bound type, Depth d, Move m, Value statV, bool interested);
-  void from_phash() {}
-  void to_phash() {}
-
-private:
-  uint32_t hashMask;
-  T* table;
-  void* mem;
-  uint8_t generation; // Size must be not bigger than TTEntry::generation8
-};
 
 extern TranspositionTable<TTEntry> TT;
 extern TranspositionTable<PHEntry> PH;
@@ -178,23 +152,10 @@
   return table + ((uint32_t)key & hashMask);
 }
 
-<<<<<<< HEAD
-
-/// TranspositionTable::refresh() updates the 'generation' value of the TTEntry
-/// to avoid aging. Normally called after a TT hit.
-
-template<class T>
-inline void TranspositionTable<T>::refresh(const T* tte) const {
-
-  const_cast<T*>(tte)->set_generation(generation);
-}
-
 // These declarations are mandatory, or the compiler will optimize the specialization out!
 template<>
 void TranspositionTable<PHEntry>::from_phash();
 template<>
 void TranspositionTable<PHEntry>::to_phash();
 
-=======
->>>>>>> e49eb671
 #endif // #ifndef TT_H_INCLUDED