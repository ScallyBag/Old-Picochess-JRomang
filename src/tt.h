--- conflicted
+++ resolved
@@ -164,15 +164,4 @@
   const_cast<T*>(tte)->set_generation(generation);
 }
 
-<<<<<<< HEAD
-
-// These declarations are mandatory, or the compiler will optimize the specialization out!
-template<>
-void TranspositionTable<PHEntry>::from_phash();
-template<>
-void TranspositionTable<PHEntry>::to_phash();
-
-#endif // !defined(TT_H_INCLUDED)
-=======
-#endif // #ifndef TT_H_INCLUDED
->>>>>>> 15616ad1
+#endif // #ifndef TT_H_INCLUDED