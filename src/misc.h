--- conflicted
+++ resolved
@@ -59,7 +59,6 @@
 };
 
 
-<<<<<<< HEAD
 #ifdef PA_GTB
 #include <iostream>
 #include <sstream>
@@ -82,18 +81,11 @@
 #define sync_endl std::endl
 
 #else
-enum SyncCout { io_lock, io_unlock };
-std::ostream& operator<<(std::ostream&, SyncCout);
-
-#define sync_cout std::cout << io_lock
-#define sync_endl std::endl << io_unlock
-#endif
-=======
 enum SyncCout { IO_LOCK, IO_UNLOCK };
 std::ostream& operator<<(std::ostream&, SyncCout);
 
 #define sync_cout std::cout << IO_LOCK
 #define sync_endl std::endl << IO_UNLOCK
->>>>>>> e49eb671
+#endif
 
 #endif // #ifndef MISC_H_INCLUDED