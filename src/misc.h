/*
  Stockfish, a UCI chess playing engine derived from Glaurung 2.1
  Copyright (C) 2004-2008 Tord Romstad (Glaurung author)
  Copyright (C) 2008-2014 Marco Costalba, Joona Kiiski, Tord Romstad

  Stockfish is free software: you can redistribute it and/or modify
  it under the terms of the GNU General Public License as published by
  the Free Software Foundation, either version 3 of the License, or
  (at your option) any later version.

  Stockfish is distributed in the hope that it will be useful,
  but WITHOUT ANY WARRANTY; without even the implied warranty of
  MERCHANTABILITY or FITNESS FOR A PARTICULAR PURPOSE.  See the
  GNU General Public License for more details.

  You should have received a copy of the GNU General Public License
  along with this program.  If not, see <http://www.gnu.org/licenses/>.
*/

#ifndef MISC_H_INCLUDED
#define MISC_H_INCLUDED

#include <fstream>
#include <string>
#include <vector>
#include <sstream>

#include "types.h"

extern const std::string engine_info(bool to_uci = false);
extern void timed_wait(WaitCondition&, Lock&, int);
extern void prefetch(char* addr);
extern void start_logger(bool b);

extern void dbg_hit_on(bool b);
extern void dbg_hit_on_c(bool c, bool b);
extern void dbg_mean_of(int v);
extern void dbg_print();


struct Log : public std::ofstream {
  Log(const std::string& f = "log.txt") : std::ofstream(f.c_str(), std::ios::out | std::ios::app) {}
 ~Log() { if (is_open()) close(); }
};


namespace Time {
  typedef int64_t point;
  inline point now() { return system_time_to_msec(); }
}


template<class Entry, int Size>
struct HashTable {
  HashTable() : table(Size, Entry()) {}
  Entry* operator[](Key k) { return &table[(uint32_t)k & (Size - 1)]; }

private:
  std::vector<Entry> table;
};


enum SyncCout { IO_LOCK, IO_UNLOCK };
std::ostream& operator<<(std::ostream&, SyncCout);
extern std::stringstream strout;
extern void stockfish_notifyObservers(std::string s);

<<<<<<< HEAD
#define sync_cout strout << io_lock
#define sync_endl std::endl << io_unlock
=======
#define sync_cout std::cout << IO_LOCK
#define sync_endl std::endl << IO_UNLOCK
>>>>>>> a3544fbe

#endif // #ifndef MISC_H_INCLUDED<|MERGE_RESOLUTION|>--- conflicted
+++ resolved
@@ -65,12 +65,7 @@
 extern std::stringstream strout;
 extern void stockfish_notifyObservers(std::string s);
 
-<<<<<<< HEAD
-#define sync_cout strout << io_lock
-#define sync_endl std::endl << io_unlock
-=======
 #define sync_cout std::cout << IO_LOCK
 #define sync_endl std::endl << IO_UNLOCK
->>>>>>> a3544fbe
 
 #endif // #ifndef MISC_H_INCLUDED