/*
  Stockfish, a UCI chess playing engine derived from Glaurung 2.1
  Copyright (C) 2004-2008 Tord Romstad (Glaurung author)
  Copyright (C) 2008-2012 Marco Costalba, Joona Kiiski, Tord Romstad

  Stockfish is free software: you can redistribute it and/or modify
  it under the terms of the GNU General Public License as published by
  the Free Software Foundation, either version 3 of the License, or
  (at your option) any later version.

  Stockfish is distributed in the hope that it will be useful,
  but WITHOUT ANY WARRANTY; without even the implied warranty of
  MERCHANTABILITY or FITNESS FOR A PARTICULAR PURPOSE.  See the
  GNU General Public License for more details.

  You should have received a copy of the GNU General Public License
  along with this program.  If not, see <http://www.gnu.org/licenses/>.
*/

#include <cassert>
#include <cstring>
#include <iostream>
#include <sstream>
#include <algorithm>

#include "bitcount.h"
#include "movegen.h"
#include "notation.h"
#include "position.h"
#include "psqtab.h"
#include "rkiss.h"
#include "thread.h"
#include "tt.h"

using std::string;
using std::cout;
using std::endl;

static const string PieceToChar(" PNBRQK  pnbrqk");

CACHE_LINE_ALIGNMENT

Score pieceSquareTable[PIECE_NB][SQUARE_NB];
Value PieceValue[PHASE_NB][PIECE_NB] = {
{ VALUE_ZERO, PawnValueMg, KnightValueMg, BishopValueMg, RookValueMg, QueenValueMg },
{ VALUE_ZERO, PawnValueEg, KnightValueEg, BishopValueEg, RookValueEg, QueenValueEg } };

namespace Zobrist {

Key psq[COLOR_NB][PIECE_TYPE_NB][SQUARE_NB];
Key enpassant[FILE_NB];
Key castle[CASTLE_RIGHT_NB];
Key side;
Key exclusion;

/// init() initializes at startup the various arrays used to compute hash keys
/// and the piece square tables. The latter is a two-step operation: First, the
/// white halves of the tables are copied from PSQT[] tables. Second, the black
/// halves of the tables are initialized by flipping and changing the sign of
/// the white scores.

void init() {

  RKISS rk;

  for (Color c = WHITE; c <= BLACK; c++)
      for (PieceType pt = PAWN; pt <= KING; pt++)
          for (Square s = SQ_A1; s <= SQ_H8; s++)
              psq[c][pt][s] = rk.rand<Key>();

  for (File f = FILE_A; f <= FILE_H; f++)
      enpassant[f] = rk.rand<Key>();

  for (int cr = CASTLES_NONE; cr <= ALL_CASTLES; cr++)
  {
      Bitboard b = cr;
      while (b)
      {
          Key k = castle[1ULL << pop_lsb(&b)];
          castle[cr] ^= k ? k : rk.rand<Key>();
      }
  }

  side = rk.rand<Key>();
  exclusion  = rk.rand<Key>();

  for (PieceType pt = PAWN; pt <= KING; pt++)
  {
      PieceValue[MG][make_piece(BLACK, pt)] = PieceValue[MG][pt];
      PieceValue[EG][make_piece(BLACK, pt)] = PieceValue[EG][pt];

      Score v = make_score(PieceValue[MG][pt], PieceValue[EG][pt]);

      for (Square s = SQ_A1; s <= SQ_H8; s++)
      {
          pieceSquareTable[make_piece(WHITE, pt)][ s] =  (v + PSQT[pt][s]);
          pieceSquareTable[make_piece(BLACK, pt)][~s] = -(v + PSQT[pt][s]);
      }
  }
}

} // namespace Zobrist


namespace {

/// next_attacker() is an helper function used by see() to locate the least
/// valuable attacker for the side to move, remove the attacker we just found
/// from the 'occupied' bitboard and scan for new X-ray attacks behind it.

template<int Pt> FORCE_INLINE
PieceType next_attacker(const Bitboard* bb, const Square& to, const Bitboard& stmAttackers,
                        Bitboard& occupied, Bitboard& attackers) {

  if (stmAttackers & bb[Pt])
  {
      Bitboard b = stmAttackers & bb[Pt];
      occupied ^= b & ~(b - 1);

      if (Pt == PAWN || Pt == BISHOP || Pt == QUEEN)
          attackers |= attacks_bb<BISHOP>(to, occupied) & (bb[BISHOP] | bb[QUEEN]);

      if (Pt == ROOK || Pt == QUEEN)
          attackers |= attacks_bb<ROOK>(to, occupied) & (bb[ROOK] | bb[QUEEN]);

      return (PieceType)Pt;
  }
  return next_attacker<Pt+1>(bb, to, stmAttackers, occupied, attackers);
}

template<> FORCE_INLINE
PieceType next_attacker<KING>(const Bitboard*, const Square&, const Bitboard&, Bitboard&, Bitboard&) {
  return KING; // No need to update bitboards, it is the last cycle
}

} // namespace


/// CheckInfo c'tor

CheckInfo::CheckInfo(const Position& pos) {

  Color them = ~pos.side_to_move();
  ksq = pos.king_square(them);

  pinned = pos.pinned_pieces();
  dcCandidates = pos.discovered_check_candidates();

  checkSq[PAWN]   = pos.attacks_from<PAWN>(ksq, them);
  checkSq[KNIGHT] = pos.attacks_from<KNIGHT>(ksq);
  checkSq[BISHOP] = pos.attacks_from<BISHOP>(ksq);
  checkSq[ROOK]   = pos.attacks_from<ROOK>(ksq);
  checkSq[QUEEN]  = checkSq[BISHOP] | checkSq[ROOK];
  checkSq[KING]   = 0;
}


/// Position::operator=() creates a copy of 'pos'. We want the new born Position
/// object do not depend on any external data so we detach state pointer from
/// the source one.

Position& Position::operator=(const Position& pos) {

  memcpy(this, &pos, sizeof(Position));
  startState = *st;
  st = &startState;
  nodes = 0;

  assert(pos_is_ok());

  return *this;
}


/// Position::from_fen() initializes the position object with the given FEN
/// string. This function is not very robust - make sure that input FENs are
/// correct (this is assumed to be the responsibility of the GUI).

void Position::from_fen(const string& fenStr, bool isChess960, Thread* th) {
/*
   A FEN string defines a particular position using only the ASCII character set.

   A FEN string contains six fields separated by a space. The fields are:

   1) Piece placement (from white's perspective). Each rank is described, starting
      with rank 8 and ending with rank 1; within each rank, the contents of each
      square are described from file A through file H. Following the Standard
      Algebraic Notation (SAN), each piece is identified by a single letter taken
      from the standard English names. White pieces are designated using upper-case
      letters ("PNBRQK") while Black take lowercase ("pnbrqk"). Blank squares are
      noted using digits 1 through 8 (the number of blank squares), and "/"
      separates ranks.

   2) Active color. "w" means white moves next, "b" means black.

   3) Castling availability. If neither side can castle, this is "-". Otherwise,
      this has one or more letters: "K" (White can castle kingside), "Q" (White
      can castle queenside), "k" (Black can castle kingside), and/or "q" (Black
      can castle queenside).

   4) En passant target square (in algebraic notation). If there's no en passant
      target square, this is "-". If a pawn has just made a 2-square move, this
      is the position "behind" the pawn. This is recorded regardless of whether
      there is a pawn in position to make an en passant capture.

   5) Halfmove clock. This is the number of halfmoves since the last pawn advance
      or capture. This is used to determine if a draw can be claimed under the
      fifty-move rule.

   6) Fullmove number. The number of the full move. It starts at 1, and is
      incremented after Black's move.
*/

  char col, row, token;
  size_t p;
  Square sq = SQ_A8;
  std::istringstream fen(fenStr);

  clear();
  fen >> std::noskipws;

  // 1. Piece placement
  while ((fen >> token) && !isspace(token))
  {
      if (isdigit(token))
          sq += Square(token - '0'); // Advance the given number of files

      else if (token == '/')
          sq -= Square(16);

      else if ((p = PieceToChar.find(token)) != string::npos)
      {
          put_piece(Piece(p), sq);
          sq++;
      }
  }

  // 2. Active color
  fen >> token;
  sideToMove = (token == 'w' ? WHITE : BLACK);
  fen >> token;

  // 3. Castling availability. Compatible with 3 standards: Normal FEN standard,
  // Shredder-FEN that uses the letters of the columns on which the rooks began
  // the game instead of KQkq and also X-FEN standard that, in case of Chess960,
  // if an inner rook is associated with the castling right, the castling tag is
  // replaced by the file letter of the involved rook, as for the Shredder-FEN.
  while ((fen >> token) && !isspace(token))
  {
      Square rsq;
      Color c = islower(token) ? BLACK : WHITE;

      token = char(toupper(token));

      if (token == 'K')
          for (rsq = relative_square(c, SQ_H1); type_of(piece_on(rsq)) != ROOK; rsq--) {}

      else if (token == 'Q')
          for (rsq = relative_square(c, SQ_A1); type_of(piece_on(rsq)) != ROOK; rsq++) {}

      else if (token >= 'A' && token <= 'H')
          rsq = File(token - 'A') | relative_rank(c, RANK_1);

      else
          continue;

      set_castle_right(c, rsq);
  }

  // 4. En passant square. Ignore if no pawn capture is possible
  if (   ((fen >> col) && (col >= 'a' && col <= 'h'))
      && ((fen >> row) && (row == '3' || row == '6')))
  {
      st->epSquare = File(col - 'a') | Rank(row - '1');

      if (!(attackers_to(st->epSquare) & pieces(sideToMove, PAWN)))
          st->epSquare = SQ_NONE;
  }

  // 5-6. Halfmove clock and fullmove number
  fen >> std::skipws >> st->rule50 >> startPosPly;

  // Convert from fullmove starting from 1 to ply starting from 0,
  // handle also common incorrect FEN with fullmove = 0.
  startPosPly = std::max(2 * (startPosPly - 1), 0) + int(sideToMove == BLACK);

  st->key = compute_key();
  st->pawnKey = compute_pawn_key();
  st->materialKey = compute_material_key();
  st->psqScore = compute_psq_score();
  st->npMaterial[WHITE] = compute_non_pawn_material(WHITE);
  st->npMaterial[BLACK] = compute_non_pawn_material(BLACK);
  st->checkersBB = attackers_to(king_square(sideToMove)) & pieces(~sideToMove);
  chess960 = isChess960;
  thisThread = th;

  assert(pos_is_ok());
}


/// Position::set_castle_right() is an helper function used to set castling
/// rights given the corresponding color and the rook starting square.

void Position::set_castle_right(Color c, Square rfrom) {

  Square kfrom = king_square(c);
  CastlingSide cs = kfrom < rfrom ? KING_SIDE : QUEEN_SIDE;
  CastleRight cr = make_castle_right(c, cs);

  st->castleRights |= cr;
  castleRightsMask[kfrom] |= cr;
  castleRightsMask[rfrom] |= cr;
  castleRookSquare[c][cs] = rfrom;

  Square kto = relative_square(c, cs == KING_SIDE ? SQ_G1 : SQ_C1);
  Square rto = relative_square(c, cs == KING_SIDE ? SQ_F1 : SQ_D1);

  for (Square s = std::min(rfrom, rto); s <= std::max(rfrom, rto); s++)
      if (s != kfrom && s != rfrom)
          castlePath[c][cs] |= s;

  for (Square s = std::min(kfrom, kto); s <= std::max(kfrom, kto); s++)
      if (s != kfrom && s != rfrom)
          castlePath[c][cs] |= s;
}


/// Position::to_fen() returns a FEN representation of the position. In case
/// of Chess960 the Shredder-FEN notation is used. Mainly a debugging function.

const string Position::to_fen() const {

  std::ostringstream fen;
  Square sq;
  int emptyCnt;

  for (Rank rank = RANK_8; rank >= RANK_1; rank--)
  {
      emptyCnt = 0;

      for (File file = FILE_A; file <= FILE_H; file++)
      {
          sq = file | rank;

          if (is_empty(sq))
              emptyCnt++;
          else
          {
              if (emptyCnt > 0)
              {
                  fen << emptyCnt;
                  emptyCnt = 0;
              }
              fen << PieceToChar[piece_on(sq)];
          }
      }

      if (emptyCnt > 0)
          fen << emptyCnt;

      if (rank > RANK_1)
          fen << '/';
  }

  fen << (sideToMove == WHITE ? " w " : " b ");

  if (can_castle(WHITE_OO))
      fen << (chess960 ? char(toupper(file_to_char(file_of(castle_rook_square(WHITE, KING_SIDE))))) : 'K');

  if (can_castle(WHITE_OOO))
      fen << (chess960 ? char(toupper(file_to_char(file_of(castle_rook_square(WHITE, QUEEN_SIDE))))) : 'Q');

  if (can_castle(BLACK_OO))
      fen << (chess960 ? file_to_char(file_of(castle_rook_square(BLACK, KING_SIDE))) : 'k');

  if (can_castle(BLACK_OOO))
      fen << (chess960 ? file_to_char(file_of(castle_rook_square(BLACK, QUEEN_SIDE))) : 'q');

  if (st->castleRights == CASTLES_NONE)
      fen << '-';

  fen << (ep_square() == SQ_NONE ? " - " : " " + square_to_string(ep_square()) + " ")
      << st->rule50 << " " << 1 + (startPosPly - int(sideToMove == BLACK)) / 2;

  return fen.str();
}


/// Position::print() prints an ASCII representation of the position to
/// the standard output. If a move is given then also the san is printed.

void Position::print(Move move) const {

  const string dottedLine =            "\n+---+---+---+---+---+---+---+---+";
  const string twoRows =  dottedLine + "\n|   | . |   | . |   | . |   | . |"
                        + dottedLine + "\n| . |   | . |   | . |   | . |   |";

  string brd = twoRows + twoRows + twoRows + twoRows + dottedLine;

  sync_cout;

  if (move)
      cout << "\nMove is: " << (sideToMove == BLACK ? ".." : "")
           << move_to_san(*const_cast<Position*>(this), move);

  for (Square sq = SQ_A1; sq <= SQ_H8; sq++)
      if (piece_on(sq) != NO_PIECE)
          brd[513 - 68*rank_of(sq) + 4*file_of(sq)] = PieceToChar[piece_on(sq)];

  cout << brd << "\nFen is: " << to_fen() << "\nKey is: " << st->key << sync_endl;
}


/// Position:hidden_checkers<>() returns a bitboard of all pinned (against the
/// king) pieces for the given color. Or, when template parameter FindPinned is
/// false, the function return the pieces of the given color candidate for a
/// discovery check against the enemy king.
template<bool FindPinned>
Bitboard Position::hidden_checkers() const {

  // Pinned pieces protect our king, dicovery checks attack the enemy king
  Bitboard b, result = 0;
  Bitboard pinners = pieces(FindPinned ? ~sideToMove : sideToMove);
  Square ksq = king_square(FindPinned ? sideToMove : ~sideToMove);

  // Pinners are sliders, that give check when candidate pinned is removed
  pinners &=  (pieces(ROOK, QUEEN) & PseudoAttacks[ROOK][ksq])
            | (pieces(BISHOP, QUEEN) & PseudoAttacks[BISHOP][ksq]);

  while (pinners)
  {
      b = between_bb(ksq, pop_lsb(&pinners)) & pieces();

      if (b && !more_than_one(b) && (b & pieces(sideToMove)))
          result |= b;
  }
  return result;
}

// Explicit template instantiations
template Bitboard Position::hidden_checkers<true>() const;
template Bitboard Position::hidden_checkers<false>() const;


/// Position::attackers_to() computes a bitboard of all pieces which attack a
/// given square. Slider attacks use occ bitboard as occupancy.

Bitboard Position::attackers_to(Square s, Bitboard occ) const {

  return  (attacks_from<PAWN>(s, BLACK) & pieces(WHITE, PAWN))
        | (attacks_from<PAWN>(s, WHITE) & pieces(BLACK, PAWN))
        | (attacks_from<KNIGHT>(s)      & pieces(KNIGHT))
        | (attacks_bb<ROOK>(s, occ)     & pieces(ROOK, QUEEN))
        | (attacks_bb<BISHOP>(s, occ)   & pieces(BISHOP, QUEEN))
        | (attacks_from<KING>(s)        & pieces(KING));
}


/// Position::attacks_from() computes a bitboard of all attacks of a given piece
/// put in a given square. Slider attacks use occ bitboard as occupancy.

Bitboard Position::attacks_from(Piece p, Square s, Bitboard occ) {

  assert(is_ok(s));

  switch (type_of(p))
  {
  case BISHOP: return attacks_bb<BISHOP>(s, occ);
  case ROOK  : return attacks_bb<ROOK>(s, occ);
  case QUEEN : return attacks_bb<BISHOP>(s, occ) | attacks_bb<ROOK>(s, occ);
  default    : return StepAttacksBB[p][s];
  }
}


/// Position::pl_move_is_legal() tests whether a pseudo-legal move is legal

bool Position::pl_move_is_legal(Move m, Bitboard pinned) const {

  assert(is_ok(m));
  assert(pinned == pinned_pieces());

  Color us = sideToMove;
  Square from = from_sq(m);

  assert(color_of(piece_moved(m)) == us);
  assert(piece_on(king_square(us)) == make_piece(us, KING));

  // En passant captures are a tricky special case. Because they are rather
  // uncommon, we do it simply by testing whether the king is attacked after
  // the move is made.
  if (type_of(m) == ENPASSANT)
  {
      Color them = ~us;
      Square to = to_sq(m);
      Square capsq = to + pawn_push(them);
      Square ksq = king_square(us);
      Bitboard b = (pieces() ^ from ^ capsq) | to;

      assert(to == ep_square());
      assert(piece_moved(m) == make_piece(us, PAWN));
      assert(piece_on(capsq) == make_piece(them, PAWN));
      assert(piece_on(to) == NO_PIECE);

      return   !(attacks_bb<  ROOK>(ksq, b) & pieces(them, QUEEN, ROOK))
            && !(attacks_bb<BISHOP>(ksq, b) & pieces(them, QUEEN, BISHOP));
  }

  // If the moving piece is a king, check whether the destination
  // square is attacked by the opponent. Castling moves are checked
  // for legality during move generation.
  if (type_of(piece_on(from)) == KING)
      return type_of(m) == CASTLE || !(attackers_to(to_sq(m)) & pieces(~us));

  // A non-king move is legal if and only if it is not pinned or it
  // is moving along the ray towards or away from the king.
  return   !pinned
        || !(pinned & from)
        ||  squares_aligned(from, to_sq(m), king_square(us));
}


/// Position::move_is_legal() takes a random move and tests whether the move
/// is legal. This version is not very fast and should be used only in non
/// time-critical paths.

bool Position::move_is_legal(const Move m) const {

  for (MoveList<LEGAL> ml(*this); !ml.end(); ++ml)
      if (ml.move() == m)
          return true;

  return false;
}


/// Position::is_pseudo_legal() takes a random move and tests whether the move
/// is pseudo legal. It is used to validate moves from TT that can be corrupted
/// due to SMP concurrent access or hash position key aliasing.

bool Position::is_pseudo_legal(const Move m) const {

  Color us = sideToMove;
  Color them = ~sideToMove;
  Square from = from_sq(m);
  Square to = to_sq(m);
  Piece pc = piece_moved(m);

  // Use a slower but simpler function for uncommon cases
  if (type_of(m) != NORMAL)
      return move_is_legal(m);

  // Is not a promotion, so promotion piece must be empty
  if (promotion_type(m) - 2 != NO_PIECE_TYPE)
      return false;

  // If the from square is not occupied by a piece belonging to the side to
  // move, the move is obviously not legal.
  if (pc == NO_PIECE || color_of(pc) != us)
      return false;

  // The destination square cannot be occupied by a friendly piece
  if (color_of(piece_on(to)) == us)
      return false;

  // Handle the special case of a pawn move
  if (type_of(pc) == PAWN)
  {
      // Move direction must be compatible with pawn color
      int direction = to - from;
      if ((us == WHITE) != (direction > 0))
          return false;

      // We have already handled promotion moves, so destination
      // cannot be on the 8/1th rank.
      if (rank_of(to) == RANK_8 || rank_of(to) == RANK_1)
          return false;

      // Proceed according to the square delta between the origin and
      // destination squares.
      switch (direction)
      {
      case DELTA_NW:
      case DELTA_NE:
      case DELTA_SW:
      case DELTA_SE:
      // Capture. The destination square must be occupied by an enemy
      // piece (en passant captures was handled earlier).
      if (color_of(piece_on(to)) != them)
          return false;

      // From and to files must be one file apart, avoids a7h5
      if (abs(file_of(from) - file_of(to)) != 1)
          return false;
      break;

      case DELTA_N:
      case DELTA_S:
      // Pawn push. The destination square must be empty.
      if (!is_empty(to))
          return false;
      break;

      case DELTA_NN:
      // Double white pawn push. The destination square must be on the fourth
      // rank, and both the destination square and the square between the
      // source and destination squares must be empty.
      if (    rank_of(to) != RANK_4
          || !is_empty(to)
          || !is_empty(from + DELTA_N))
          return false;
      break;

      case DELTA_SS:
      // Double black pawn push. The destination square must be on the fifth
      // rank, and both the destination square and the square between the
      // source and destination squares must be empty.
      if (    rank_of(to) != RANK_5
          || !is_empty(to)
          || !is_empty(from + DELTA_S))
          return false;
      break;

      default:
          return false;
      }
  }
  else if (!(attacks_from(pc, from) & to))
      return false;

  // Evasions generator already takes care to avoid some kind of illegal moves
  // and pl_move_is_legal() relies on this. So we have to take care that the
  // same kind of moves are filtered out here.
  if (in_check())
  {
      if (type_of(pc) != KING)
      {
          Bitboard b = checkers();
          Square checksq = pop_lsb(&b);

          if (b) // double check ? In this case a king move is required
              return false;

          // Our move must be a blocking evasion or a capture of the checking piece
          if (!((between_bb(checksq, king_square(us)) | checkers()) & to))
              return false;
      }
      // In case of king moves under check we have to remove king so to catch
      // as invalid moves like b1a1 when opposite queen is on c1.
      else if (attackers_to(to, pieces() ^ from) & pieces(~us))
          return false;
  }

  return true;
}


/// Position::move_gives_check() tests whether a pseudo-legal move gives a check

bool Position::move_gives_check(Move m, const CheckInfo& ci) const {

  assert(is_ok(m));
  assert(ci.dcCandidates == discovered_check_candidates());
  assert(color_of(piece_moved(m)) == sideToMove);

  Square from = from_sq(m);
  Square to = to_sq(m);
  PieceType pt = type_of(piece_on(from));

  // Direct check ?
  if (ci.checkSq[pt] & to)
      return true;

  // Discovery check ?
  if (ci.dcCandidates && (ci.dcCandidates & from))
  {
      // For pawn and king moves we need to verify also direction
      if (   (pt != PAWN && pt != KING)
          || !squares_aligned(from, to, king_square(~sideToMove)))
          return true;
  }

  // Can we skip the ugly special cases ?
  if (type_of(m) == NORMAL)
      return false;

  Color us = sideToMove;
  Square ksq = king_square(~us);

  // Promotion with check ?
  if (type_of(m) == PROMOTION)
      return attacks_from(Piece(promotion_type(m)), to, pieces() ^ from) & ksq;

  // En passant capture with check ? We have already handled the case
  // of direct checks and ordinary discovered check, the only case we
  // need to handle is the unusual case of a discovered check through
  // the captured pawn.
  if (type_of(m) == ENPASSANT)
  {
      Square capsq = file_of(to) | rank_of(from);
      Bitboard b = (pieces() ^ from ^ capsq) | to;

      return  (attacks_bb<  ROOK>(ksq, b) & pieces(us, QUEEN, ROOK))
            | (attacks_bb<BISHOP>(ksq, b) & pieces(us, QUEEN, BISHOP));
  }

  // Castling with check ?
  if (type_of(m) == CASTLE)
  {
      Square kfrom = from;
      Square rfrom = to; // 'King captures the rook' notation
      Square kto = relative_square(us, rfrom > kfrom ? SQ_G1 : SQ_C1);
      Square rto = relative_square(us, rfrom > kfrom ? SQ_F1 : SQ_D1);
      Bitboard b = (pieces() ^ kfrom ^ rfrom) | rto | kto;

      return attacks_bb<ROOK>(rto, b) & ksq;
  }

  return false;
}


/// Position::do_move() makes a move, and saves all information necessary
/// to a StateInfo object. The move is assumed to be legal. Pseudo-legal
/// moves should be filtered out before this function is called.

void Position::do_move(Move m, StateInfo& newSt) {

  CheckInfo ci(*this);
  do_move(m, newSt, ci, move_gives_check(m, ci));
}

void Position::do_move(Move m, StateInfo& newSt, const CheckInfo& ci, bool moveIsCheck) {

  assert(is_ok(m));
  assert(&newSt != st);

  nodes++;
  Key k = st->key;

  // Copy some fields of old state to our new StateInfo object except the ones
  // which are going to be recalculated from scratch anyway, then switch our state
  // pointer to point to the new, ready to be updated, state.
  memcpy(&newSt, st, StateCopySize64 * sizeof(uint64_t));

  newSt.previous = st;
  st = &newSt;

  // Update side to move
  k ^= Zobrist::side;

  // Increment the 50 moves rule draw counter. Resetting it to zero in the
  // case of a capture or a pawn move is taken care of later.
  st->rule50++;
  st->pliesFromNull++;

  if (type_of(m) == CASTLE)
  {
      st->key = k;
      do_castle_move<true>(m);
      return;
  }

  Color us = sideToMove;
  Color them = ~us;
  Square from = from_sq(m);
  Square to = to_sq(m);
  Piece piece = piece_on(from);
  PieceType pt = type_of(piece);
  PieceType capture = type_of(m) == ENPASSANT ? PAWN : type_of(piece_on(to));

  assert(color_of(piece) == us);
  assert(color_of(piece_on(to)) != us);
  assert(capture != KING);

  if (capture)
  {
      Square capsq = to;

      // If the captured piece is a pawn, update pawn hash key, otherwise
      // update non-pawn material.
      if (capture == PAWN)
      {
          if (type_of(m) == ENPASSANT)
          {
              capsq += pawn_push(them);

              assert(pt == PAWN);
              assert(to == st->epSquare);
              assert(relative_rank(us, to) == RANK_6);
              assert(piece_on(to) == NO_PIECE);
              assert(piece_on(capsq) == make_piece(them, PAWN));

              board[capsq] = NO_PIECE;
          }

          st->pawnKey ^= Zobrist::psq[them][PAWN][capsq];
      }
      else
          st->npMaterial[them] -= PieceValue[MG][capture];

      // Remove the captured piece
      byTypeBB[ALL_PIECES] ^= capsq;
      byTypeBB[capture] ^= capsq;
      byColorBB[them] ^= capsq;

      // Update piece list, move the last piece at index[capsq] position and
      // shrink the list.
      //
      // WARNING: This is a not revresible operation. When we will reinsert the
      // captured piece in undo_move() we will put it at the end of the list and
      // not in its original place, it means index[] and pieceList[] are not
      // guaranteed to be invariant to a do_move() + undo_move() sequence.
      Square lastSquare = pieceList[them][capture][--pieceCount[them][capture]];
      index[lastSquare] = index[capsq];
      pieceList[them][capture][index[lastSquare]] = lastSquare;
      pieceList[them][capture][pieceCount[them][capture]] = SQ_NONE;

      // Update hash keys
      k ^= Zobrist::psq[them][capture][capsq];
      st->materialKey ^= Zobrist::psq[them][capture][pieceCount[them][capture]];

      // Update incremental scores
      st->psqScore -= pieceSquareTable[make_piece(them, capture)][capsq];

      // Reset rule 50 counter
      st->rule50 = 0;
  }

  // Update hash key
  k ^= Zobrist::psq[us][pt][from] ^ Zobrist::psq[us][pt][to];

  // Reset en passant square
  if (st->epSquare != SQ_NONE)
  {
      k ^= Zobrist::enpassant[file_of(st->epSquare)];
      st->epSquare = SQ_NONE;
  }

  // Update castle rights if needed
  if (st->castleRights && (castleRightsMask[from] | castleRightsMask[to]))
  {
      int cr = castleRightsMask[from] | castleRightsMask[to];
      k ^= Zobrist::castle[st->castleRights & cr];
      st->castleRights &= ~cr;
  }

  // Prefetch TT access as soon as we know key is updated
  prefetch((char*)TT.first_entry(k));

  // Move the piece
  Bitboard from_to_bb = SquareBB[from] ^ SquareBB[to];
  byTypeBB[ALL_PIECES] ^= from_to_bb;
  byTypeBB[pt] ^= from_to_bb;
  byColorBB[us] ^= from_to_bb;

  board[to] = board[from];
  board[from] = NO_PIECE;

  // Update piece lists, index[from] is not updated and becomes stale. This
  // works as long as index[] is accessed just by known occupied squares.
  index[to] = index[from];
  pieceList[us][pt][index[to]] = to;

  // If the moving piece is a pawn do some special extra work
  if (pt == PAWN)
  {
      // Set en-passant square, only if moved pawn can be captured
      if (   (int(to) ^ int(from)) == 16
          && (attacks_from<PAWN>(from + pawn_push(us), us) & pieces(them, PAWN)))
      {
          st->epSquare = Square((from + to) / 2);
          k ^= Zobrist::enpassant[file_of(st->epSquare)];
      }

      if (type_of(m) == PROMOTION)
      {
          PieceType promotion = promotion_type(m);

          assert(relative_rank(us, to) == RANK_8);
          assert(promotion >= KNIGHT && promotion <= QUEEN);

          // Replace the pawn with the promoted piece
          byTypeBB[PAWN] ^= to;
          byTypeBB[promotion] |= to;
          board[to] = make_piece(us, promotion);

          // Update piece lists, move the last pawn at index[to] position
          // and shrink the list. Add a new promotion piece to the list.
          Square lastSquare = pieceList[us][PAWN][--pieceCount[us][PAWN]];
          index[lastSquare] = index[to];
          pieceList[us][PAWN][index[lastSquare]] = lastSquare;
          pieceList[us][PAWN][pieceCount[us][PAWN]] = SQ_NONE;
          index[to] = pieceCount[us][promotion];
          pieceList[us][promotion][index[to]] = to;

          // Update hash keys
          k ^= Zobrist::psq[us][PAWN][to] ^ Zobrist::psq[us][promotion][to];
          st->pawnKey ^= Zobrist::psq[us][PAWN][to];
          st->materialKey ^=  Zobrist::psq[us][promotion][pieceCount[us][promotion]++]
                            ^ Zobrist::psq[us][PAWN][pieceCount[us][PAWN]];

          // Update incremental score
          st->psqScore +=  pieceSquareTable[make_piece(us, promotion)][to]
                         - pieceSquareTable[make_piece(us, PAWN)][to];

          // Update material
          st->npMaterial[us] += PieceValue[MG][promotion];
      }

      // Update pawn hash key
      st->pawnKey ^= Zobrist::psq[us][PAWN][from] ^ Zobrist::psq[us][PAWN][to];

      // Reset rule 50 draw counter
      st->rule50 = 0;
  }

  // Prefetch pawn and material hash tables
  prefetch((char*)thisThread->pawnTable.entries[st->pawnKey]);
  prefetch((char*)thisThread->materialTable.entries[st->materialKey]);

  // Update incremental scores
  st->psqScore += psq_delta(piece, from, to);

  // Set capture piece
  st->capturedType = capture;

  // Update the key with the final value
  st->key = k;

  // Update checkers bitboard, piece must be already moved
  st->checkersBB = 0;

  if (moveIsCheck)
  {
      if (type_of(m) != NORMAL)
          st->checkersBB = attackers_to(king_square(them)) & pieces(us);
      else
      {
          // Direct checks
          if (ci.checkSq[pt] & to)
              st->checkersBB |= to;

          // Discovery checks
          if (ci.dcCandidates && (ci.dcCandidates & from))
          {
              if (pt != ROOK)
                  st->checkersBB |= attacks_from<ROOK>(king_square(them)) & pieces(us, QUEEN, ROOK);

              if (pt != BISHOP)
                  st->checkersBB |= attacks_from<BISHOP>(king_square(them)) & pieces(us, QUEEN, BISHOP);
          }
      }
  }

  sideToMove = ~sideToMove;

  assert(pos_is_ok());
}


/// Position::undo_move() unmakes a move. When it returns, the position should
/// be restored to exactly the same state as before the move was made.

void Position::undo_move(Move m) {

  assert(is_ok(m));

  sideToMove = ~sideToMove;

  if (type_of(m) == CASTLE)
  {
      do_castle_move<false>(m);
      return;
  }

  Color us = sideToMove;
  Color them = ~us;
  Square from = from_sq(m);
  Square to = to_sq(m);
  Piece piece = piece_on(to);
  PieceType pt = type_of(piece);
  PieceType capture = st->capturedType;

  assert(is_empty(from));
  assert(color_of(piece) == us);
  assert(capture != KING);

  if (type_of(m) == PROMOTION)
  {
      PieceType promotion = promotion_type(m);

      assert(promotion == pt);
      assert(relative_rank(us, to) == RANK_8);
      assert(promotion >= KNIGHT && promotion <= QUEEN);

      // Replace the promoted piece with the pawn
      byTypeBB[promotion] ^= to;
      byTypeBB[PAWN] |= to;
      board[to] = make_piece(us, PAWN);

      // Update piece lists, move the last promoted piece at index[to] position
      // and shrink the list. Add a new pawn to the list.
      Square lastSquare = pieceList[us][promotion][--pieceCount[us][promotion]];
      index[lastSquare] = index[to];
      pieceList[us][promotion][index[lastSquare]] = lastSquare;
      pieceList[us][promotion][pieceCount[us][promotion]] = SQ_NONE;
      index[to] = pieceCount[us][PAWN]++;
      pieceList[us][PAWN][index[to]] = to;

      pt = PAWN;
  }

  // Put the piece back at the source square
  Bitboard from_to_bb = SquareBB[from] ^ SquareBB[to];
  byTypeBB[ALL_PIECES] ^= from_to_bb;
  byTypeBB[pt] ^= from_to_bb;
  byColorBB[us] ^= from_to_bb;

  board[from] = board[to];
  board[to] = NO_PIECE;

  // Update piece lists, index[to] is not updated and becomes stale. This
  // works as long as index[] is accessed just by known occupied squares.
  index[from] = index[to];
  pieceList[us][pt][index[from]] = from;

  if (capture)
  {
      Square capsq = to;

      if (type_of(m) == ENPASSANT)
      {
          capsq -= pawn_push(us);

          assert(pt == PAWN);
          assert(to == st->previous->epSquare);
          assert(relative_rank(us, to) == RANK_6);
          assert(piece_on(capsq) == NO_PIECE);
      }

      // Restore the captured piece
      byTypeBB[ALL_PIECES] |= capsq;
      byTypeBB[capture] |= capsq;
      byColorBB[them] |= capsq;

      board[capsq] = make_piece(them, capture);

      // Update piece list, add a new captured piece in capsq square
      index[capsq] = pieceCount[them][capture]++;
      pieceList[them][capture][index[capsq]] = capsq;
  }

  // Finally point our state pointer back to the previous state
  st = st->previous;

  assert(pos_is_ok());
}


/// Position::do_castle_move() is a private method used to do/undo a castling
/// move. Note that castling moves are encoded as "king captures friendly rook"
/// moves, for instance white short castling in a non-Chess960 game is encoded
/// as e1h1.
template<bool Do>
void Position::do_castle_move(Move m) {

  assert(is_ok(m));
  assert(type_of(m) == CASTLE);

  Square kto, kfrom, rfrom, rto, kAfter, rAfter;

  Color us = sideToMove;
  Square kBefore = from_sq(m);
  Square rBefore = to_sq(m);

  // Find after-castle squares for king and rook
  if (rBefore > kBefore) // O-O
  {
      kAfter = relative_square(us, SQ_G1);
      rAfter = relative_square(us, SQ_F1);
  }
  else // O-O-O
  {
      kAfter = relative_square(us, SQ_C1);
      rAfter = relative_square(us, SQ_D1);
  }

  kfrom = Do ? kBefore : kAfter;
  rfrom = Do ? rBefore : rAfter;

  kto = Do ? kAfter : kBefore;
  rto = Do ? rAfter : rBefore;

  assert(piece_on(kfrom) == make_piece(us, KING));
  assert(piece_on(rfrom) == make_piece(us, ROOK));

  // Move the pieces, with some care; in chess960 could be kto == rfrom
  Bitboard k_from_to_bb = SquareBB[kfrom] ^ SquareBB[kto];
  Bitboard r_from_to_bb = SquareBB[rfrom] ^ SquareBB[rto];
  byTypeBB[KING] ^= k_from_to_bb;
  byTypeBB[ROOK] ^= r_from_to_bb;
  byTypeBB[ALL_PIECES] ^= k_from_to_bb ^ r_from_to_bb;
  byColorBB[us] ^= k_from_to_bb ^ r_from_to_bb;

  // Update board
  Piece king = make_piece(us, KING);
  Piece rook = make_piece(us, ROOK);
  board[kfrom] = board[rfrom] = NO_PIECE;
  board[kto] = king;
  board[rto] = rook;

  // Update piece lists
  pieceList[us][KING][index[kfrom]] = kto;
  pieceList[us][ROOK][index[rfrom]] = rto;
  int tmp = index[rfrom]; // In Chess960 could be kto == rfrom
  index[kto] = index[kfrom];
  index[rto] = tmp;

  if (Do)
  {
      // Reset capture field
      st->capturedType = NO_PIECE_TYPE;

      // Update incremental scores
      st->psqScore += psq_delta(king, kfrom, kto);
      st->psqScore += psq_delta(rook, rfrom, rto);

      // Update hash key
      st->key ^= Zobrist::psq[us][KING][kfrom] ^ Zobrist::psq[us][KING][kto];
      st->key ^= Zobrist::psq[us][ROOK][rfrom] ^ Zobrist::psq[us][ROOK][rto];

      // Clear en passant square
      if (st->epSquare != SQ_NONE)
      {
          st->key ^= Zobrist::enpassant[file_of(st->epSquare)];
          st->epSquare = SQ_NONE;
      }

      // Update castling rights
      st->key ^= Zobrist::castle[st->castleRights & castleRightsMask[kfrom]];
      st->castleRights &= ~castleRightsMask[kfrom];

      // Update checkers BB
      st->checkersBB = attackers_to(king_square(~us)) & pieces(us);

      sideToMove = ~sideToMove;
  }
  else
      // Undo: point our state pointer back to the previous state
      st = st->previous;

  assert(pos_is_ok());
}


/// Position::do_null_move() is used to do/undo a "null move": It flips the side
/// to move and updates the hash key without executing any move on the board.
template<bool Do>
void Position::do_null_move(StateInfo& backupSt) {

  assert(!in_check());

  // Back up the information necessary to undo the null move to the supplied
  // StateInfo object. Note that differently from normal case here backupSt
  // is actually used as a backup storage not as the new state. This reduces
  // the number of fields to be copied.
  StateInfo* src = Do ? st : &backupSt;
  StateInfo* dst = Do ? &backupSt : st;

  dst->key      = src->key;
  dst->epSquare = src->epSquare;
  dst->psqScore = src->psqScore;
  dst->rule50   = src->rule50;
  dst->pliesFromNull = src->pliesFromNull;

  sideToMove = ~sideToMove;

  if (Do)
  {
      if (st->epSquare != SQ_NONE)
          st->key ^= Zobrist::enpassant[file_of(st->epSquare)];

      st->key ^= Zobrist::side;
      prefetch((char*)TT.first_entry(st->key));

      st->epSquare = SQ_NONE;
      st->rule50++;
      st->pliesFromNull = 0;
  }

  assert(pos_is_ok());
}

// Explicit template instantiations
template void Position::do_null_move<false>(StateInfo& backupSt);
template void Position::do_null_move<true>(StateInfo& backupSt);


/// Position::see() is a static exchange evaluator: It tries to estimate the
/// material gain or loss resulting from a move. There are three versions of
/// this function: One which takes a destination square as input, one takes a
/// move, and one which takes a 'from' and a 'to' square. The function does
/// not yet understand promotions captures.

int Position::see_sign(Move m) const {

  assert(is_ok(m));

  // Early return if SEE cannot be negative because captured piece value
  // is not less then capturing one. Note that king moves always return
  // here because king midgame value is set to 0.
  if (PieceValue[MG][piece_on(to_sq(m))] >= PieceValue[MG][piece_moved(m)])
      return 1;

  return see(m);
}

int Position::see(Move m) const {

  Square from, to;
  Bitboard occupied, attackers, stmAttackers;
  int swapList[32], slIndex = 1;
  PieceType captured;
  Color stm;

  assert(is_ok(m));

  from = from_sq(m);
  to = to_sq(m);
  captured = type_of(piece_on(to));
  occupied = pieces() ^ from;

  // Handle en passant moves
  if (type_of(m) == ENPASSANT)
  {
      Square capQq = to - pawn_push(sideToMove);

      assert(!captured);
      assert(type_of(piece_on(capQq)) == PAWN);

      // Remove the captured pawn
      occupied ^= capQq;
      captured = PAWN;
  }
  else if (type_of(m) == CASTLE)
      // Castle moves are implemented as king capturing the rook so cannot be
      // handled correctly. Simply return 0 that is always the correct value
      // unless the rook is ends up under attack.
      return 0;

  // Find all attackers to the destination square, with the moving piece
  // removed, but possibly an X-ray attacker added behind it.
  attackers = attackers_to(to, occupied);

  // If the opponent has no attackers we are finished
  stm = ~color_of(piece_on(from));
  stmAttackers = attackers & pieces(stm);
  if (!stmAttackers)
      return PieceValue[MG][captured];

  // The destination square is defended, which makes things rather more
  // difficult to compute. We proceed by building up a "swap list" containing
  // the material gain or loss at each stop in a sequence of captures to the
  // destination square, where the sides alternately capture, and always
  // capture with the least valuable piece. After each capture, we look for
  // new X-ray attacks from behind the capturing piece.
  swapList[0] = PieceValue[MG][captured];
  captured = type_of(piece_on(from));

  do {
      assert(slIndex < 32);

      // Add the new entry to the swap list
      swapList[slIndex] = -swapList[slIndex - 1] + PieceValue[MG][captured];
      slIndex++;

      // Locate and remove from 'occupied' the next least valuable attacker
      captured = next_attacker<PAWN>(byTypeBB, to, stmAttackers, occupied, attackers);

      attackers &= occupied; // Remove the just found attacker
      stm = ~stm;
      stmAttackers = attackers & pieces(stm);

      if (captured == KING)
      {
          // Stop before processing a king capture
          if (stmAttackers)
              swapList[slIndex++] = QueenValueMg * 16;

          break;
      }

  } while (stmAttackers);

  // Having built the swap list, we negamax through it to find the best
  // achievable score from the point of view of the side to move.
  while (--slIndex)
      swapList[slIndex-1] = std::min(-swapList[slIndex], swapList[slIndex-1]);

  return swapList[0];
}


/// Position::clear() erases the position object to a pristine state, with an
/// empty board, white to move, and no castling rights.

void Position::clear() {

  memset(this, 0, sizeof(Position));
  startState.epSquare = SQ_NONE;
  st = &startState;

  for (int i = 0; i < 8; i++)
      for (int j = 0; j < 16; j++)
          pieceList[0][i][j] = pieceList[1][i][j] = SQ_NONE;
}


/// Position::put_piece() puts a piece on the given square of the board,
/// updating the board array, pieces list, bitboards, and piece counts.

void Position::put_piece(Piece p, Square s) {

  Color c = color_of(p);
  PieceType pt = type_of(p);

  board[s] = p;
  index[s] = pieceCount[c][pt]++;
  pieceList[c][pt][index[s]] = s;

  byTypeBB[ALL_PIECES] |= s;
  byTypeBB[pt] |= s;
  byColorBB[c] |= s;
}


/// Position::compute_key() computes the hash key of the position. The hash
/// key is usually updated incrementally as moves are made and unmade, the
/// compute_key() function is only used when a new position is set up, and
/// to verify the correctness of the hash key when running in debug mode.

Key Position::compute_key() const {

  Key k = Zobrist::castle[st->castleRights];

  for (Bitboard b = pieces(); b; )
  {
      Square s = pop_lsb(&b);
      k ^= Zobrist::psq[color_of(piece_on(s))][type_of(piece_on(s))][s];
  }

  if (ep_square() != SQ_NONE)
      k ^= Zobrist::enpassant[file_of(ep_square())];

  if (sideToMove == BLACK)
      k ^= Zobrist::side;

  return k;
}


/// Position::compute_pawn_key() computes the hash key of the position. The
/// hash key is usually updated incrementally as moves are made and unmade,
/// the compute_pawn_key() function is only used when a new position is set
/// up, and to verify the correctness of the pawn hash key when running in
/// debug mode.

Key Position::compute_pawn_key() const {

  Key k = 0;

  for (Bitboard b = pieces(PAWN); b; )
  {
      Square s = pop_lsb(&b);
      k ^= Zobrist::psq[color_of(piece_on(s))][PAWN][s];
  }

  return k;
}


/// Position::compute_material_key() computes the hash key of the position.
/// The hash key is usually updated incrementally as moves are made and unmade,
/// the compute_material_key() function is only used when a new position is set
/// up, and to verify the correctness of the material hash key when running in
/// debug mode.

Key Position::compute_material_key() const {

  Key k = 0;

  for (Color c = WHITE; c <= BLACK; c++)
      for (PieceType pt = PAWN; pt <= QUEEN; pt++)
          for (int cnt = 0; cnt < piece_count(c, pt); cnt++)
              k ^= Zobrist::psq[c][pt][cnt];

  return k;
}


/// Position::compute_psq_score() computes the incremental scores for the middle
/// game and the endgame. These functions are used to initialize the incremental
/// scores when a new position is set up, and to verify that the scores are correctly
/// updated by do_move and undo_move when the program is running in debug mode.
Score Position::compute_psq_score() const {

  Score score = SCORE_ZERO;

  for (Bitboard b = pieces(); b; )
  {
      Square s = pop_lsb(&b);
      score += pieceSquareTable[piece_on(s)][s];
  }

  return score;
}


/// Position::compute_non_pawn_material() computes the total non-pawn middle
/// game material value for the given side. Material values are updated
/// incrementally during the search, this function is only used while
/// initializing a new Position object.

Value Position::compute_non_pawn_material(Color c) const {

  Value value = VALUE_ZERO;

  for (PieceType pt = KNIGHT; pt <= QUEEN; pt++)
      value += piece_count(c, pt) * PieceValue[MG][pt];

  return value;
}


/// Position::is_draw() tests whether the position is drawn by material,
/// repetition, or the 50 moves rule. It does not detect stalemates, this
/// must be done by the search.
template<bool CheckRepetition, bool CheckThreeFold>
bool Position::is_draw() const {

  if (   !pieces(PAWN)
      && (non_pawn_material(WHITE) + non_pawn_material(BLACK) <= BishopValueMg))
      return true;

  if (st->rule50 > 99 && (!in_check() || MoveList<LEGAL>(*this).size()))
      return true;

  if (CheckRepetition)
  {
<<<<<<< HEAD
      int i = 4, e = std::min(st->rule50, st->pliesFromNull), rep_count=0;
=======
      int i = 4, e = std::min(st->rule50, st->pliesFromNull), cnt;
>>>>>>> 94ecdef8

      if (i <= e)
      {
          StateInfo* stp = st->previous->previous;

          for (cnt = 0; i <= e; i += 2)
          {
              stp = stp->previous->previous;
              if (stp->key == st->key && (!CheckThreeFold || ++cnt >= 2))
                  return true;
          }
      }
  }

  return false;
}

// Explicit template instantiations
template bool Position::is_draw<true,  true>() const;
template bool Position::is_draw<true, false>() const;
template bool Position::is_draw<false,false>() const;


/// Position::flip() flips position with the white and black sides reversed. This
/// is only useful for debugging especially for finding evaluation symmetry bugs.

void Position::flip() {

  const Position pos(*this);

  clear();

  sideToMove = ~pos.side_to_move();
  thisThread = pos.this_thread();
  nodes = pos.nodes_searched();
  chess960 = pos.is_chess960();
  startPosPly = pos.startpos_ply_counter();

  for (Square s = SQ_A1; s <= SQ_H8; s++)
      if (!pos.is_empty(s))
          put_piece(Piece(pos.piece_on(s) ^ 8), ~s);

  if (pos.can_castle(WHITE_OO))
      set_castle_right(BLACK, ~pos.castle_rook_square(WHITE, KING_SIDE));
  if (pos.can_castle(WHITE_OOO))
      set_castle_right(BLACK, ~pos.castle_rook_square(WHITE, QUEEN_SIDE));
  if (pos.can_castle(BLACK_OO))
      set_castle_right(WHITE, ~pos.castle_rook_square(BLACK, KING_SIDE));
  if (pos.can_castle(BLACK_OOO))
      set_castle_right(WHITE, ~pos.castle_rook_square(BLACK, QUEEN_SIDE));

  if (pos.st->epSquare != SQ_NONE)
      st->epSquare = ~pos.st->epSquare;

  st->checkersBB = attackers_to(king_square(sideToMove)) & pieces(~sideToMove);

  st->key = compute_key();
  st->pawnKey = compute_pawn_key();
  st->materialKey = compute_material_key();
  st->psqScore = compute_psq_score();
  st->npMaterial[WHITE] = compute_non_pawn_material(WHITE);
  st->npMaterial[BLACK] = compute_non_pawn_material(BLACK);

  assert(pos_is_ok());
}


/// Position::pos_is_ok() performs some consitency checks for the position object.
/// This is meant to be helpful when debugging.

bool Position::pos_is_ok(int* failedStep) const {

  int dummy, *step = failedStep ? failedStep : &dummy;

  // What features of the position should be verified?
  const bool all = false;

  const bool debugBitboards       = all || false;
  const bool debugKingCount       = all || false;
  const bool debugKingCapture     = all || false;
  const bool debugCheckerCount    = all || false;
  const bool debugKey             = all || false;
  const bool debugMaterialKey     = all || false;
  const bool debugPawnKey         = all || false;
  const bool debugIncrementalEval = all || false;
  const bool debugNonPawnMaterial = all || false;
  const bool debugPieceCounts     = all || false;
  const bool debugPieceList       = all || false;
  const bool debugCastleSquares   = all || false;

  *step = 1;

  if (sideToMove != WHITE && sideToMove != BLACK)
      return false;

  if ((*step)++, piece_on(king_square(WHITE)) != W_KING)
      return false;

  if ((*step)++, piece_on(king_square(BLACK)) != B_KING)
      return false;

  if ((*step)++, debugKingCount)
  {
      int kingCount[COLOR_NB] = {};

      for (Square s = SQ_A1; s <= SQ_H8; s++)
          if (type_of(piece_on(s)) == KING)
              kingCount[color_of(piece_on(s))]++;

      if (kingCount[0] != 1 || kingCount[1] != 1)
          return false;
  }

  if ((*step)++, debugKingCapture)
      if (attackers_to(king_square(~sideToMove)) & pieces(sideToMove))
          return false;

  if ((*step)++, debugCheckerCount && popcount<Full>(st->checkersBB) > 2)
      return false;

  if ((*step)++, debugBitboards)
  {
      // The intersection of the white and black pieces must be empty
      if (pieces(WHITE) & pieces(BLACK))
          return false;

      // The union of the white and black pieces must be equal to all
      // occupied squares
      if ((pieces(WHITE) | pieces(BLACK)) != pieces())
          return false;

      // Separate piece type bitboards must have empty intersections
      for (PieceType p1 = PAWN; p1 <= KING; p1++)
          for (PieceType p2 = PAWN; p2 <= KING; p2++)
              if (p1 != p2 && (pieces(p1) & pieces(p2)))
                  return false;
  }

  if ((*step)++, ep_square() != SQ_NONE && relative_rank(sideToMove, ep_square()) != RANK_6)
      return false;

  if ((*step)++, debugKey && st->key != compute_key())
      return false;

  if ((*step)++, debugPawnKey && st->pawnKey != compute_pawn_key())
      return false;

  if ((*step)++, debugMaterialKey && st->materialKey != compute_material_key())
      return false;

  if ((*step)++, debugIncrementalEval && st->psqScore != compute_psq_score())
      return false;

  if ((*step)++, debugNonPawnMaterial)
  {
      if (   st->npMaterial[WHITE] != compute_non_pawn_material(WHITE)
          || st->npMaterial[BLACK] != compute_non_pawn_material(BLACK))
          return false;
  }

  if ((*step)++, debugPieceCounts)
      for (Color c = WHITE; c <= BLACK; c++)
          for (PieceType pt = PAWN; pt <= KING; pt++)
              if (pieceCount[c][pt] != popcount<Full>(pieces(c, pt)))
                  return false;

  if ((*step)++, debugPieceList)
      for (Color c = WHITE; c <= BLACK; c++)
          for (PieceType pt = PAWN; pt <= KING; pt++)
              for (int i = 0; i < pieceCount[c][pt]; i++)
              {
                  if (piece_on(piece_list(c, pt)[i]) != make_piece(c, pt))
                      return false;

                  if (index[piece_list(c, pt)[i]] != i)
                      return false;
              }

  if ((*step)++, debugCastleSquares)
      for (Color c = WHITE; c <= BLACK; c++)
          for (CastlingSide s = KING_SIDE; s <= QUEEN_SIDE; s = CastlingSide(s + 1))
          {
              CastleRight cr = make_castle_right(c, s);

              if (!can_castle(cr))
                  continue;

              if ((castleRightsMask[king_square(c)] & cr) != cr)
                  return false;

              if (   piece_on(castleRookSquare[c][s]) != make_piece(c, ROOK)
                  || castleRightsMask[castleRookSquare[c][s]] != cr)
                  return false;
          }

  *step = 0;
  return true;
}<|MERGE_RESOLUTION|>--- conflicted
+++ resolved
@@ -1448,11 +1448,7 @@
 
   if (CheckRepetition)
   {
-<<<<<<< HEAD
-      int i = 4, e = std::min(st->rule50, st->pliesFromNull), rep_count=0;
-=======
       int i = 4, e = std::min(st->rule50, st->pliesFromNull), cnt;
->>>>>>> 94ecdef8
 
       if (i <= e)
       {
